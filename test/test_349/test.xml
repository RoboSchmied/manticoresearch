<?xml version="1.0" encoding="utf-8"?>
<test>

<name>NOTNEAR syntax</name>

<requires><non-rt/></requires>

<config>
indexer
{
	mem_limit		= 16M
}

searchd
{
	<searchd_settings/>
}

source src
{
	type			= mysql
	<sql_settings/>
	sql_query		= SELECT *, 11 as gid FROM test_table

	sql_attr_uint	= gid
	sql_field_string = title
}

index idx
{
	source			= src
	path			= <data_path/>/idx
}

source src2 : src
{
	sql_query		= SELECT *, 11 as gid FROM test_table2
}

index idx2 
{
	source			= src2
	path			= <data_path/>/idx2
}


source src30
{
	type			= mysql
	<sql_settings/>

	sql_query		= SELECT *, 11 as gid FROM test_table3
	sql_attr_uint	= gid
}
source src31 : src30
{
	sql_query		= SELECT id + 100 as id, title, 11 as gid FROM test_table3
}
source src32 : src30
{
	sql_query		= SELECT id + 200 as id, title, 11 as gid FROM test_table3
}
source src33 : src30
{
	sql_query		= SELECT id + 300 as id, title, 11 as gid FROM test_table3
}
source src34 : src30
{
	sql_query		= SELECT id + 400 as id, title, 11 as gid FROM test_table3
}
source src35 : src30
{
	sql_query		= SELECT id + 500 as id, title, 11 as gid FROM test_table3
}
source src36 : src30
{
	sql_query		= SELECT id + 600 as id, title, 11 as gid FROM test_table3
}

index idx3
{
	source			= src30
	source			= src31
	source			= src32
	source			= src33
	source			= src34
	source			= src35
	source			= src36
	path			= <data_path/>/idx3
}
</config>

<sphqueries>
<sphinxql>select * from idx where match ( 'a NOTNEAR/1 c') order by id asc</sphinxql>
<sphinxql>select * from idx where match ( 'a NOTNEAR/2 c') order by id asc</sphinxql>
<sphinxql>select * from idx where match ( 'a NOTNEAR/3 c') order by id asc</sphinxql>
<sphinxql>select * from idx where match ( 'a NOTNEAR/5 c') order by id asc</sphinxql>
<sphinxql>select * from idx where match ( 'a NOTNEAR/6 c') order by id asc</sphinxql>
<sphinxql>select * from idx where match ( 'a NOTNEAR/7 c') order by id asc</sphinxql>
<sphinxql>select * from idx where match ( 'a NOTNEAR/15 c') order by id asc</sphinxql>

<sphinxql>select * from idx where match ( 'b NOTNEAR/1 c') order by id asc</sphinxql>
<sphinxql>select * from idx where match ( 'b NOTNEAR/2 c') order by id asc</sphinxql>

<sphinxql>select * from idx where match ( '"a b" NOTNEAR/2 c') order by id asc</sphinxql>
<sphinxql>select * from idx where match ( '"a b" NOTNEAR/3 c') order by id asc</sphinxql>

<sphinxql>select * from idx where match ( 'a NOTNEAR/3 (c | d)') order by id asc</sphinxql>
<sphinxql>select * from idx where match ( 'a NOTNEAR/3 "c * d"') order by id asc</sphinxql>
<sphinxql>select * from idx where match ( 'a NOTNEAR/3 "c x d"') order by id asc</sphinxql>
<sphinxql>select * from idx where match ( 'a NOTNEAR/9 "c x d"') order by id asc</sphinxql>
<sphinxql>select * from idx where match ( 'a NOTNEAR/11 "c x x d"') order by id asc</sphinxql>

<sphinxql>select * from idx where match ( 'oy NOTNEAR/1 ho') order by id asc</sphinxql>
<sphinxql>select * from idx where match ( 'oy NOTNEAR/2 ho') order by id asc</sphinxql>
<sphinxql>select * from idx where match ( 'zwei NOTNEAR/2 ho') order by id asc</sphinxql>
<sphinxql>select * from idx where match ( 'zwei NOTNEAR/4 ho') order by id asc</sphinxql>
<sphinxql>select * from idx where match ( 'zwei NOTNEAR/1 vey') order by id asc</sphinxql>
<sphinxql>select * from idx where match ( 'zwei NOTNEAR/2 vey') order by id asc</sphinxql>
<sphinxql>select * from idx where match ( 'vey NOTNEAR/1 ho') order by id asc</sphinxql>
<sphinxql>select * from idx where match ( 'vey NOTNEAR/1 oy') order by id asc</sphinxql>

<sphinxql>select * from idx where match ( 'd NOTNEAR/1 a') order by id asc</sphinxql>
<sphinxql>select * from idx where match ( 'd NOTNEAR/3 a') order by id asc</sphinxql>

<sphinxql>select * from idx where match ( 'c NOTNEAR/1 x') order by id asc</sphinxql>
<sphinxql>select * from idx where match ( 'c NOTNEAR/2 x') order by id asc</sphinxql>
<sphinxql>select * from idx where match ( 'c NOTNEAR/3 x') order by id asc</sphinxql>
<sphinxql>select * from idx where match ( 'x NOTNEAR/2 c') order by id asc</sphinxql>

<sphinxql>select * from idx where match (' ("a b" NOTNEAR/3 (d |e)) NOTNEAR/2 c') order by id asc</sphinxql>
<sphinxql>select * from idx where match ('"a b"~4 NOTNEAR/1 c') order by id asc</sphinxql>
<sphinxql>select * from idx where match ('( "a b" | "a x b" ) NOTNEAR/1 c') order by id asc</sphinxql>

<sphinxql>select * from idx2 where match ('a NOTNEAR/1 e') order by id asc</sphinxql>

<!-- regression crash on tail hit -->
<sphinxql>select * from idx3 where match ('beach NOTNEAR/1 hut') order by id asc</sphinxql>
</sphqueries>

<db_create>
CREATE TABLE test_table
(
	id INTEGER AUTO_INCREMENT PRIMARY KEY NOT NULL,
<<<<<<< HEAD
	title TEXT NOT NULL
) ENGINE=MYISAM;
=======
	title text
) engine=myisam;
>>>>>>> 319883e1
</db_create>
<db_insert>
INSERT INTO `test_table` VALUES
( 1, 'a b c d' ),
( 2, 'a x b c d' ),
( 3, 'a x x b c d' ),
( 4, 'a b x c d'), 
( 5, 'a b x x c d' ),
( 6, 'a b x x x c d' ),
( 7, 'a b x x x x c d' ),
( 8, 'a x b x x x x c x d' ),
( 9, 'a x x b x x x c x x d' ),

( 10, 'c d x x x x a b' ),
( 11, 'c d x x x a b' ),
( 12, 'c d x x a b' ),
( 13, 'c d x a b' ),
( 14, 'c d a b' ),

( 15, '... is the clearinghouse associated with such exchange. In general, clearinghouses are backed by the corporate members of the clearinghouse who are required to share any financial burden resulting from the non-performance by one of their members and, as such, should significantly reduce this credit risk. In cases where the clearinghouse... is the clearinghouse associated with such exchange. In general, clearinghouses are backed by the corporate members of the clearinghouse who are required to share any financial burden resulting from the non-performance by one of their members and, as such, should significantly reduce this credit risk. In cases where the clearinghouse... be able to meet its obligations to a Trading Company. The counterparty for futures contracts traded in the United States and on most foreign exchanges is the clearinghouse associated with such exchange. In general, clearinghouses are backed by the corporate members of the clearinghouse who are required to share any financial...' ),
( 16, 'one two three four five six seven eight nine ten eleven twelve thirteen fourteen fifteena' ),
( 17, 'aleph-bet-gimel dalet he wav zajin het' ),

( 20, 'ein oy vey' ),
( 21, CONCAT('zwei ',REPEAT('oy vey ho ho ho ',1023),'oy vey ho h') ),
( 22, 'oy vey drei' )
</db_insert>

<db_drop>DROP TABLE IF EXISTS `test_table`</db_drop>

<db_create>
CREATE TABLE test_table2
(
	id INTEGER AUTO_INCREMENT PRIMARY KEY NOT NULL,
<<<<<<< HEAD
	title TEXT(16384) NOT NULL
) ENGINE=MYISAM;
=======
	title VARCHAR(16000) NOT NULL
);
>>>>>>> 319883e1
</db_create>
<db_insert>
INSERT INTO `test_table2` VALUES
( 10, 'a b c d' ),
( 20, 'b c d e' ),
( 30, 'b c d e' ),
( 31, 'a b c d' ),
( 40, 'b c d e' ),
( 50, 'b c d e' ),
( 60, 'a e c d' ),
( 70, 'a b c d' )
</db_insert>
<db_drop>DROP TABLE IF EXISTS `test_table2`</db_drop>

<db_create>
CREATE TABLE test_table3
(
	id INTEGER AUTO_INCREMENT PRIMARY KEY NOT NULL,
<<<<<<< HEAD
	title TEXT(16384) NOT NULL
) ENGINE=MYISAM;
=======
	title VARCHAR(16000) NOT NULL
);
>>>>>>> 319883e1
</db_create>
<db_drop>DROP TABLE IF EXISTS `test_table3`</db_drop>
<db_insert>
INSERT INTO `test_table3` VALUES
( 10, 'beach dummy test beach beach beach beach beach dummy test beach beach beach beach beach dummy test beach beach beach beach beach dummy test beach beach beach beach beach dummy test beach beach beach beach beach dummy test beach beach beach beach beach dummy test beach beach beach beach beach dummy test beach beach beach beach beach dummy test beach beach beach beach beach dummy test beach beach beach beach beach dummy test beach beach beach beach dummy test' ),
( 11, 'beach dummy test beach beach beach beach beach dummy test beach beach beach beach beach dummy test beach beach beach beach beach dummy test beach beach beach beach beach dummy test beach beach beach beach beach dummy test beach beach beach beach beach dummy test beach beach beach beach beach dummy test beach beach beach beach beach dummy test beach beach beach beach beach dummy test beach beach beach beach beach dummy test beach beach beach beach dummy test' ),
( 12, 'beach dummy test beach beach beach beach beach dummy test beach beach beach beach beach dummy test beach beach beach beach beach dummy test beach beach beach beach beach dummy test beach beach beach beach beach dummy test beach beach beach beach beach dummy test beach beach beach beach beach dummy test beach beach beach beach beach dummy test beach beach beach beach beach dummy test beach beach beach beach beach dummy test beach beach beach beach dummy test' ),
( 13, 'beach dummy test beach beach beach beach beach dummy test beach beach beach beach beach dummy test beach beach beach beach beach dummy test beach beach beach beach beach dummy test beach beach beach beach beach dummy test beach beach beach beach beach dummy test beach beach beach beach beach dummy test beach beach beach beach beach dummy test beach beach beach beach beach dummy test beach beach beach beach beach dummy test beach beach beach beach dummy test' ),
( 14, 'beach dummy test beach beach beach beach beach dummy test beach beach beach beach beach dummy test beach beach beach beach beach dummy test beach beach beach beach beach dummy test beach beach beach beach beach dummy test beach beach beach beach beach dummy test beach beach beach beach beach dummy test beach beach beach beach beach dummy test beach beach beach beach beach dummy test beach beach beach beach beach dummy test beach beach beach beach dummy test' ),
( 15, 'beach dummy test beach beach beach beach beach dummy test beach beach beach beach beach dummy test beach beach beach beach beach dummy test beach beach beach beach beach dummy test beach beach beach beach beach dummy test beach beach beach beach beach dummy test beach beach beach beach beach dummy test beach beach beach beach beach dummy test beach beach beach beach beach dummy test beach beach beach beach beach dummy test beach beach beach beach dummy test hut' ),
( 16, 'beach dummy test beach beach beach beach beach dummy test beach beach beach beach beach dummy test beach beach beach beach beach dummy test beach beach beach beach beach dummy test beach beach beach beach beach dummy test beach beach beach beach beach dummy test beach beach beach beach beach dummy test beach beach beach beach beach dummy test beach beach beach beach beach dummy test beach beach beach beach beach dummy test beach beach beach beach dummy test hut' ),
( 17, 'beach dummy test beach beach beach beach beach dummy test beach beach beach beach beach dummy test beach beach beach beach beach dummy test beach beach beach beach beach dummy test beach beach beach beach beach dummy test beach beach beach beach beach dummy test beach beach beach beach beach dummy test beach beach beach beach beach dummy test beach beach beach beach beach dummy test beach beach beach beach beach dummy test beach beach beach beach dummy test hut' ),
( 18, 'beach dummy test beach beach beach beach beach dummy test beach beach beach beach beach dummy test beach beach beach beach beach dummy test beach beach beach beach beach dummy test beach beach beach beach beach dummy test beach beach beach beach beach dummy test beach beach beach beach beach dummy test beach beach beach beach beach dummy test beach beach beach beach beach dummy test beach beach beach beach beach dummy test beach beach beach beach dummy test hut' ),
( 19, 'beach dummy test beach beach beach beach beach dummy test beach beach beach beach beach dummy test beach beach beach beach beach dummy test beach beach beach beach beach dummy test beach beach beach beach beach dummy test beach beach beach beach beach dummy test beach beach beach beach beach dummy test beach beach beach beach beach dummy test beach beach beach beach beach dummy test beach beach beach beach beach dummy test beach beach beach beach dummy test hut' ),
( 20, 'beach dummy test beach beach beach beach beach dummy test beach beach beach beach beach dummy test beach beach beach beach beach dummy test beach beach beach beach beach dummy test beach beach beach beach beach dummy test beach beach beach beach beach dummy test beach beach beach beach beach dummy test beach beach beach beach beach dummy test beach beach beach beach beach dummy test beach beach beach beach beach dummy test beach beach beach beach dummy test hut' ),
( 21, 'beach dummy test beach beach beach beach beach dummy test beach beach beach beach beach dummy test beach beach beach beach beach dummy test beach beach beach beach beach dummy test beach beach beach beach beach dummy test beach beach beach beach beach dummy test beach beach beach beach beach dummy test beach beach beach beach beach dummy test beach beach beach beach beach dummy test beach beach beach beach beach dummy test beach beach beach beach dummy test hut' ),
( 22, 'beach dummy test beach beach beach beach beach dummy test beach beach beach beach beach dummy test beach beach beach beach beach dummy test beach beach beach beach beach dummy test beach beach beach beach beach dummy test beach beach beach beach beach dummy test beach beach beach beach beach dummy test beach beach beach beach beach dummy test beach beach beach beach beach dummy test beach beach beach beach beach dummy test beach beach beach beach dummy test hut' ),
( 23, 'beach dummy test beach beach beach beach beach dummy test beach beach beach beach beach dummy test beach beach beach beach beach dummy test beach beach beach beach beach dummy test beach beach beach beach beach dummy test beach beach beach beach beach dummy test beach beach beach beach beach dummy test beach beach beach beach beach dummy test beach beach beach beach beach dummy test beach beach beach beach beach dummy test beach beach beach beach dummy test hut' ),
( 24, 'beach dummy test beach beach beach beach beach dummy test beach beach beach beach beach dummy test beach beach beach beach beach dummy test beach beach beach beach beach dummy test beach beach beach beach beach dummy test beach beach beach beach beach dummy test beach beach beach beach beach dummy test beach beach beach beach beach dummy test beach beach beach beach beach dummy test beach beach beach beach beach dummy test beach beach beach beach dummy test hut' ),
( 25, 'beach dummy test beach beach beach beach beach dummy test beach beach beach beach beach dummy test beach beach beach beach beach dummy test beach beach beach beach beach dummy test beach beach beach beach beach dummy test beach beach beach beach beach dummy test beach beach beach beach beach dummy test beach beach beach beach beach dummy test beach beach beach beach beach dummy test beach beach beach beach beach dummy test beach beach beach beach dummy test hut' ),
( 26, 'beach dummy test beach beach beach beach beach dummy test beach beach beach beach beach dummy test beach beach beach beach beach dummy test beach beach beach beach beach dummy test beach beach beach beach beach dummy test beach beach beach beach beach dummy test beach beach beach beach beach dummy test beach beach beach beach beach dummy test beach beach beach beach beach dummy test beach beach beach beach beach dummy test beach beach beach beach dummy test hut' ),
( 27, 'beach dummy test beach beach beach beach beach dummy test beach beach beach beach beach dummy test beach beach beach beach beach dummy test beach beach beach beach beach dummy test beach beach beach beach beach dummy test beach beach beach beach beach dummy test beach beach beach beach beach dummy test beach beach beach beach beach dummy test beach beach beach beach beach dummy test beach beach beach beach beach dummy test beach beach beach beach dummy test hut' ),
( 28, 'beach dummy test beach beach beach beach beach dummy test beach beach beach beach beach dummy test beach beach beach beach beach dummy test beach beach beach beach beach dummy test beach beach beach beach beach dummy test beach beach beach beach beach dummy test beach beach beach beach beach dummy test beach beach beach beach beach dummy test beach beach beach beach beach dummy test beach beach beach beach beach dummy test beach beach beach beach dummy test hut' ),
( 29, 'beach dummy test beach beach beach beach beach dummy test beach beach beach beach beach dummy test beach beach beach beach beach dummy test beach beach beach beach beach dummy test beach beach beach beach beach dummy test beach beach beach beach beach dummy test beach beach beach beach beach dummy test beach beach beach beach beach dummy test beach beach beach beach beach dummy test beach beach beach beach beach dummy test beach beach beach beach dummy test hut' ),
( 30, 'beach dummy test beach beach beach beach beach dummy test beach beach beach beach beach dummy test beach beach beach beach beach dummy test beach beach beach beach beach dummy test beach beach beach beach beach dummy test beach beach beach beach beach dummy test beach beach beach beach beach dummy test beach beach beach beach beach dummy test beach beach beach beach beach dummy test beach beach beach beach beach dummy test beach beach beach beach dummy test hut' ),
( 31, 'beach dummy test beach beach beach beach beach dummy test beach beach beach beach beach dummy test beach beach beach beach beach dummy test beach beach beach beach beach dummy test beach beach beach beach beach dummy test beach beach beach beach beach dummy test beach beach beach beach beach dummy test beach beach beach beach beach dummy test beach beach beach beach beach dummy test beach beach beach beach beach dummy test beach beach beach beach dummy test hut' ),
( 32, 'beach dummy test beach beach beach beach beach dummy test beach beach beach beach beach dummy test beach beach beach beach beach dummy test beach beach beach beach beach dummy test beach beach beach beach beach dummy test beach beach beach beach beach dummy test beach beach beach beach beach dummy test beach beach beach beach beach dummy test beach beach beach beach beach dummy test beach beach beach beach beach dummy test beach beach beach beach dummy test hut' ),
( 33, 'beach dummy test beach beach beach beach beach dummy test beach beach beach beach beach dummy test beach beach beach beach beach dummy test beach beach beach beach beach dummy test beach beach beach beach beach dummy test beach beach beach beach beach dummy test beach beach beach beach beach dummy test beach beach beach beach beach dummy test beach beach beach beach beach dummy test beach beach beach beach beach dummy test beach beach beach beach dummy test hut' ),
( 34, 'beach dummy test beach beach beach beach beach dummy test beach beach beach beach beach dummy test beach beach beach beach beach dummy test beach beach beach beach beach dummy test beach beach beach beach beach dummy test beach beach beach beach beach dummy test beach beach beach beach beach dummy test beach beach beach beach beach dummy test beach beach beach beach beach dummy test beach beach beach beach beach dummy test beach beach beach beach dummy test hut' ),
( 35, 'beach dummy test beach beach beach beach beach dummy test beach beach beach beach beach dummy test beach beach beach beach beach dummy test beach beach beach beach beach dummy test beach beach beach beach beach dummy test beach beach beach beach beach dummy test beach beach beach beach beach dummy test beach beach beach beach beach dummy test beach beach beach beach beach dummy test beach beach beach beach beach dummy test beach beach beach beach dummy test hut' ),
( 36, 'beach dummy test beach beach beach beach beach dummy test beach beach beach beach beach dummy test beach beach beach beach beach dummy test beach beach beach beach beach dummy test beach beach beach beach beach dummy test beach beach beach beach beach dummy test beach beach beach beach beach dummy test beach beach beach beach beach dummy test beach beach beach beach beach dummy test beach beach beach beach beach dummy test beach beach beach beach dummy test hut' ),
( 37, 'beach dummy test beach beach beach beach beach dummy test beach beach beach beach beach dummy test beach beach beach beach beach dummy test beach beach beach beach beach dummy test beach beach beach beach beach dummy test beach beach beach beach beach dummy test beach beach beach beach beach dummy test beach beach beach beach beach dummy test beach beach beach beach beach dummy test beach beach beach beach beach dummy test beach beach beach beach dummy test hut' ),
( 38, 'beach dummy test beach beach beach beach beach dummy test beach beach beach beach beach dummy test beach beach beach beach beach dummy test beach beach beach beach beach dummy test beach beach beach beach beach dummy test beach beach beach beach beach dummy test beach beach beach beach beach dummy test beach beach beach beach beach dummy test beach beach beach beach beach dummy test beach beach beach beach beach dummy test beach beach beach beach dummy test hut' ),
( 39, 'beach dummy test beach beach beach beach beach dummy test beach beach beach beach beach dummy test beach beach beach beach beach dummy test beach beach beach beach beach dummy test beach beach beach beach beach dummy test beach beach beach beach beach dummy test beach beach beach beach beach dummy test beach beach beach beach beach dummy test beach beach beach beach beach dummy test beach beach beach beach beach dummy test beach beach beach beach dummy test hut' ),
( 40, 'beach dummy test beach beach beach beach beach dummy test beach beach beach beach beach dummy test beach beach beach beach beach dummy test beach beach beach beach beach dummy test beach beach beach beach beach dummy test beach beach beach beach beach dummy test beach beach beach beach beach dummy test beach beach beach beach beach dummy test beach beach beach beach beach dummy test beach beach beach beach beach dummy test beach beach beach beach dummy test hut' ),
( 41, 'beach dummy test beach beach beach beach beach dummy test beach beach beach beach beach dummy test beach beach beach beach beach dummy test beach beach beach beach beach dummy test beach beach beach beach beach dummy test beach beach beach beach beach dummy test beach beach beach beach beach dummy test beach beach beach beach beach dummy test beach beach beach beach beach dummy test beach beach beach beach beach dummy test beach beach beach beach dummy test hut' ),
( 42, 'beach dummy test beach beach beach beach beach dummy test beach beach beach beach beach dummy test beach beach beach beach beach dummy test beach beach beach beach beach dummy test beach beach beach beach beach dummy test beach beach beach beach beach dummy test beach beach beach beach beach dummy test beach beach beach beach beach dummy test beach beach beach beach beach dummy test beach beach beach beach beach dummy test beach beach beach beach dummy test hut' ),
( 43, 'beach dummy test beach beach beach beach beach dummy test beach beach beach beach beach dummy test beach beach beach beach beach dummy test beach beach beach beach beach dummy test beach beach beach beach beach dummy test beach beach beach beach beach dummy test beach beach beach beach beach dummy test beach beach beach beach beach dummy test beach beach beach beach beach dummy test beach beach beach beach beach dummy test beach beach beach beach dummy test hut' ),
( 44, 'beach dummy test beach beach beach beach beach dummy test beach beach beach beach beach dummy test beach beach beach beach beach dummy test beach beach beach beach beach dummy test beach beach beach beach beach dummy test beach beach beach beach beach dummy test beach beach beach beach beach dummy test beach beach beach beach beach dummy test beach beach beach beach beach dummy test beach beach beach beach beach dummy test beach beach beach beach dummy test hut' ),
( 45, 'beach dummy test beach beach beach beach beach dummy test beach beach beach beach beach dummy test beach beach beach beach beach dummy test beach beach beach beach beach dummy test beach beach beach beach beach dummy test beach beach beach beach beach dummy test beach beach beach beach beach dummy test beach beach beach beach beach dummy test beach beach beach beach beach dummy test beach beach beach beach beach dummy test beach beach beach beach dummy test hut' ),
( 46, 'beach dummy test beach beach beach beach beach dummy test beach beach beach beach beach dummy test beach beach beach beach beach dummy test beach beach beach beach beach dummy test beach beach beach beach beach dummy test beach beach beach beach beach dummy test beach beach beach beach beach dummy test beach beach beach beach beach dummy test beach beach beach beach beach dummy test beach beach beach beach beach dummy test beach beach beach beach dummy test hut' ),
( 47, 'beach dummy test beach beach beach beach beach dummy test beach beach beach beach beach dummy test beach beach beach beach beach dummy test beach beach beach beach beach dummy test beach beach beach beach beach dummy test beach beach beach beach beach dummy test beach beach beach beach beach dummy test beach beach beach beach beach dummy test beach beach beach beach beach dummy test beach beach beach beach beach dummy test beach beach beach beach dummy test hut' ),
( 48, 'beach dummy test beach beach beach beach beach dummy test beach beach beach beach beach dummy test beach beach beach beach beach dummy test beach beach beach beach beach dummy test beach beach beach beach beach dummy test beach beach beach beach beach dummy test beach beach beach beach beach dummy test beach beach beach beach beach dummy test beach beach beach beach beach dummy test beach beach beach beach beach dummy test beach beach beach beach dummy test hut' ),
( 49, 'beach dummy test beach beach beach beach beach dummy test beach beach beach beach beach dummy test beach beach beach beach beach dummy test beach beach beach beach beach dummy test beach beach beach beach beach dummy test beach beach beach beach beach dummy test beach beach beach beach beach dummy test beach beach beach beach beach dummy test beach beach beach beach beach dummy test beach beach beach beach beach dummy test beach beach beach beach dummy test hut' ),
( 50, 'beach dummy test beach beach beach beach beach dummy test beach beach beach beach beach dummy test beach beach beach beach beach dummy test beach beach beach beach beach dummy test beach beach beach beach beach dummy test beach beach beach beach beach dummy test beach beach beach beach beach dummy test beach beach beach beach beach dummy test beach beach beach beach beach dummy test beach beach beach beach beach dummy test beach beach beach beach dummy test hut' ),
( 51, 'beach dummy test beach beach beach beach beach dummy test beach beach beach beach beach dummy test beach beach beach beach beach dummy test beach beach beach beach beach dummy test beach beach beach beach beach dummy test beach beach beach beach beach dummy test beach beach beach beach beach dummy test beach beach beach beach beach dummy test beach beach beach beach beach dummy test beach beach beach beach beach dummy test beach beach beach beach dummy test hut' ),
( 52, 'beach dummy test beach beach beach beach beach dummy test beach beach beach beach beach dummy test beach beach beach beach beach dummy test beach beach beach beach beach dummy test beach beach beach beach beach dummy test beach beach beach beach beach dummy test beach beach beach beach beach dummy test beach beach beach beach beach dummy test beach beach beach beach beach dummy test beach beach beach beach beach dummy test beach beach beach beach dummy test hut' ),
( 53, 'beach dummy test beach beach beach beach beach dummy test beach beach beach beach beach dummy test beach beach beach beach beach dummy test beach beach beach beach beach dummy test beach beach beach beach beach dummy test beach beach beach beach beach dummy test beach beach beach beach beach dummy test beach beach beach beach beach dummy test beach beach beach beach beach dummy test beach beach beach beach beach dummy test beach beach beach beach dummy test hut' ),
( 54, 'beach dummy test beach beach beach beach beach dummy test beach beach beach beach beach dummy test beach beach beach beach beach dummy test beach beach beach beach beach dummy test beach beach beach beach beach dummy test beach beach beach beach beach dummy test beach beach beach beach beach dummy test beach beach beach beach beach dummy test beach beach beach beach beach dummy test beach beach beach beach beach dummy test beach beach beach beach dummy test hut' ),
( 55, 'beach dummy test beach beach beach beach beach dummy test beach beach beach beach beach dummy test beach beach beach beach beach dummy test beach beach beach beach beach dummy test beach beach beach beach beach dummy test beach beach beach beach beach dummy test beach beach beach beach beach dummy test beach beach beach beach beach dummy test beach beach beach beach beach dummy test beach beach beach beach beach dummy test beach beach beach beach dummy test hut' ),
( 56, 'beach dummy test beach beach beach beach beach dummy test beach beach beach beach beach dummy test beach beach beach beach beach dummy test beach beach beach beach beach dummy test beach beach beach beach beach dummy test beach beach beach beach beach dummy test beach beach beach beach beach dummy test beach beach beach beach beach dummy test beach beach beach beach beach dummy test beach beach beach beach beach dummy test beach beach beach beach dummy test hut' ),
( 57, 'beach dummy test beach beach beach beach beach dummy test beach beach beach beach beach dummy test beach beach beach beach beach dummy test beach beach beach beach beach dummy test beach beach beach beach beach dummy test beach beach beach beach beach dummy test beach beach beach beach beach dummy test beach beach beach beach beach dummy test beach beach beach beach beach dummy test beach beach beach beach beach dummy test beach beach beach beach dummy test hut' ),
( 58, 'beach dummy test beach beach beach beach beach dummy test beach beach beach beach beach dummy test beach beach beach beach beach dummy test beach beach beach beach beach dummy test beach beach beach beach beach dummy test beach beach beach beach beach dummy test beach beach beach beach beach dummy test beach beach beach beach beach dummy test beach beach beach beach beach dummy test beach beach beach beach beach dummy test beach beach beach beach dummy test hut' ),
( 59, 'beach dummy test beach beach beach beach beach dummy test beach beach beach beach beach dummy test beach beach beach beach beach dummy test beach beach beach beach beach dummy test beach beach beach beach beach dummy test beach beach beach beach beach dummy test beach beach beach beach beach dummy test beach beach beach beach beach dummy test beach beach beach beach beach dummy test beach beach beach beach beach dummy test beach beach beach beach dummy test hut' )
</db_insert>

</test><|MERGE_RESOLUTION|>--- conflicted
+++ resolved
@@ -142,13 +142,8 @@
 CREATE TABLE test_table
 (
 	id INTEGER AUTO_INCREMENT PRIMARY KEY NOT NULL,
-<<<<<<< HEAD
 	title TEXT NOT NULL
 ) ENGINE=MYISAM;
-=======
-	title text
-) engine=myisam;
->>>>>>> 319883e1
 </db_create>
 <db_insert>
 INSERT INTO `test_table` VALUES
@@ -183,13 +178,8 @@
 CREATE TABLE test_table2
 (
 	id INTEGER AUTO_INCREMENT PRIMARY KEY NOT NULL,
-<<<<<<< HEAD
-	title TEXT(16384) NOT NULL
+	title TEXT(16000) NOT NULL
 ) ENGINE=MYISAM;
-=======
-	title VARCHAR(16000) NOT NULL
-);
->>>>>>> 319883e1
 </db_create>
 <db_insert>
 INSERT INTO `test_table2` VALUES
@@ -208,13 +198,8 @@
 CREATE TABLE test_table3
 (
 	id INTEGER AUTO_INCREMENT PRIMARY KEY NOT NULL,
-<<<<<<< HEAD
-	title TEXT(16384) NOT NULL
+	title TEXT(16000) NOT NULL
 ) ENGINE=MYISAM;
-=======
-	title VARCHAR(16000) NOT NULL
-);
->>>>>>> 319883e1
 </db_create>
 <db_drop>DROP TABLE IF EXISTS `test_table3`</db_drop>
 <db_insert>
