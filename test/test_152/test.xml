--- conflicted
+++ resolved
@@ -73,11 +73,7 @@
 (
 	id INTEGER NOT NULL,
 	gid INTEGER NOT NULL,
-<<<<<<< HEAD
-	title VARCHAR(16000) NOT NULL
-=======
 	title VARCHAR(8162) NOT NULL
->>>>>>> 319883e1
 )
 </DB_Create>
 <DB_Drop>DROP TABLE IF EXISTS test_table</DB_Drop>
