<?xml version="1.0" encoding="utf-8"?>
<test>

<name>hitbuffer edge cases</name>

<config>
indexer
{
	mem_limit		= 16M
}

searchd
{
	<searchd_settings/>
	workers = threads
	binlog_path = #
    subtree_docs_cache  = 128k
    subtree_hits_cache  = 128k
}

source test1
{
	type			= mysql
	<sql_settings/>
	sql_query		= select * from test_table1
	sql_attr_uint	= gid
}

index test1
{
	source			= test1
	path			= <data_path/>/test1
}

source test2
{
	type			= mysql
	<sql_settings/>
	sql_query		= select * from test_table2
	sql_attr_uint	= gid
}

index test2
{
	source			= test2
	path			= <data_path/>/test2
	docinfo		= extern
	html_strip		= 1
	index_sp		= 1
}

source test3
{
	type			= mysql
	<sql_settings/>
	sql_query		= select * from test_table3
	sql_attr_uint	= gid
}
index test3
{
	source			= test3
	path			= <data_path/>/test3
	docinfo		= extern
}

index rt
{
	type = rt
	path = <data_path/>/rt

	rt_field = content
	rt_attr_uint = dummy
	morphology = none
}

index optimized_filter
{
	type = rt
	rt_mem_limit = 128k
	path = <data_path/>/optimized_filter

	rt_field = content
	rt_attr_uint = idd0
	rt_attr_uint = idd1
	rt_attr_uint = idd2
	rt_attr_uint = idd3
	rt_attr_uint = idd4
	rt_attr_uint = idd5
	rt_attr_uint = idd6
	rt_attr_uint = idd7
	rt_attr_uint = idd8
	rt_attr_uint = idd9
}

source src_hits
{
	type			= mysql
	<sql_settings/>
	sql_query		= SELECT id, title, 11 as idd FROM table_hits
	sql_attr_uint	= idd
}

index hits_plain
{
	source			= src_hits
	path			= <data_path/>/plain
	docinfo			= extern
	hit_format = plain
}

index hits_inline
{
	source			= src_hits
	path			= <data_path/>/inline
	docinfo			= extern
}

<!-- flushing hits+docinfo in inline mode (bug #1310) -->
source src_inline
{
	type = mysql
	<sql_settings/>
	sql_query = SELECT 1 id, REPEAT('a ', 1024*1024-32768) AS text, 32 gid UNION SELECT 2 id, REPEAT('a ', 32768), 32 gid
	sql_attr_bigint = gid
}

index idx_inline
{
	source			= src_inline
	path			= <data_path/>/idx_inline
	docinfo = inline
}

source src_inline2
{
	type = mysql
	<sql_settings/>
	sql_query = SELECT id, title, CRC32(id+11) + 31 gid1, CRC32(id+13) + 32 gid2, CRC32(id+17) + 33 gid3, CRC32(id+19) + 34 gid4, CRC32(id+23) + 35 gid5, CRC32(id+27) + 36 gid6, CRC32(id+29) + 37 gid7, CRC32(id+31) + 38 gid8, CRC32(id+37) + 39 gid9 from table_inline2
	sql_attr_bigint = gid1
	sql_attr_bigint = gid2
	sql_attr_bigint = gid3
	sql_attr_bigint = gid4
	sql_attr_bigint = gid5
	sql_attr_bigint = gid6
	sql_attr_bigint = gid7
	sql_attr_bigint = gid8
	sql_attr_bigint = gid9
}

index idx_inline2
{
	source			= src_inline2
	path			= <data_path/>/idx_inline2
	docinfo = inline
	dict = keywords
}

<!-- quorum tail vs quorum duplicates -->
source src_quorum_tail
{
	type = mysql
	<sql_settings/>
	sql_query = SELECT *, 100 + id as idd from table_quorum_tail
	sql_attr_bigint = idd
}
index idx_qt
{
	source			= src_quorum_tail
	path			= <data_path/>/idx_quorum_tail
	docinfo = extern
}

source src_quorum_tail_2
{
	type = mysql
	<sql_settings/>
	sql_query = SELECT *, 100 + id as idd from table_quorum_tail_2
	sql_attr_bigint = idd
}
index idx_qt_2
{
	source			= src_quorum_tail_2
	path			= <data_path/>/idx_quorum_tail_2
	docinfo = extern
}

index rt_auto_expand
{
	type = rt
	charset_type = utf-8
	rt_mem_limit = 128k
	path = <data_path/>/rt_auto_expand

	dict = keywords
	rt_attr_uint = idd1
	rt_attr_uint = idd2
	rt_attr_uint = idd3
	rt_attr_uint = idd4
	rt_attr_uint = idd5
	rt_field = content
	min_infix_len = 3
	enable_star = 1
	expand_keywords = 1
}
<<<<<<< HEAD
=======

source some1
{
	type			= mysql
	<sql_settings/>
	sql_query		= select * from test_table1
	sql_attr_uint	= gid
	sql_field_string = title
}


index some1
{
	source = some1
	path = <data_path/>/some1
	hitless_words = all
}

source dup_end1
{
	type			= mysql
	<sql_settings/>
	sql_query		= SELECT 1 id, 11 gid, '1127206,819,100' title UNION SELECT 1 id, 11 gid, '1,2,3,4,5,1127206,819,100' title
	sql_attr_uint	= gid
}

source dup_end2
{
	type			= mysql
	<sql_settings/>
	sql_query		= SELECT 1 id, 11 gid, '1127206,819,100' title UNION SELECT 1 id, 11 gid, '1,2,3,4,5,6,7,8,1127206,819,100,113,114,115,100' title
	sql_attr_uint	= gid
}

index dup_end1
{
	source			= dup_end1
	path			= <data_path/>/dup_end1
}

index dup_end2
{
	source			= dup_end2
	path			= <data_path/>/dup_end2
}

source src_xml1
{
	type = xmlpipe2
	xmlpipe_command = cat <this_test/>/hits1.xml
}

index idx_xml1
{
	source = src_xml1
	path = <data_path/>/idx_xml1
	docinfo = extern
}

>>>>>>> 1845b88e
</config>

<db_create>
create table test_table1
(
	id int not null,
	gid int not null,
	title varchar(16384) not null
);
</db_create>
<db_create>
create table test_table2
(
	id int not null,
	gid int not null,
	title varchar(256) not null
);
</db_create>
<db_create>
create table test_table3
(
	id int not null,
	gid int not null,
	title varchar(64) not null
);
</db_create>
<db_create>
create table table_hits
(
	id int not null,
	title varchar(256) not null
);
</db_create>
<db_create>
create table table_inline2
(
	id int not null,
	title varchar(21000) not null
) ENGINE=MYISAM;
</db_create>
<db_create>
create table table_quorum_tail
(
	id int not null,
	title varchar(4096) not null
);
</db_create>
<db_create>
create table table_quorum_tail_2
(
	id int not null,
	title varchar(64) not null
);
</db_create>
<db_drop>drop table if exists test_table1;</db_drop>
<db_drop>drop table if exists test_table2;</db_drop>
<db_drop>drop table if exists test_table3;</db_drop>
<db_drop>drop table if exists table_hits;</db_drop>
<db_drop>drop table if exists table_inline2;</db_drop>
<db_drop>drop table if exists table_quorum_tail;</db_drop>
<db_drop>drop table if exists table_quorum_tail_2;</db_drop>
<custom_insert><![CDATA[

// OR boundary
// weight on 11 must be 2xxx; used to be 1xxx (because of positions mismatch)
$t = str_repeat ( "aaa ", 509 );
mysql_query ( "INSERT INTO test_table1 VALUES ( 10, 1, 'bbb bbb bbb bbb $t' )" ) or die("q1:".mysql_error());
mysql_query ( "INSERT INTO test_table1 VALUES ( 11, 1, 'aaa aaa aaa aaa bbb bbb aaa aaa' )" ) or die("q2:".mysql_error());

$i3 = '';
for ( $i=1; $i < 600; $i++ )
	mysql_query ( "INSERT INTO test_table2 VALUES ( $i, 1, 'The box. A dummy.' )" )  or die("q3:".mysql_error()."\n$i");

mysql_query ( "INSERT INTO test_table2 VALUES ( 701, 1, 'The good box. A dummy.' )" )  or die("q4:".mysql_error());

// common subtree case
for ( $i=1; $i < 401; $i++ )
	mysql_query ( "INSERT INTO test_table3 VALUES ( $i, $i, 'aaa bbb' )" )  or die("q5:".mysql_error()."\n$i");

for ( $i=402; $i < 602; $i++ )
	mysql_query ( "INSERT INTO test_table3 VALUES ( $i, $i, 'aaa' )" )  or die("q6:".mysql_error()."\n$i");
	
// regression skiplist vs hit_format
for ($i=1; $i<145; $i++)
{
	mysql_query ("INSERT INTO table_hits VALUES ( $i, 'I like as I' ) " );
}
mysql_query ("INSERT INTO table_hits VALUES ( 9200, 'And I promised myself  and her  that I was going to do something with my life instead of sitting around.  I promised her I would follow my dreams of the NHL.' ) " );
mysql_query ("INSERT INTO table_hits VALUES ( 9250, 'promised like as I' ) " );
for ($i=9300; $i<9500; $i++)
{
	mysql_query ("INSERT INTO table_hits VALUES ( $i, 'i like as ' ) " );
}

// regression docinfo=inline tail hits
for ($i=1; $i<350; $i++)
{
	$text = ' his from other planet ';
	for ( $j=0; $j<550; $j++ )
	{
		$text .= ' there are also good people located ';
		$pos = ( $i + 1 ) * ( $j + 1 ) * 13;
		$pos = $pos % ( strlen ( $text ) - 3 );
		$text[$pos + 0] = 'c';
		$text[$pos + 1] = 'o';
		$text[$pos + 2] = 's';
	}
	$text .= ' good game ';
	mysql_query ("INSERT INTO table_inline2 VALUES ( $i, ' $text ' ) " ) or die("q-inline-2: at doc=$i ".mysql_error()."\n$i");
}
	
// quorum tail vs quorum duplicates
for ($i=1; $i<4; $i++)
{
	mysql_query ( "INSERT INTO table_quorum_tail VALUES ( $i, 'I like as I we as I let me as I' ) " ) or die("qd:".mysql_error()."\n$i");
}
// double tail from child
for ($i=100; $i<103; $i++)
{
	mysql_query ( "INSERT INTO table_quorum_tail VALUES ( $i, 'walk away from me' ) " ) or die("qd:".mysql_error()."\n$i");
}
$text = '';
for ($i=1; $i<1100; $i++)
{
	$text .= 'me ';
}
mysql_query ("INSERT INTO table_quorum_tail VALUES ( 104, '$text walk as we or other like.' ) " ) or die("qd:".mysql_error()."\n$i");
mysql_query ("INSERT INTO table_quorum_tail VALUES ( 105, 'me me me walk as we or other like.' ) " ) or die("qd:".mysql_error()."\n$i");
for ($i=1; $i<514; $i++)
{
	mysql_query ( "INSERT INTO table_quorum_tail_2 VALUES ( $i, 'match that dude' ) " ) or die("qd-2:".mysql_error()."\n$i");
}
]]></custom_insert>

<custom_test>
<![CDATA[
$results = array ();

$client->SetMatchMode ( SPH_MATCH_EXTENDED2 );

// legacy
$res = $client->Query ( "aaa | bbb", "test1" );
unset ( $res["time"] );
$results[] = $res;

$res  = $client->Query ( "box SENTENCE good", "test2" );
unset ( $res["time"] );
$results[] = $res;

$results[] = 'common subtree crash';

$client->SetFilter ( "@id", array ( 999999 ) );
$client->AddQuery ( "aaa -bbb", "test3" );

$client->ResetFilters ();
$client->AddQuery ( "aaa -bbb", "test3" );

$res = $client->RunQueries();

if ( !$res )
{
	$results[] = $client->GetLastError();
	return;
}

foreach ( $res as $r )
{
	unset ( $r["time"] );
	$results[] = $r;
}

// regression RT dictionary lost words on merge with ID64
$query = create_function ( '$q, $sock','
	
	$results = array( $q );
	$res = @mysql_query ( $q, $sock );
	if ( $res===false )
	{
		$results[]  = mysql_errno( $sock ) . "; " . mysql_error ( $sock );
	} else
	{	
		while ($row = @mysql_fetch_array($res, MYSQL_ASSOC))
		{
			if ( array_key_exists ( "Variable_name", $row ) && $row["Variable_name"]=="time" )
			{
				continue;
			}
			if ( !array_key_exists ( "Variable_name", $row ) || !array_key_exists ( "Value", $row ) )
			{
				$line = "";
				foreach ( $row as $k=>$v )
				{
					$line .= $k . " = " . $v . "\t";
				}
				$results[] = $line;
			} else
			{
				$results[] = $row["Variable_name"] . " = " . $row["Value"];
			}
		}	
		@mysql_free_result ( $res );
	}
	return $results;
');

global $sd_address, $sd_sphinxql_port;
$sockStr = "$sd_address:$sd_sphinxql_port";
if ($sd_address == "localhost")
	$sockStr = "127.0.0.1:$sd_sphinxql_port";
$sock = @mysql_connect ($sockStr,"","",	true );

for ( $doc=1; $doc<121; $doc++ )
{
	$text = 'dummy text is going here';
	if ( $doc==31 )
		$text = 'ACT I.';
	else if ( $doc==100 )
		$text = 'And let us once again assail your ears, basketball';
	
	$insert = " REPLACE INTO rt ( id, content ) VALUES ( $doc, '$text' ) ";
	$query ( $insert, $sock );
}	

$results = array_merge ( $results, $query ( "select id from rt limit 0,2", $sock ) );
$results = array_merge ( $results, $query ( "show meta", $sock ) );	
$results = array_merge ( $results, $query ( "select id from rt where match ( 'basketball' )", $sock ) );
$results = array_merge ( $results, $query ( "show meta", $sock ) );	

// regression - optimized filter broken with extra-filter
$text = 'dummy text is going here';
for ( $doc=1; $doc<1700; $doc++ )
{
	$id = $doc % 1500;
	$insert = " REPLACE INTO optimized_filter VALUES ( $id, '$text', 0, 1, 2, 3, 4, 5, 6, 7,8, 9 ) ";
	$query ( $insert, $sock );
}	
$results = array_merge ( $results, $query ( "select * from optimized_filter where idd5>1 and idd5<20 limit 2", $sock ) );

// regression skiplist vs hit_format
$results = array_merge ( $results, $query ( "select * from hits_plain where match (' \" i promised \" ' )", $sock ) );
$results = array_merge ( $results, $query ( "show meta", $sock ) );	
$results = array_merge ( $results, $query ( "select * from hits_inline where match (' \" i promised \" ' )", $sock ) );
$results = array_merge ( $results, $query ( "show meta", $sock ) );	

// regression docinfo=inline tail hits
$results = array_merge ( $results, $query ( "select * from idx_inline2 where match (' good game ' ) and id>340", $sock ) );

// quorum tail vs quorum duplicates
$results = array_merge ( $results, $query ( "select * from idx_qt where match (' \" I I I I do my best \"/4 ' )", $sock ) );
$results = array_merge ( $results, $query ( "select * from idx_qt where match (' \" me me me notfound \"/2 NEAR/5 like ' )", $sock ) );
$results = array_merge ( $results, $query ( "select * from idx_qt where match (' \" me me me notfound \"/2 NEAR/6 like ' )", $sock ) );
$results = array_merge ( $results, $query ( "select * from idx_qt where match (' \" me me me notfound \"/2 NEAR/7 like ' )", $sock ) );

$results = array_merge ( $results, $query ( "select *, weight() from idx_qt_2 where match (' \" match match that pal \"/2 ' ) order by id desc limit 5 option ranker=wordcount", $sock ) );

// regression - expand_keywords got lost for disk chunks of RT ndex
$text = 'dummy text is going here dummy text is going here dummy text is going here dummy text is going here dummy text is going here dummy text is going here aborted';
$insert = "REPLACE INTO rt_auto_expand VALUES ( 1, 'uniq got placed here avi', 1, 2, 3, 4, 5 ) ";
$query ( $insert, $sock );

for ( $id=2; $id<1700; $id++ )
{
	$insert = "REPLACE INTO rt_auto_expand VALUES ( $id, '$text', 1, 2, 3, 4, 5 ) ";
	$query ( $insert, $sock );
}
$insert = "REPLACE INTO rt_auto_expand VALUES ( 2000, 'uniq got placed here', 1, 2, 3, 4, 5 ) ";
$query ( $insert, $sock );
$results = array_merge ( $results, $query ( "select * from rt_auto_expand where match ( 'uniq' ) ", $sock ) );
$results = array_merge ( $results, $query ( "show meta", $sock ) );
$results = array_merge ( $results, $query ( "select * from rt_auto_expand where match ( 'ace' ) ", $sock ) );
$results = array_merge ( $results, $query ( "show meta", $sock ) );

// regression call keywords fails at disk chunk term with skiplist
$results = array_merge ( $results, $query ( " CALL KEYWORDS ('got aborted avi', 'rt_auto_expand', 1) ", $sock ) );

<<<<<<< HEAD
=======
// regression field end hits vs duplicated doc
$results = array_merge ( $results, $query ( "select * from dup_end1 where match (' 100 ' )", $sock ) );
$results = array_merge ( $results, $query ( "show meta", $sock ) );
$results = array_merge ( $results, $query ( "select * from dup_end2 where match (' 100 ' )", $sock ) );
$results = array_merge ( $results, $query ( "show meta", $sock ) );


// regression 
$results = array_merge ( $results, $query ( "select id, weight() w FROM idx_xml1 WHERE MATCH('\"missed go3\" | (go3 go4)') OPTION ranker=expr('top(lcs)')", $sock ) );

>>>>>>> 1845b88e
@mysql_close ( $sock );

]]>
</custom_test>

</test>
<|MERGE_RESOLUTION|>--- conflicted
+++ resolved
@@ -1,560 +1,554 @@
-<?xml version="1.0" encoding="utf-8"?>
-<test>
-
-<name>hitbuffer edge cases</name>
-
-<config>
-indexer
-{
-	mem_limit		= 16M
-}
-
-searchd
-{
-	<searchd_settings/>
-	workers = threads
-	binlog_path = #
-    subtree_docs_cache  = 128k
-    subtree_hits_cache  = 128k
-}
-
-source test1
-{
-	type			= mysql
-	<sql_settings/>
-	sql_query		= select * from test_table1
-	sql_attr_uint	= gid
-}
-
-index test1
-{
-	source			= test1
-	path			= <data_path/>/test1
-}
-
-source test2
-{
-	type			= mysql
-	<sql_settings/>
-	sql_query		= select * from test_table2
-	sql_attr_uint	= gid
-}
-
-index test2
-{
-	source			= test2
-	path			= <data_path/>/test2
-	docinfo		= extern
-	html_strip		= 1
-	index_sp		= 1
-}
-
-source test3
-{
-	type			= mysql
-	<sql_settings/>
-	sql_query		= select * from test_table3
-	sql_attr_uint	= gid
-}
-index test3
-{
-	source			= test3
-	path			= <data_path/>/test3
-	docinfo		= extern
-}
-
-index rt
-{
-	type = rt
-	path = <data_path/>/rt
-
-	rt_field = content
-	rt_attr_uint = dummy
-	morphology = none
-}
-
-index optimized_filter
-{
-	type = rt
-	rt_mem_limit = 128k
-	path = <data_path/>/optimized_filter
-
-	rt_field = content
-	rt_attr_uint = idd0
-	rt_attr_uint = idd1
-	rt_attr_uint = idd2
-	rt_attr_uint = idd3
-	rt_attr_uint = idd4
-	rt_attr_uint = idd5
-	rt_attr_uint = idd6
-	rt_attr_uint = idd7
-	rt_attr_uint = idd8
-	rt_attr_uint = idd9
-}
-
-source src_hits
-{
-	type			= mysql
-	<sql_settings/>
-	sql_query		= SELECT id, title, 11 as idd FROM table_hits
-	sql_attr_uint	= idd
-}
-
-index hits_plain
-{
-	source			= src_hits
-	path			= <data_path/>/plain
-	docinfo			= extern
-	hit_format = plain
-}
-
-index hits_inline
-{
-	source			= src_hits
-	path			= <data_path/>/inline
-	docinfo			= extern
-}
-
-<!-- flushing hits+docinfo in inline mode (bug #1310) -->
-source src_inline
-{
-	type = mysql
-	<sql_settings/>
-	sql_query = SELECT 1 id, REPEAT('a ', 1024*1024-32768) AS text, 32 gid UNION SELECT 2 id, REPEAT('a ', 32768), 32 gid
-	sql_attr_bigint = gid
-}
-
-index idx_inline
-{
-	source			= src_inline
-	path			= <data_path/>/idx_inline
-	docinfo = inline
-}
-
-source src_inline2
-{
-	type = mysql
-	<sql_settings/>
-	sql_query = SELECT id, title, CRC32(id+11) + 31 gid1, CRC32(id+13) + 32 gid2, CRC32(id+17) + 33 gid3, CRC32(id+19) + 34 gid4, CRC32(id+23) + 35 gid5, CRC32(id+27) + 36 gid6, CRC32(id+29) + 37 gid7, CRC32(id+31) + 38 gid8, CRC32(id+37) + 39 gid9 from table_inline2
-	sql_attr_bigint = gid1
-	sql_attr_bigint = gid2
-	sql_attr_bigint = gid3
-	sql_attr_bigint = gid4
-	sql_attr_bigint = gid5
-	sql_attr_bigint = gid6
-	sql_attr_bigint = gid7
-	sql_attr_bigint = gid8
-	sql_attr_bigint = gid9
-}
-
-index idx_inline2
-{
-	source			= src_inline2
-	path			= <data_path/>/idx_inline2
-	docinfo = inline
-	dict = keywords
-}
-
-<!-- quorum tail vs quorum duplicates -->
-source src_quorum_tail
-{
-	type = mysql
-	<sql_settings/>
-	sql_query = SELECT *, 100 + id as idd from table_quorum_tail
-	sql_attr_bigint = idd
-}
-index idx_qt
-{
-	source			= src_quorum_tail
-	path			= <data_path/>/idx_quorum_tail
-	docinfo = extern
-}
-
-source src_quorum_tail_2
-{
-	type = mysql
-	<sql_settings/>
-	sql_query = SELECT *, 100 + id as idd from table_quorum_tail_2
-	sql_attr_bigint = idd
-}
-index idx_qt_2
-{
-	source			= src_quorum_tail_2
-	path			= <data_path/>/idx_quorum_tail_2
-	docinfo = extern
-}
-
-index rt_auto_expand
-{
-	type = rt
-	charset_type = utf-8
-	rt_mem_limit = 128k
-	path = <data_path/>/rt_auto_expand
-
-	dict = keywords
-	rt_attr_uint = idd1
-	rt_attr_uint = idd2
-	rt_attr_uint = idd3
-	rt_attr_uint = idd4
-	rt_attr_uint = idd5
-	rt_field = content
-	min_infix_len = 3
-	enable_star = 1
-	expand_keywords = 1
-}
-<<<<<<< HEAD
-=======
-
-source some1
-{
-	type			= mysql
-	<sql_settings/>
-	sql_query		= select * from test_table1
-	sql_attr_uint	= gid
-	sql_field_string = title
-}
-
-
-index some1
-{
-	source = some1
-	path = <data_path/>/some1
-	hitless_words = all
-}
-
-source dup_end1
-{
-	type			= mysql
-	<sql_settings/>
-	sql_query		= SELECT 1 id, 11 gid, '1127206,819,100' title UNION SELECT 1 id, 11 gid, '1,2,3,4,5,1127206,819,100' title
-	sql_attr_uint	= gid
-}
-
-source dup_end2
-{
-	type			= mysql
-	<sql_settings/>
-	sql_query		= SELECT 1 id, 11 gid, '1127206,819,100' title UNION SELECT 1 id, 11 gid, '1,2,3,4,5,6,7,8,1127206,819,100,113,114,115,100' title
-	sql_attr_uint	= gid
-}
-
-index dup_end1
-{
-	source			= dup_end1
-	path			= <data_path/>/dup_end1
-}
-
-index dup_end2
-{
-	source			= dup_end2
-	path			= <data_path/>/dup_end2
-}
-
-source src_xml1
-{
-	type = xmlpipe2
-	xmlpipe_command = cat <this_test/>/hits1.xml
-}
-
-index idx_xml1
-{
-	source = src_xml1
-	path = <data_path/>/idx_xml1
-	docinfo = extern
-}
-
->>>>>>> 1845b88e
-</config>
-
-<db_create>
-create table test_table1
-(
-	id int not null,
-	gid int not null,
-	title varchar(16384) not null
-);
-</db_create>
-<db_create>
-create table test_table2
-(
-	id int not null,
-	gid int not null,
-	title varchar(256) not null
-);
-</db_create>
-<db_create>
-create table test_table3
-(
-	id int not null,
-	gid int not null,
-	title varchar(64) not null
-);
-</db_create>
-<db_create>
-create table table_hits
-(
-	id int not null,
-	title varchar(256) not null
-);
-</db_create>
-<db_create>
-create table table_inline2
-(
-	id int not null,
-	title varchar(21000) not null
-) ENGINE=MYISAM;
-</db_create>
-<db_create>
-create table table_quorum_tail
-(
-	id int not null,
-	title varchar(4096) not null
-);
-</db_create>
-<db_create>
-create table table_quorum_tail_2
-(
-	id int not null,
-	title varchar(64) not null
-);
-</db_create>
-<db_drop>drop table if exists test_table1;</db_drop>
-<db_drop>drop table if exists test_table2;</db_drop>
-<db_drop>drop table if exists test_table3;</db_drop>
-<db_drop>drop table if exists table_hits;</db_drop>
-<db_drop>drop table if exists table_inline2;</db_drop>
-<db_drop>drop table if exists table_quorum_tail;</db_drop>
-<db_drop>drop table if exists table_quorum_tail_2;</db_drop>
-<custom_insert><![CDATA[
-
-// OR boundary
-// weight on 11 must be 2xxx; used to be 1xxx (because of positions mismatch)
-$t = str_repeat ( "aaa ", 509 );
-mysql_query ( "INSERT INTO test_table1 VALUES ( 10, 1, 'bbb bbb bbb bbb $t' )" ) or die("q1:".mysql_error());
-mysql_query ( "INSERT INTO test_table1 VALUES ( 11, 1, 'aaa aaa aaa aaa bbb bbb aaa aaa' )" ) or die("q2:".mysql_error());
-
-$i3 = '';
-for ( $i=1; $i < 600; $i++ )
-	mysql_query ( "INSERT INTO test_table2 VALUES ( $i, 1, 'The box. A dummy.' )" )  or die("q3:".mysql_error()."\n$i");
-
-mysql_query ( "INSERT INTO test_table2 VALUES ( 701, 1, 'The good box. A dummy.' )" )  or die("q4:".mysql_error());
-
-// common subtree case
-for ( $i=1; $i < 401; $i++ )
-	mysql_query ( "INSERT INTO test_table3 VALUES ( $i, $i, 'aaa bbb' )" )  or die("q5:".mysql_error()."\n$i");
-
-for ( $i=402; $i < 602; $i++ )
-	mysql_query ( "INSERT INTO test_table3 VALUES ( $i, $i, 'aaa' )" )  or die("q6:".mysql_error()."\n$i");
-	
-// regression skiplist vs hit_format
-for ($i=1; $i<145; $i++)
-{
-	mysql_query ("INSERT INTO table_hits VALUES ( $i, 'I like as I' ) " );
-}
-mysql_query ("INSERT INTO table_hits VALUES ( 9200, 'And I promised myself  and her  that I was going to do something with my life instead of sitting around.  I promised her I would follow my dreams of the NHL.' ) " );
-mysql_query ("INSERT INTO table_hits VALUES ( 9250, 'promised like as I' ) " );
-for ($i=9300; $i<9500; $i++)
-{
-	mysql_query ("INSERT INTO table_hits VALUES ( $i, 'i like as ' ) " );
-}
-
-// regression docinfo=inline tail hits
-for ($i=1; $i<350; $i++)
-{
-	$text = ' his from other planet ';
-	for ( $j=0; $j<550; $j++ )
-	{
-		$text .= ' there are also good people located ';
-		$pos = ( $i + 1 ) * ( $j + 1 ) * 13;
-		$pos = $pos % ( strlen ( $text ) - 3 );
-		$text[$pos + 0] = 'c';
-		$text[$pos + 1] = 'o';
-		$text[$pos + 2] = 's';
-	}
-	$text .= ' good game ';
-	mysql_query ("INSERT INTO table_inline2 VALUES ( $i, ' $text ' ) " ) or die("q-inline-2: at doc=$i ".mysql_error()."\n$i");
-}
-	
-// quorum tail vs quorum duplicates
-for ($i=1; $i<4; $i++)
-{
-	mysql_query ( "INSERT INTO table_quorum_tail VALUES ( $i, 'I like as I we as I let me as I' ) " ) or die("qd:".mysql_error()."\n$i");
-}
-// double tail from child
-for ($i=100; $i<103; $i++)
-{
-	mysql_query ( "INSERT INTO table_quorum_tail VALUES ( $i, 'walk away from me' ) " ) or die("qd:".mysql_error()."\n$i");
-}
-$text = '';
-for ($i=1; $i<1100; $i++)
-{
-	$text .= 'me ';
-}
-mysql_query ("INSERT INTO table_quorum_tail VALUES ( 104, '$text walk as we or other like.' ) " ) or die("qd:".mysql_error()."\n$i");
-mysql_query ("INSERT INTO table_quorum_tail VALUES ( 105, 'me me me walk as we or other like.' ) " ) or die("qd:".mysql_error()."\n$i");
-for ($i=1; $i<514; $i++)
-{
-	mysql_query ( "INSERT INTO table_quorum_tail_2 VALUES ( $i, 'match that dude' ) " ) or die("qd-2:".mysql_error()."\n$i");
-}
-]]></custom_insert>
-
-<custom_test>
-<![CDATA[
-$results = array ();
-
-$client->SetMatchMode ( SPH_MATCH_EXTENDED2 );
-
-// legacy
-$res = $client->Query ( "aaa | bbb", "test1" );
-unset ( $res["time"] );
-$results[] = $res;
-
-$res  = $client->Query ( "box SENTENCE good", "test2" );
-unset ( $res["time"] );
-$results[] = $res;
-
-$results[] = 'common subtree crash';
-
-$client->SetFilter ( "@id", array ( 999999 ) );
-$client->AddQuery ( "aaa -bbb", "test3" );
-
-$client->ResetFilters ();
-$client->AddQuery ( "aaa -bbb", "test3" );
-
-$res = $client->RunQueries();
-
-if ( !$res )
-{
-	$results[] = $client->GetLastError();
-	return;
-}
-
-foreach ( $res as $r )
-{
-	unset ( $r["time"] );
-	$results[] = $r;
-}
-
-// regression RT dictionary lost words on merge with ID64
-$query = create_function ( '$q, $sock','
-	
-	$results = array( $q );
-	$res = @mysql_query ( $q, $sock );
-	if ( $res===false )
-	{
-		$results[]  = mysql_errno( $sock ) . "; " . mysql_error ( $sock );
-	} else
-	{	
-		while ($row = @mysql_fetch_array($res, MYSQL_ASSOC))
-		{
-			if ( array_key_exists ( "Variable_name", $row ) && $row["Variable_name"]=="time" )
-			{
-				continue;
-			}
-			if ( !array_key_exists ( "Variable_name", $row ) || !array_key_exists ( "Value", $row ) )
-			{
-				$line = "";
-				foreach ( $row as $k=>$v )
-				{
-					$line .= $k . " = " . $v . "\t";
-				}
-				$results[] = $line;
-			} else
-			{
-				$results[] = $row["Variable_name"] . " = " . $row["Value"];
-			}
-		}	
-		@mysql_free_result ( $res );
-	}
-	return $results;
-');
-
-global $sd_address, $sd_sphinxql_port;
-$sockStr = "$sd_address:$sd_sphinxql_port";
-if ($sd_address == "localhost")
-	$sockStr = "127.0.0.1:$sd_sphinxql_port";
-$sock = @mysql_connect ($sockStr,"","",	true );
-
-for ( $doc=1; $doc<121; $doc++ )
-{
-	$text = 'dummy text is going here';
-	if ( $doc==31 )
-		$text = 'ACT I.';
-	else if ( $doc==100 )
-		$text = 'And let us once again assail your ears, basketball';
-	
-	$insert = " REPLACE INTO rt ( id, content ) VALUES ( $doc, '$text' ) ";
-	$query ( $insert, $sock );
-}	
-
-$results = array_merge ( $results, $query ( "select id from rt limit 0,2", $sock ) );
-$results = array_merge ( $results, $query ( "show meta", $sock ) );	
-$results = array_merge ( $results, $query ( "select id from rt where match ( 'basketball' )", $sock ) );
-$results = array_merge ( $results, $query ( "show meta", $sock ) );	
-
-// regression - optimized filter broken with extra-filter
-$text = 'dummy text is going here';
-for ( $doc=1; $doc<1700; $doc++ )
-{
-	$id = $doc % 1500;
-	$insert = " REPLACE INTO optimized_filter VALUES ( $id, '$text', 0, 1, 2, 3, 4, 5, 6, 7,8, 9 ) ";
-	$query ( $insert, $sock );
-}	
-$results = array_merge ( $results, $query ( "select * from optimized_filter where idd5>1 and idd5<20 limit 2", $sock ) );
-
-// regression skiplist vs hit_format
-$results = array_merge ( $results, $query ( "select * from hits_plain where match (' \" i promised \" ' )", $sock ) );
-$results = array_merge ( $results, $query ( "show meta", $sock ) );	
-$results = array_merge ( $results, $query ( "select * from hits_inline where match (' \" i promised \" ' )", $sock ) );
-$results = array_merge ( $results, $query ( "show meta", $sock ) );	
-
-// regression docinfo=inline tail hits
-$results = array_merge ( $results, $query ( "select * from idx_inline2 where match (' good game ' ) and id>340", $sock ) );
-
-// quorum tail vs quorum duplicates
-$results = array_merge ( $results, $query ( "select * from idx_qt where match (' \" I I I I do my best \"/4 ' )", $sock ) );
-$results = array_merge ( $results, $query ( "select * from idx_qt where match (' \" me me me notfound \"/2 NEAR/5 like ' )", $sock ) );
-$results = array_merge ( $results, $query ( "select * from idx_qt where match (' \" me me me notfound \"/2 NEAR/6 like ' )", $sock ) );
-$results = array_merge ( $results, $query ( "select * from idx_qt where match (' \" me me me notfound \"/2 NEAR/7 like ' )", $sock ) );
-
-$results = array_merge ( $results, $query ( "select *, weight() from idx_qt_2 where match (' \" match match that pal \"/2 ' ) order by id desc limit 5 option ranker=wordcount", $sock ) );
-
-// regression - expand_keywords got lost for disk chunks of RT ndex
-$text = 'dummy text is going here dummy text is going here dummy text is going here dummy text is going here dummy text is going here dummy text is going here aborted';
-$insert = "REPLACE INTO rt_auto_expand VALUES ( 1, 'uniq got placed here avi', 1, 2, 3, 4, 5 ) ";
-$query ( $insert, $sock );
-
-for ( $id=2; $id<1700; $id++ )
-{
-	$insert = "REPLACE INTO rt_auto_expand VALUES ( $id, '$text', 1, 2, 3, 4, 5 ) ";
-	$query ( $insert, $sock );
-}
-$insert = "REPLACE INTO rt_auto_expand VALUES ( 2000, 'uniq got placed here', 1, 2, 3, 4, 5 ) ";
-$query ( $insert, $sock );
-$results = array_merge ( $results, $query ( "select * from rt_auto_expand where match ( 'uniq' ) ", $sock ) );
-$results = array_merge ( $results, $query ( "show meta", $sock ) );
-$results = array_merge ( $results, $query ( "select * from rt_auto_expand where match ( 'ace' ) ", $sock ) );
-$results = array_merge ( $results, $query ( "show meta", $sock ) );
-
-// regression call keywords fails at disk chunk term with skiplist
-$results = array_merge ( $results, $query ( " CALL KEYWORDS ('got aborted avi', 'rt_auto_expand', 1) ", $sock ) );
-
-<<<<<<< HEAD
-=======
-// regression field end hits vs duplicated doc
-$results = array_merge ( $results, $query ( "select * from dup_end1 where match (' 100 ' )", $sock ) );
-$results = array_merge ( $results, $query ( "show meta", $sock ) );
-$results = array_merge ( $results, $query ( "select * from dup_end2 where match (' 100 ' )", $sock ) );
-$results = array_merge ( $results, $query ( "show meta", $sock ) );
-
-
-// regression 
-$results = array_merge ( $results, $query ( "select id, weight() w FROM idx_xml1 WHERE MATCH('\"missed go3\" | (go3 go4)') OPTION ranker=expr('top(lcs)')", $sock ) );
-
->>>>>>> 1845b88e
-@mysql_close ( $sock );
-
-]]>
-</custom_test>
-
-</test>
+<?xml version="1.0" encoding="utf-8"?>
+<test>
+
+<name>hitbuffer edge cases</name>
+
+<config>
+indexer
+{
+	mem_limit		= 16M
+}
+
+searchd
+{
+	<searchd_settings/>
+	workers = threads
+	binlog_path = #
+    subtree_docs_cache  = 128k
+    subtree_hits_cache  = 128k
+}
+
+source test1
+{
+	type			= mysql
+	<sql_settings/>
+	sql_query		= select * from test_table1
+	sql_attr_uint	= gid
+}
+
+index test1
+{
+	source			= test1
+	path			= <data_path/>/test1
+}
+
+source test2
+{
+	type			= mysql
+	<sql_settings/>
+	sql_query		= select * from test_table2
+	sql_attr_uint	= gid
+}
+
+index test2
+{
+	source			= test2
+	path			= <data_path/>/test2
+	docinfo		= extern
+	html_strip		= 1
+	index_sp		= 1
+}
+
+source test3
+{
+	type			= mysql
+	<sql_settings/>
+	sql_query		= select * from test_table3
+	sql_attr_uint	= gid
+}
+index test3
+{
+	source			= test3
+	path			= <data_path/>/test3
+	docinfo		= extern
+}
+
+index rt
+{
+	type = rt
+	path = <data_path/>/rt
+
+	rt_field = content
+	rt_attr_uint = dummy
+	morphology = none
+}
+
+index optimized_filter
+{
+	type = rt
+	rt_mem_limit = 128k
+	path = <data_path/>/optimized_filter
+
+	rt_field = content
+	rt_attr_uint = idd0
+	rt_attr_uint = idd1
+	rt_attr_uint = idd2
+	rt_attr_uint = idd3
+	rt_attr_uint = idd4
+	rt_attr_uint = idd5
+	rt_attr_uint = idd6
+	rt_attr_uint = idd7
+	rt_attr_uint = idd8
+	rt_attr_uint = idd9
+}
+
+source src_hits
+{
+	type			= mysql
+	<sql_settings/>
+	sql_query		= SELECT id, title, 11 as idd FROM table_hits
+	sql_attr_uint	= idd
+}
+
+index hits_plain
+{
+	source			= src_hits
+	path			= <data_path/>/plain
+	docinfo			= extern
+	hit_format = plain
+}
+
+index hits_inline
+{
+	source			= src_hits
+	path			= <data_path/>/inline
+	docinfo			= extern
+}
+
+<!-- flushing hits+docinfo in inline mode (bug #1310) -->
+source src_inline
+{
+	type = mysql
+	<sql_settings/>
+	sql_query = SELECT 1 id, REPEAT('a ', 1024*1024-32768) AS text, 32 gid UNION SELECT 2 id, REPEAT('a ', 32768), 32 gid
+	sql_attr_bigint = gid
+}
+
+index idx_inline
+{
+	source			= src_inline
+	path			= <data_path/>/idx_inline
+	docinfo = inline
+}
+
+source src_inline2
+{
+	type = mysql
+	<sql_settings/>
+	sql_query = SELECT id, title, CRC32(id+11) + 31 gid1, CRC32(id+13) + 32 gid2, CRC32(id+17) + 33 gid3, CRC32(id+19) + 34 gid4, CRC32(id+23) + 35 gid5, CRC32(id+27) + 36 gid6, CRC32(id+29) + 37 gid7, CRC32(id+31) + 38 gid8, CRC32(id+37) + 39 gid9 from table_inline2
+	sql_attr_bigint = gid1
+	sql_attr_bigint = gid2
+	sql_attr_bigint = gid3
+	sql_attr_bigint = gid4
+	sql_attr_bigint = gid5
+	sql_attr_bigint = gid6
+	sql_attr_bigint = gid7
+	sql_attr_bigint = gid8
+	sql_attr_bigint = gid9
+}
+
+index idx_inline2
+{
+	source			= src_inline2
+	path			= <data_path/>/idx_inline2
+	docinfo = inline
+	dict = keywords
+}
+
+<!-- quorum tail vs quorum duplicates -->
+source src_quorum_tail
+{
+	type = mysql
+	<sql_settings/>
+	sql_query = SELECT *, 100 + id as idd from table_quorum_tail
+	sql_attr_bigint = idd
+}
+index idx_qt
+{
+	source			= src_quorum_tail
+	path			= <data_path/>/idx_quorum_tail
+	docinfo = extern
+}
+
+source src_quorum_tail_2
+{
+	type = mysql
+	<sql_settings/>
+	sql_query = SELECT *, 100 + id as idd from table_quorum_tail_2
+	sql_attr_bigint = idd
+}
+index idx_qt_2
+{
+	source			= src_quorum_tail_2
+	path			= <data_path/>/idx_quorum_tail_2
+	docinfo = extern
+}
+
+index rt_auto_expand
+{
+	type = rt
+	charset_type = utf-8
+	rt_mem_limit = 128k
+	path = <data_path/>/rt_auto_expand
+
+	dict = keywords
+	rt_attr_uint = idd1
+	rt_attr_uint = idd2
+	rt_attr_uint = idd3
+	rt_attr_uint = idd4
+	rt_attr_uint = idd5
+	rt_field = content
+	min_infix_len = 3
+	enable_star = 1
+	expand_keywords = 1
+}
+
+source some1
+{
+	type			= mysql
+	<sql_settings/>
+	sql_query		= select * from test_table1
+	sql_attr_uint	= gid
+	sql_field_string = title
+}
+
+
+index some1
+{
+	source = some1
+	path = <data_path/>/some1
+	hitless_words = all
+}
+
+source dup_end1
+{
+	type			= mysql
+	<sql_settings/>
+	sql_query		= SELECT 1 id, 11 gid, '1127206,819,100' title UNION SELECT 1 id, 11 gid, '1,2,3,4,5,1127206,819,100' title
+	sql_attr_uint	= gid
+}
+
+source dup_end2
+{
+	type			= mysql
+	<sql_settings/>
+	sql_query		= SELECT 1 id, 11 gid, '1127206,819,100' title UNION SELECT 1 id, 11 gid, '1,2,3,4,5,6,7,8,1127206,819,100,113,114,115,100' title
+	sql_attr_uint	= gid
+}
+
+index dup_end1
+{
+	source			= dup_end1
+	path			= <data_path/>/dup_end1
+}
+
+index dup_end2
+{
+	source			= dup_end2
+	path			= <data_path/>/dup_end2
+}
+
+source src_xml1
+{
+	type = xmlpipe2
+	xmlpipe_command = cat <this_test/>/hits1.xml
+}
+
+index idx_xml1
+{
+	source = src_xml1
+	path = <data_path/>/idx_xml1
+	docinfo = extern
+}
+
+</config>
+
+<db_create>
+create table test_table1
+(
+	id int not null,
+	gid int not null,
+	title varchar(16384) not null
+);
+</db_create>
+<db_create>
+create table test_table2
+(
+	id int not null,
+	gid int not null,
+	title varchar(256) not null
+);
+</db_create>
+<db_create>
+create table test_table3
+(
+	id int not null,
+	gid int not null,
+	title varchar(64) not null
+);
+</db_create>
+<db_create>
+create table table_hits
+(
+	id int not null,
+	title varchar(256) not null
+);
+</db_create>
+<db_create>
+create table table_inline2
+(
+	id int not null,
+	title varchar(21000) not null
+) ENGINE=MYISAM;
+</db_create>
+<db_create>
+create table table_quorum_tail
+(
+	id int not null,
+	title varchar(4096) not null
+);
+</db_create>
+<db_create>
+create table table_quorum_tail_2
+(
+	id int not null,
+	title varchar(64) not null
+);
+</db_create>
+<db_drop>drop table if exists test_table1;</db_drop>
+<db_drop>drop table if exists test_table2;</db_drop>
+<db_drop>drop table if exists test_table3;</db_drop>
+<db_drop>drop table if exists table_hits;</db_drop>
+<db_drop>drop table if exists table_inline2;</db_drop>
+<db_drop>drop table if exists table_quorum_tail;</db_drop>
+<db_drop>drop table if exists table_quorum_tail_2;</db_drop>
+<custom_insert><![CDATA[
+
+// OR boundary
+// weight on 11 must be 2xxx; used to be 1xxx (because of positions mismatch)
+$t = str_repeat ( "aaa ", 509 );
+mysql_query ( "INSERT INTO test_table1 VALUES ( 10, 1, 'bbb bbb bbb bbb $t' )" ) or die("q1:".mysql_error());
+mysql_query ( "INSERT INTO test_table1 VALUES ( 11, 1, 'aaa aaa aaa aaa bbb bbb aaa aaa' )" ) or die("q2:".mysql_error());
+
+$i3 = '';
+for ( $i=1; $i < 600; $i++ )
+	mysql_query ( "INSERT INTO test_table2 VALUES ( $i, 1, 'The box. A dummy.' )" )  or die("q3:".mysql_error()."\n$i");
+
+mysql_query ( "INSERT INTO test_table2 VALUES ( 701, 1, 'The good box. A dummy.' )" )  or die("q4:".mysql_error());
+
+// common subtree case
+for ( $i=1; $i < 401; $i++ )
+	mysql_query ( "INSERT INTO test_table3 VALUES ( $i, $i, 'aaa bbb' )" )  or die("q5:".mysql_error()."\n$i");
+
+for ( $i=402; $i < 602; $i++ )
+	mysql_query ( "INSERT INTO test_table3 VALUES ( $i, $i, 'aaa' )" )  or die("q6:".mysql_error()."\n$i");
+	
+// regression skiplist vs hit_format
+for ($i=1; $i<145; $i++)
+{
+	mysql_query ("INSERT INTO table_hits VALUES ( $i, 'I like as I' ) " );
+}
+mysql_query ("INSERT INTO table_hits VALUES ( 9200, 'And I promised myself  and her  that I was going to do something with my life instead of sitting around.  I promised her I would follow my dreams of the NHL.' ) " );
+mysql_query ("INSERT INTO table_hits VALUES ( 9250, 'promised like as I' ) " );
+for ($i=9300; $i<9500; $i++)
+{
+	mysql_query ("INSERT INTO table_hits VALUES ( $i, 'i like as ' ) " );
+}
+
+// regression docinfo=inline tail hits
+for ($i=1; $i<350; $i++)
+{
+	$text = ' his from other planet ';
+	for ( $j=0; $j<550; $j++ )
+	{
+		$text .= ' there are also good people located ';
+		$pos = ( $i + 1 ) * ( $j + 1 ) * 13;
+		$pos = $pos % ( strlen ( $text ) - 3 );
+		$text[$pos + 0] = 'c';
+		$text[$pos + 1] = 'o';
+		$text[$pos + 2] = 's';
+	}
+	$text .= ' good game ';
+	mysql_query ("INSERT INTO table_inline2 VALUES ( $i, ' $text ' ) " ) or die("q-inline-2: at doc=$i ".mysql_error()."\n$i");
+}
+	
+// quorum tail vs quorum duplicates
+for ($i=1; $i<4; $i++)
+{
+	mysql_query ( "INSERT INTO table_quorum_tail VALUES ( $i, 'I like as I we as I let me as I' ) " ) or die("qd:".mysql_error()."\n$i");
+}
+// double tail from child
+for ($i=100; $i<103; $i++)
+{
+	mysql_query ( "INSERT INTO table_quorum_tail VALUES ( $i, 'walk away from me' ) " ) or die("qd:".mysql_error()."\n$i");
+}
+$text = '';
+for ($i=1; $i<1100; $i++)
+{
+	$text .= 'me ';
+}
+mysql_query ("INSERT INTO table_quorum_tail VALUES ( 104, '$text walk as we or other like.' ) " ) or die("qd:".mysql_error()."\n$i");
+mysql_query ("INSERT INTO table_quorum_tail VALUES ( 105, 'me me me walk as we or other like.' ) " ) or die("qd:".mysql_error()."\n$i");
+for ($i=1; $i<514; $i++)
+{
+	mysql_query ( "INSERT INTO table_quorum_tail_2 VALUES ( $i, 'match that dude' ) " ) or die("qd-2:".mysql_error()."\n$i");
+}
+]]></custom_insert>
+
+<custom_test>
+<![CDATA[
+$results = array ();
+
+$client->SetMatchMode ( SPH_MATCH_EXTENDED2 );
+
+// legacy
+$res = $client->Query ( "aaa | bbb", "test1" );
+unset ( $res["time"] );
+$results[] = $res;
+
+$res  = $client->Query ( "box SENTENCE good", "test2" );
+unset ( $res["time"] );
+$results[] = $res;
+
+$results[] = 'common subtree crash';
+
+$client->SetFilter ( "@id", array ( 999999 ) );
+$client->AddQuery ( "aaa -bbb", "test3" );
+
+$client->ResetFilters ();
+$client->AddQuery ( "aaa -bbb", "test3" );
+
+$res = $client->RunQueries();
+
+if ( !$res )
+{
+	$results[] = $client->GetLastError();
+	return;
+}
+
+foreach ( $res as $r )
+{
+	unset ( $r["time"] );
+	$results[] = $r;
+}
+
+// regression RT dictionary lost words on merge with ID64
+$query = create_function ( '$q, $sock','
+	
+	$results = array( $q );
+	$res = @mysql_query ( $q, $sock );
+	if ( $res===false )
+	{
+		$results[]  = mysql_errno( $sock ) . "; " . mysql_error ( $sock );
+	} else
+	{	
+		while ($row = @mysql_fetch_array($res, MYSQL_ASSOC))
+		{
+			if ( array_key_exists ( "Variable_name", $row ) && $row["Variable_name"]=="time" )
+			{
+				continue;
+			}
+			if ( !array_key_exists ( "Variable_name", $row ) || !array_key_exists ( "Value", $row ) )
+			{
+				$line = "";
+				foreach ( $row as $k=>$v )
+				{
+					$line .= $k . " = " . $v . "\t";
+				}
+				$results[] = $line;
+			} else
+			{
+				$results[] = $row["Variable_name"] . " = " . $row["Value"];
+			}
+		}	
+		@mysql_free_result ( $res );
+	}
+	return $results;
+');
+
+global $sd_address, $sd_sphinxql_port;
+$sockStr = "$sd_address:$sd_sphinxql_port";
+if ($sd_address == "localhost")
+	$sockStr = "127.0.0.1:$sd_sphinxql_port";
+$sock = @mysql_connect ($sockStr,"","",	true );
+
+for ( $doc=1; $doc<121; $doc++ )
+{
+	$text = 'dummy text is going here';
+	if ( $doc==31 )
+		$text = 'ACT I.';
+	else if ( $doc==100 )
+		$text = 'And let us once again assail your ears, basketball';
+	
+	$insert = " REPLACE INTO rt ( id, content ) VALUES ( $doc, '$text' ) ";
+	$query ( $insert, $sock );
+}	
+
+$results = array_merge ( $results, $query ( "select id from rt limit 0,2", $sock ) );
+$results = array_merge ( $results, $query ( "show meta", $sock ) );	
+$results = array_merge ( $results, $query ( "select id from rt where match ( 'basketball' )", $sock ) );
+$results = array_merge ( $results, $query ( "show meta", $sock ) );	
+
+// regression - optimized filter broken with extra-filter
+$text = 'dummy text is going here';
+for ( $doc=1; $doc<1700; $doc++ )
+{
+	$id = $doc % 1500;
+	$insert = " REPLACE INTO optimized_filter VALUES ( $id, '$text', 0, 1, 2, 3, 4, 5, 6, 7,8, 9 ) ";
+	$query ( $insert, $sock );
+}	
+$results = array_merge ( $results, $query ( "select * from optimized_filter where idd5>1 and idd5<20 limit 2", $sock ) );
+
+// regression skiplist vs hit_format
+$results = array_merge ( $results, $query ( "select * from hits_plain where match (' \" i promised \" ' )", $sock ) );
+$results = array_merge ( $results, $query ( "show meta", $sock ) );	
+$results = array_merge ( $results, $query ( "select * from hits_inline where match (' \" i promised \" ' )", $sock ) );
+$results = array_merge ( $results, $query ( "show meta", $sock ) );	
+
+// regression docinfo=inline tail hits
+$results = array_merge ( $results, $query ( "select * from idx_inline2 where match (' good game ' ) and id>340", $sock ) );
+
+// quorum tail vs quorum duplicates
+$results = array_merge ( $results, $query ( "select * from idx_qt where match (' \" I I I I do my best \"/4 ' )", $sock ) );
+$results = array_merge ( $results, $query ( "select * from idx_qt where match (' \" me me me notfound \"/2 NEAR/5 like ' )", $sock ) );
+$results = array_merge ( $results, $query ( "select * from idx_qt where match (' \" me me me notfound \"/2 NEAR/6 like ' )", $sock ) );
+$results = array_merge ( $results, $query ( "select * from idx_qt where match (' \" me me me notfound \"/2 NEAR/7 like ' )", $sock ) );
+
+$results = array_merge ( $results, $query ( "select *, weight() from idx_qt_2 where match (' \" match match that pal \"/2 ' ) order by id desc limit 5 option ranker=wordcount", $sock ) );
+
+// regression - expand_keywords got lost for disk chunks of RT ndex
+$text = 'dummy text is going here dummy text is going here dummy text is going here dummy text is going here dummy text is going here dummy text is going here aborted';
+$insert = "REPLACE INTO rt_auto_expand VALUES ( 1, 'uniq got placed here avi', 1, 2, 3, 4, 5 ) ";
+$query ( $insert, $sock );
+
+for ( $id=2; $id<1700; $id++ )
+{
+	$insert = "REPLACE INTO rt_auto_expand VALUES ( $id, '$text', 1, 2, 3, 4, 5 ) ";
+	$query ( $insert, $sock );
+}
+$insert = "REPLACE INTO rt_auto_expand VALUES ( 2000, 'uniq got placed here', 1, 2, 3, 4, 5 ) ";
+$query ( $insert, $sock );
+$results = array_merge ( $results, $query ( "select * from rt_auto_expand where match ( 'uniq' ) ", $sock ) );
+$results = array_merge ( $results, $query ( "show meta", $sock ) );
+$results = array_merge ( $results, $query ( "select * from rt_auto_expand where match ( 'ace' ) ", $sock ) );
+$results = array_merge ( $results, $query ( "show meta", $sock ) );
+
+// regression call keywords fails at disk chunk term with skiplist
+$results = array_merge ( $results, $query ( " CALL KEYWORDS ('got aborted avi', 'rt_auto_expand', 1) ", $sock ) );
+
+// regression field end hits vs duplicated doc
+$results = array_merge ( $results, $query ( "select * from dup_end1 where match (' 100 ' )", $sock ) );
+$results = array_merge ( $results, $query ( "show meta", $sock ) );
+$results = array_merge ( $results, $query ( "select * from dup_end2 where match (' 100 ' )", $sock ) );
+$results = array_merge ( $results, $query ( "show meta", $sock ) );
+
+
+// regression 
+$results = array_merge ( $results, $query ( "select id, weight() w FROM idx_xml1 WHERE MATCH('\"missed go3\" | (go3 go4)') OPTION ranker=expr('top(lcs)')", $sock ) );
+
+@mysql_close ( $sock );
+
+]]>
+</custom_test>
+
+</test>