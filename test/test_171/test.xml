--- conflicted
+++ resolved
@@ -467,18 +467,15 @@
 <sphinxql>select id, MIN(tag)  aa, COUNT(*) cc, GROUPBY() gg FROM dist2 GROUP 8  BY gr HAVING COUNT(*)=2</sphinxql>
 <sphinxql>select id, SUM(tag)  aa, COUNT(*) cc, GROUPBY() gg FROM dist2 GROUP 8  BY gr HAVING aa=4</sphinxql>
 
-<<<<<<< HEAD
 <!-- distinct vs strings -->
 <sphinxql>select count(*) from idx_keys</sphinxql>
 <sphinxql>select count(distinct text) from idx_keys</sphinxql>
 <sphinxql>select count(*) from idx_keys group by tag</sphinxql>
 <sphinxql>select count(distinct text) from idx_keys group by tag</sphinxql>
 
-=======
 <!-- regression prohibit HAVING on regular\pool'ed attribute -->
 <sphinxql>SELECT id, COUNT(*) cc, GROUPBY() gg FROM dist_j GROUP BY j.j1 HAVING j.j1 IN ( 1,2 )</sphinxql>
 <sphinxql>SELECT id, COUNT(*) cc, GROUPBY() gg FROM dist_j GROUP BY j.j1 HAVING gg IN ( 1,2 )</sphinxql>
->>>>>>> 1845b88e
 </sphqueries>
 
 <db_create>
@@ -534,7 +531,6 @@
 ( 116, 'test of'),( 117, 'my test'),( 118, 'test is'),( 119, 'goes to test'),( 120, 'test was')
 </db_insert>
 
-<<<<<<< HEAD
 
 <db_create>
 CREATE TABLE `test_keys` (
@@ -561,8 +557,6 @@
 ( 8,  3, 'theta')
 </db_insert>
 
-
-=======
 <db_create>
 CREATE TABLE `json_table1` (
   `id` int(11),
@@ -582,5 +576,4 @@
 ( 100, 'test', 100, '{"j1":[1,200,300],"j2":3}' )
 </db_insert>
 
->>>>>>> 1845b88e
 </test>