--- conflicted
+++ resolved
@@ -302,19 +302,4 @@
     when: on_success
     expire_in: 1 week
   allow_failure: false
-<<<<<<< HEAD
   cache: {}
-
-build_master:
-  stage: publish
-  tags:
-    - dev-host
-  rules:
-    - if: $WHAT==null && $CI_COMMIT_TITLE !~ /^noci .*$/i && $CI_COMMIT_BRANCH == "master"
-  script:
-    - ~/upload_repo.sh
-  dependencies: [rhel6, rhel7, rhel8, jessie, stretch, trusty, xenial, bionic, buster, focal, tarball, osx, windows]
-  variables:
-    REPO_NAME: dev
-=======
->>>>>>> 5efc6f26
