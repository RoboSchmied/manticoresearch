name: 🔬 Test
run-name: 🔬 Test ${{ github.sha }}

#on: workflow_call

on:
  push:
    branches:
      - master
      - manticore-*
    paths-ignore:
      - 'manual/**'
  pull_request:
    branches: [ master ]
    paths-ignore:
      - 'manual/**'
    types: [opened, synchronize, reopened, labeled, unlabeled]

# cancels the previous workflow run when a new one appears in the same branch (e.g. master or a PR's branch)
concurrency:
  group: test_${{ github.ref }}
  cancel-in-progress: true

jobs:

<<<<<<< HEAD
=======
  commit_info:
    name: Commit info
    runs-on: ubuntu-22.04
    steps:
      - run: |
          echo "# Automated Tests of commit ${{ github.sha }}" >> $GITHUB_STEP_SUMMARY
          echo "${{ github.event.head_commit.message }}" >> $GITHUB_STEP_SUMMARY
          echo "* Commit URL: [${{ github.sha }}](/${{ github.repository }}/commit/${{ github.sha }})" >> $GITHUB_STEP_SUMMARY
          echo "* Initiated by: [@${{ github.actor }}](https://github.com/${{ github.actor }})" >> $GITHUB_STEP_SUMMARY
          echo "* Ref: ${{ github.ref_type }} \"${{ github.ref_name }}\"" >> $GITHUB_STEP_SUMMARY
          echo "* Attempt: ${{ github.run_attempt }}" >> $GITHUB_STEP_SUMMARY

>>>>>>> 0224e3e7
  win_bundle:
    name: Windows supplementary files preparation
    if: |
      (github.event_name == 'push')
      || (github.event_name == 'pull_request' && !contains(github.event.pull_request.labels.*.name, 'pack') && !contains(github.event.pull_request.labels.*.name, 'publish'))
    runs-on: ubuntu-22.04
    steps:
      - name: Check out cache
        id: cache
        uses: actions/cache@v3.3.1
        with:
          path: |
            bundle
            boost_1_75_0
          enableCrossOsArchive: true
          key: win_bundle
          lookup-only: true
      - name: Extract Windows bundle from Windows sysroot
        if: steps.cache.outputs.cache-hit != 'true'
        run: |
          wget https://repo.manticoresearch.com/repository/sysroots/roots_nov22/sysroot_windows_x64.tar.xz
          tar -xvf sysroot_windows_x64.tar.xz
          mv diskc/winbundle bundle
      - name: Extract Boost to put it to the cache
        if: steps.cache.outputs.cache-hit != 'true'
        run: |
          wget https://repo.manticoresearch.com/repository/ci/boost_1_75_0.tgz
          tar -xf boost_1_75_0.tgz

  build_linux_debug:
    name: Linux debug build
    if: |
      (github.event_name == 'push')
      || (github.event_name == 'pull_request' && !contains(github.event.pull_request.labels.*.name, 'pack') && !contains(github.event.pull_request.labels.*.name, 'publish'))
    uses: ./.github/workflows/build_template.yml
    with:
      CTEST_CONFIGURATION_TYPE: "Debug"

  test_linux_debug:
    name: Linux debug mode tests
    if: |
      (github.event_name == 'push')
      || (github.event_name == 'pull_request' && !contains(github.event.pull_request.labels.*.name, 'pack') && !contains(github.event.pull_request.labels.*.name, 'publish'))
    needs: build_linux_debug
    uses: ./.github/workflows/test_template.yml
    strategy:
      fail-fast: false
      matrix:
        name: [1_100, 101_200, 201_330, 331_400, 401_500, 501_600, 601_700, 701_800, 801_870, 871_and_on]
        include:
          - name: 1_100
            start: 1
            end: 100
          - name: 101_200
            start: 101
            end: 200
          - name: 201_330
            start: 201
            end: 330
          - name: 331_400
            start: 331
            end: 400
          - name: 401_500
            start: 401
            end: 500
          - name: 501_600
            start: 501
            end: 600
          - name: 601_700
            start: 601
            end: 700
          - name: 701_800
            start: 701
            end: 800
          - name: 801_870
            start: 801
            end: 870
          - name: 871_and_on
            start: 871
            end: 999999
    with:
      CTEST_CONFIGURATION_TYPE: "Debug"
      CTEST_START: ${{ matrix.start }}
      CTEST_END: ${{ matrix.end }}
      artifact_name: debug_test_${{ matrix.name }}
      xml_command: "cd build; cp -r Testing/2*/Test.xml .; xsltproc -o junit_tests_${{ matrix.name }}.xml ../misc/junit/ctest2junit.xsl Test.xml"
      timeout: 10

  debug_tests_report:
    name: Debug mode tests summary and report
    if: |
      (github.event_name == 'push')
      || (github.event_name == 'pull_request' && !contains(github.event.pull_request.labels.*.name, 'pack') && !contains(github.event.pull_request.labels.*.name, 'publish'))
    needs: test_linux_debug
    runs-on: ubuntu-22.04
    steps:
      - name: Checkout repository # We have to checkout to access .github/workflows/ in further steps
        uses: actions/checkout@v3
      - name: Download test report artifacts 1_100
        uses: manticoresoftware/download_artifact_with_retries@v2
        continue-on-error: true
        with:
          name: debug_test_1_100
          path: .
      - name: Download test report artifacts 101_200
        uses: manticoresoftware/download_artifact_with_retries@v2
        continue-on-error: true
        with:
          name: debug_test_101_200
          path: .
      - name: Download test report artifacts 201_330
        uses: manticoresoftware/download_artifact_with_retries@v2
        continue-on-error: true
        with:
          name: debug_test_201_330
          path: .
      - name: Download test report artifacts 331_400
        uses: manticoresoftware/download_artifact_with_retries@v2
        continue-on-error: true
        with:
          name: debug_test_331_400
          path: .
      - name: Download test report artifacts 401_500
        uses: manticoresoftware/download_artifact_with_retries@v2
        continue-on-error: true
        with:
          name: debug_test_401_500
          path: .
      - name: Download test report artifacts 501_600
        uses: manticoresoftware/download_artifact_with_retries@v2
        continue-on-error: true
        with:
          name: debug_test_501_600
          path: .
      - name: Download test report artifacts 601_700
        uses: manticoresoftware/download_artifact_with_retries@v2
        continue-on-error: true
        with:
          name: debug_test_601_700
          path: .
      - name: Download test report artifacts 701_800
        uses: manticoresoftware/download_artifact_with_retries@v2
        continue-on-error: true
        with:
          name: debug_test_701_800
          path: .
      - name: Download test report artifacts 801_870
        uses: manticoresoftware/download_artifact_with_retries@v2
        continue-on-error: true
        with:
          name: debug_test_801_870
          path: .
      - name: Download test report artifacts 871_and_on
        uses: manticoresoftware/download_artifact_with_retries@v2
        continue-on-error: true
        with:
          name: debug_test_871_and_on
          path: .
      - name: Publish test results
        uses: EnricoMi/publish-unit-test-result-action@v2
        continue-on-error: true
        with:
          check_name: Linux debug test results
          files: build/junit*.xml
          compare_to_earlier_commit: false
      - name: Per-test results
        # IMPORTANT: The value of 10 below should correspond to the test shard count, needs.<job_name>.strategy.job-total doesn't work
        run: |
          for file in build/status*; do echo -n "$file: "; cat "$file"; done
          grep -o "success" build/status* | wc -l | awk '{if ($1==10) exit 0; else {print "Found only "$1" successful runs out of 10"; exit 1}}'
        shell: bash
      - name: Upload combined artifacts
        if: always()
        continue-on-error: true
        uses: manticoresoftware/upload_artifact_with_retries@v3
        with:
          name: debug_test_resuls
          path: build

  build_linux_release:
    name: Linux release build
    if: |
      (github.event_name == 'push')
      || (github.event_name == 'pull_request' && !contains(github.event.pull_request.labels.*.name, 'pack') && !contains(github.event.pull_request.labels.*.name, 'publish'))
    uses: ./.github/workflows/build_template.yml

  test_linux_release:
    name: Linux release mode tests
    if: |
      (github.event_name == 'push')
      || (github.event_name == 'pull_request' && !contains(github.event.pull_request.labels.*.name, 'pack') && !contains(github.event.pull_request.labels.*.name, 'publish'))
    needs: build_linux_release
    uses: ./.github/workflows/test_template.yml
    strategy:
      fail-fast: false
      matrix:
        name: [1_100, 101_200, 201_330, 331_400, 401_500, 501_600, 601_700, 701_800, 801_870, 871_and_on]
        include:
          - name: 1_100
            start: 1
            end: 100
          - name: 101_200
            start: 101
            end: 200
          - name: 201_330
            start: 201
            end: 330
          - name: 331_400
            start: 331
            end: 400
          - name: 401_500
            start: 401
            end: 500
          - name: 501_600
            start: 501
            end: 600
          - name: 601_700
            start: 601
            end: 700
          - name: 701_800
            start: 701
            end: 800
          - name: 801_870
            start: 801
            end: 870
          - name: 871_and_on
            start: 871
            end: 999999
    with:
      CTEST_CONFIGURATION_TYPE: "RelWithDebInfo"
      CTEST_START: ${{ matrix.start }}
      CTEST_END: ${{ matrix.end }}
      artifact_name: release_test_${{ matrix.name }}
      xml_command: "cd build; cp -r Testing/2*/Test.xml .; xsltproc -o junit_tests_${{ matrix.name }}.xml ../misc/junit/ctest2junit.xsl Test.xml"
      timeout: 10

  release_tests_report:
    name: Release mode tests summary and report
    if: |
      (github.event_name == 'push')
      || (github.event_name == 'pull_request' && !contains(github.event.pull_request.labels.*.name, 'pack') && !contains(github.event.pull_request.labels.*.name, 'publish'))
    needs: test_linux_release
    runs-on: ubuntu-22.04
    steps:
      - name: Checkout repository # We have to checkout to access .github/workflows/ in further steps
        uses: actions/checkout@v3
      - name: Download test report artifacts 1_100
        uses: manticoresoftware/download_artifact_with_retries@v2
        continue-on-error: true
        with:
          name: release_test_1_100
          path: .
      - name: Download test report artifacts 101_200
        uses: manticoresoftware/download_artifact_with_retries@v2
        continue-on-error: true
        with:
          name: release_test_101_200
          path: .
      - name: Download test report artifacts 201_330
        uses: manticoresoftware/download_artifact_with_retries@v2
        continue-on-error: true
        with:
          name: release_test_201_330
          path: .
      - name: Download test report artifacts 331_400
        uses: manticoresoftware/download_artifact_with_retries@v2
        continue-on-error: true
        with:
          name: release_test_331_400
          path: .
      - name: Download test report artifacts 401_500
        uses: manticoresoftware/download_artifact_with_retries@v2
        continue-on-error: true
        with:
          name: release_test_401_500
          path: .
      - name: Download test report artifacts 501_600
        uses: manticoresoftware/download_artifact_with_retries@v2
        continue-on-error: true
        with:
          name: release_test_501_600
          path: .
      - name: Download test report artifacts 601_700
        uses: manticoresoftware/download_artifact_with_retries@v2
        continue-on-error: true
        with:
          name: release_test_601_700
          path: .
      - name: Download test report artifacts 701_800
        uses: manticoresoftware/download_artifact_with_retries@v2
        continue-on-error: true
        with:
          name: release_test_701_800
          path: .
      - name: Download test report artifacts 801_870
        uses: manticoresoftware/download_artifact_with_retries@v2
        continue-on-error: true
        with:
          name: release_test_801_870
          path: .
      - name: Download test report artifacts 871_and_on
        uses: manticoresoftware/download_artifact_with_retries@v2
        continue-on-error: true
        with:
          name: release_test_871_and_on
          path: .
      - name: Publish test results
        uses: EnricoMi/publish-unit-test-result-action@v2
        continue-on-error: true
        with:
          check_name: Linux release test results
          files: build/junit*.xml
          compare_to_earlier_commit: false
      - name: Per-test results
        # IMPORTANT: The value of 10 below should correspond to the test shard count, needs.<job_name>.strategy.job-total doesn't work
        run: |
          for file in build/status*; do echo -n "$file: "; cat "$file"; done
          grep -o "success" build/status* | wc -l | awk '{if ($1==10) exit 0; else {print "Found only "$1" successful runs out of 10"; exit 1}}'
        shell: bash
      - name: Upload combined artifacts
        if: always()
        continue-on-error: true
        uses: manticoresoftware/upload_artifact_with_retries@v3
        with:
          name: release_test_resuls
          path: build

  pack_jammy:
    name: Jammy x86_64 package
    if: |
      (github.event_name == 'push')
      || (github.event_name == 'pull_request' && !contains(github.event.pull_request.labels.*.name, 'pack') && !contains(github.event.pull_request.labels.*.name, 'publish'))
    uses: ./.github/workflows/build_template.yml
    with:
      DISTR: jammy
      arch: x86_64
      cmake_command: |
        mkdir build
        cd build
        cmake -DPACK=1 ..
        cmake --build . --target package
      cache_key: pack_jammy_x86_64
      artifact_list: "build/manticore*deb"

  build_test_kit_docker:
    name: Test Kit docker image
    if: |
      (github.event_name == 'push')
      || (github.event_name == 'pull_request' && !contains(github.event.pull_request.labels.*.name, 'pack') && !contains(github.event.pull_request.labels.*.name, 'publish'))
    needs: pack_jammy
    runs-on: ubuntu-22.04
    env:
      GHCR_USER: ${{ secrets.GHCR_USER }}
      GHCR_PASSWORD: ${{ secrets.GHCR_PASSWORD }}
      REPO_OWNER: ${{ github.repository_owner }}
    outputs:
      out-build: ${{ steps.build.outputs.build_image }}
    steps:
      - name: Checkout repository # We have to checkout to access .github/workflows/ in further steps
        uses: actions/checkout@v3
      - name: Download built x86_64 Ubuntu Jammy packages
        uses: manticoresoftware/download_artifact_with_retries@v2
        continue-on-error: true
        with:
          name: build_jammy_RelWithDebInfo_x86_64
          path: .
      # Uncomment this shortcut for debug to save time by not preparing the packages in the pack_jammy job
      # - run: |
      #     wget http://dev2.manticoresearch.com/build_jammy_RelWithDebInfo_x86_64.zip
      #     unzip build_jammy_RelWithDebInfo_x86_64.zip
      #     tar -xvf artifact.tar
      - name: Calculate short commit hash
        id: sha
        run: echo "sha_short=$(git rev-parse --short HEAD)" >> $GITHUB_OUTPUT
      - name: Building docker
        id: build
        run: |
          BUILD_COMMIT=${{ steps.sha.outputs.sha_short }} /bin/bash dist/test_kit_docker.sh
          echo "build_image=ghcr.io/$REPO_OWNER/manticoresearch:test-kit-${{ steps.sha.outputs.sha_short }}" >> $GITHUB_OUTPUT
      - name: Upload docker image artifact
        uses: manticoresoftware/upload_artifact_with_retries@v3
        with:
          name: manticore_test_kit.img
          path: manticore_test_kit.img


  clt_core_test:
    name: CLT test core logic
    needs: build_test_kit_docker
    runs-on: ubuntu-22.04
    steps:
      - uses: manticoresoftware/clt@0.1.9
        with:
          artifact: manticore_test_kit.img
          image: test-kit:img
          test_prefix: test/clt-tests/core/

  clt_logstash_test:
    name: CLT test on Logstash and Filebeat
    needs: build_test_kit_docker
    runs-on: ubuntu-22.04
    steps:
      - uses: manticoresoftware/clt@0.1.15
        with:
          artifact: manticore_test_kit.img
          image: test-kit:img
          test_prefix: test/clt-tests/logstash/logstash-

  clt_mysqldump_mysql_test:
    name: CLT test on mysqldump features for MySQL
    needs: build_test_kit_docker
    runs-on: ubuntu-22.04
    steps:
      - uses: manticoresoftware/clt@0.1.13
        with:
          artifact: manticore_test_kit.img
          image: test-kit:img
          test_prefix: test/clt-tests/mysqldump/mysql/

  clt_mysqldump_maria_test:
    name: CLT test on mysqldump features for MariaDB
    needs: build_test_kit_docker
    runs-on: ubuntu-22.04
    steps:
      - uses: manticoresoftware/clt@0.1.13
        with:
          artifact: manticore_test_kit.img
          image: test-kit:img
          test_prefix: test/clt-tests/mysqldump/maria/

  clt_expected_errors_test:
    name: CLT test on expected errors in Searchd for Buddy
    needs: build_test_kit_docker
    runs-on: ubuntu-22.04
    steps:
      - uses: manticoresoftware/clt@0.1.15
        with:
          artifact: manticore_test_kit.img
          image: test-kit:img
          test_prefix: test/clt-tests/expected-errors/

  clt_sharding_syntax_test:
    name: CLT test syntax of autosharding
    needs: build_test_kit_docker
    runs-on: ubuntu-22.04
    steps:
      - uses: manticoresoftware/clt@0.1.15
        with:
          artifact: manticore_test_kit.img
          image: test-kit:img
          test_prefix: test/clt-tests/sharding/syntax/

  build_aarch64:
    name: Linux aarch64 build
    if: |
      (github.event_name == 'push')
      || (github.event_name == 'pull_request' && !contains(github.event.pull_request.labels.*.name, 'pack') && !contains(github.event.pull_request.labels.*.name, 'publish'))
    uses: ./.github/workflows/build_template.yml
    with:
      arch: aarch64
      cmake_command: mkdir build && cd build && ctest -VV -S ../misc/ctest/justbuild.cmake -DCTEST_SOURCE_DIRECTORY=.. --no-compress-output
      cache_key: build_bionic_aarch64

  build_freebsd:
    name: FreeBSD x86_64 build
    if: |
      (github.event_name == 'push')
      || (github.event_name == 'pull_request' && !contains(github.event.pull_request.labels.*.name, 'pack') && !contains(github.event.pull_request.labels.*.name, 'publish'))
    uses: ./.github/workflows/build_template.yml
    with:
      DISTR: freebsd13
      boost: none
      cmake_command: mkdir build && cd build && ctest -VV -S ../misc/ctest/justbuild.cmake -DCTEST_SOURCE_DIRECTORY=.. --no-compress-output
      cache_key: build_freebsd_x86_64

  build_windows:
    name: Windows x64 build
    if: |
      (github.event_name == 'push')
      || (github.event_name == 'pull_request' && !contains(github.event.pull_request.labels.*.name, 'pack') && !contains(github.event.pull_request.labels.*.name, 'publish'))
    uses: ./.github/workflows/build_template.yml
    with:
      DISTR: windows
      arch: x64
      sysroot: roots_apr12
      CTEST_CMAKE_GENERATOR: "Ninja Multi-Config"
      CTEST_CONFIGURATION_TYPE: Debug
      cache_key: build_windows_x64
      artifact_list: "build/xml build/src/Debug/indexer.exe build/src/Debug/searchd.exe build/src/Debug/tests.exe build/src/gtests/Debug/gmanticoretest.exe build/usr"

  test_windows:
    name: Windows tests
    if: |
      (github.event_name == 'push')
      || (github.event_name == 'pull_request' && !contains(github.event.pull_request.labels.*.name, 'pack') && !contains(github.event.pull_request.labels.*.name, 'publish'))
    needs: [build_windows, win_bundle]
    uses: ./.github/workflows/win_test_template.yml
    strategy:
      fail-fast: false
      matrix:
        name: [1_400, 401_650, 651_and_on]
        include:
          - name: 1_400
            start: 1
            end: 400
          - name: 401_650
            start: 401
            end: 650
          - name: 651_and_on
            start: 651
            end: 999999
    with:
      CTEST_START: ${{ matrix.start }}
      CTEST_END: ${{ matrix.end }}
      artifact_name: windows_test_${{ matrix.name }}

  windows_tests_report:
    name: Windows tests summary and report
    if: |
      (github.event_name == 'push')
      || (github.event_name == 'pull_request' && !contains(github.event.pull_request.labels.*.name, 'pack') && !contains(github.event.pull_request.labels.*.name, 'publish'))
    needs: test_windows
    runs-on: ubuntu-22.04
    container:
      image: manticoresearch/ubertests_ctest:3263
    steps:
      - name: Checkout repository
        uses: actions/checkout@v3
      - name: Download test report artifacts 1_400
        uses: manticoresoftware/download_artifact_with_retries@v2
        continue-on-error: true
        with:
          name: windows_test_1_400
          path: .
      - name: Download test report artifacts 401_650
        uses: manticoresoftware/download_artifact_with_retries@v2
        continue-on-error: true
        with:
          name: windows_test_401_650
          path: .
      - name: Download test report artifacts 651_and_on
        uses: manticoresoftware/download_artifact_with_retries@v2
        continue-on-error: true
        with:
          name: windows_test_651_and_on
          path: .
      - name: Convert the XML to JUnit format
        run: for dir in build/xml_*; do xsltproc -o $dir/junit_tests.xml misc/junit/ctest2junit.xsl $dir/Test.xml; done;
        shell: bash
      - name: Publish test results
        uses: EnricoMi/publish-unit-test-result-action@v2
        with:
          check_name: Windows test results
          compare_to_earlier_commit: false
          files: build/xml_*/junit_tests.xml
      - name: Per-test results
        # IMPORTANT: The value of 3 below should correspond to the test shard count, needs.<job_name>.strategy.job-total doesn't work
        run: |
          for file in build/status*; do echo -n "$file: "; cat "$file"; done
          grep -o "success" build/status* | wc -l | awk '{if ($1==3) exit 0; else {print "Found only "$1" successful runs out of 3"; exit 1}}'
        shell: bash
      - name: Upload combined artifacts
        if: always()
        continue-on-error: true
        uses: manticoresoftware/upload_artifact_with_retries@v3
        with:
          name: windows_test_resuls
          path: build<|MERGE_RESOLUTION|>--- conflicted
+++ resolved
@@ -23,8 +23,6 @@
 
 jobs:
 
-<<<<<<< HEAD
-=======
   commit_info:
     name: Commit info
     runs-on: ubuntu-22.04
@@ -36,8 +34,7 @@
           echo "* Initiated by: [@${{ github.actor }}](https://github.com/${{ github.actor }})" >> $GITHUB_STEP_SUMMARY
           echo "* Ref: ${{ github.ref_type }} \"${{ github.ref_name }}\"" >> $GITHUB_STEP_SUMMARY
           echo "* Attempt: ${{ github.run_attempt }}" >> $GITHUB_STEP_SUMMARY
-
->>>>>>> 0224e3e7
+          
   win_bundle:
     name: Windows supplementary files preparation
     if: |
