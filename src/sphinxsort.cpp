//
// Copyright (c) 2017-2024, Manticore Software LTD (https://manticoresearch.com)
// Copyright (c) 2001-2016, Andrew Aksyonoff
// Copyright (c) 2008-2016, Sphinx Technologies Inc
// All rights reserved
//
// This program is free software; you can redistribute it and/or modify
// it under the terms of the GNU General Public License. You should have
// received a copy of the GPL license along with this program; if you
// did not, you can find it at http://www.gnu.org/
//

#include "sphinxsort.h"
#include "sortcomp.h"
#include "aggregate.h"
#include "distinct.h"
#include "netreceive_ql.h"
<<<<<<< HEAD
#include "queuecreator.h"
#include "sortertraits.h"
#include "sortergroup.h"
=======
#include "grouper.h"
#include "knnmisc.h"
#include "joinsorter.h"
>>>>>>> 7dd013d3
#include "querycontext.h"

#include <ctime>

#if !_WIN32
#include <unistd.h>
#include <sys/time.h>
#endif

static bool g_bAccurateAggregation = false;
static int g_iDistinctThresh = 3500;

void SetAccurateAggregationDefault ( bool bEnabled )
{
	g_bAccurateAggregation = bEnabled;
}


bool GetAccurateAggregationDefault()
{
	return g_bAccurateAggregation;
}


void SetDistinctThreshDefault ( int iThresh )
{
	g_iDistinctThresh = iThresh;
}


int GetDistinctThreshDefault()
{
	return g_iDistinctThresh;
}

<<<<<<< HEAD
=======

void sphFixupLocator ( CSphAttrLocator & tLocator, const ISphSchema * pOldSchema, const ISphSchema * pNewSchema )
{
	// first time schema setup?
	if ( !pOldSchema )
		return;

	if ( tLocator.m_iBlobAttrId==-1 && tLocator.m_iBitCount==-1 )
		return;

	assert ( pNewSchema );
	for ( int i = 0; i < pOldSchema->GetAttrsCount(); i++ )
	{
		const CSphColumnInfo & tAttr = pOldSchema->GetAttr(i);
		if ( tLocator==tAttr.m_tLocator )
		{
			const CSphColumnInfo * pAttrInNewSchema = pNewSchema->GetAttr ( tAttr.m_sName.cstr() );
			if ( pAttrInNewSchema )
			{
				tLocator = pAttrInNewSchema->m_tLocator;
				return;
			}
		}
	}
}

namespace {

const char g_sIntAttrPrefix[] = "@int_attr_";
const char g_sIntJsonPrefix[] = "@groupbystr";

template <typename FN>
void FnSortGetStringRemap ( const ISphSchema & tDstSchema, const ISphSchema & tSrcSchema, FN fnProcess )
{
	for ( int i = 0; i<tDstSchema.GetAttrsCount (); ++i )
	{
		const CSphColumnInfo & tDst = tDstSchema.GetAttr ( i );
		// remap only static strings
		if ( tDst.m_eAttrType==SPH_ATTR_STRINGPTR || !IsSortStringInternal ( tDst.m_sName ) )
			continue;

		auto iSrcCol = tSrcSchema.GetAttrIndex ( tDst.m_sName.cstr ()+sizeof ( g_sIntAttrPrefix )-1 );
		if ( iSrcCol!=-1 ) // skip internal attributes received from agents
			fnProcess ( iSrcCol, i );
	}
}
} // unnamed (static) namespace

int GetStringRemapCount ( const ISphSchema & tDstSchema, const ISphSchema & tSrcSchema )
{
	int iMaps = 0;
	FnSortGetStringRemap ( tDstSchema, tSrcSchema, [&iMaps] ( int, int ) { ++iMaps; } );
	return iMaps;
}


static ESphAttr DetermineNullMaskType ( int iNumAttrs )
{
	if ( iNumAttrs<=32 )
		return SPH_ATTR_INTEGER;

	if ( iNumAttrs<=64 )
		return SPH_ATTR_BIGINT;

	return SPH_ATTR_STRINGPTR;
}

//////////////////////////////////////////////////////////////////////////

class TransformedSchemaBuilder_c
{
public:
			TransformedSchemaBuilder_c ( const ISphSchema & tOldSchema, CSphSchema & tNewSchema );

	void	AddAttr ( const CSphString & sName );
	void	Finalize();

private:
	const ISphSchema &	m_tOldSchema;
	CSphSchema &		m_tNewSchema;

	void	ReplaceColumnarAttrWithExpression ( CSphColumnInfo & tAttr, int iLocator );
};


TransformedSchemaBuilder_c::TransformedSchemaBuilder_c ( const ISphSchema & tOldSchema, CSphSchema & tNewSchema )
	: m_tOldSchema ( tOldSchema )
	, m_tNewSchema ( tNewSchema )
{}


void TransformedSchemaBuilder_c::AddAttr ( const CSphString & sName )
{
	const CSphColumnInfo * pAttr = m_tOldSchema.GetAttr ( sName.cstr() );
	if ( !pAttr )
		return;

	CSphColumnInfo tAttr = *pAttr;
	tAttr.m_tLocator.Reset();

	if ( tAttr.m_iIndex==-1 )
		tAttr.m_iIndex = m_tOldSchema.GetAttrIndexOriginal ( tAttr.m_sName.cstr() );

	// check if new columnar attributes were added (that were not in the select list originally)
	if ( tAttr.IsColumnar() )
		ReplaceColumnarAttrWithExpression ( tAttr, m_tNewSchema.GetAttrsCount() );

	tAttr.m_eAttrType = sphPlainAttrToPtrAttr ( tAttr.m_eAttrType );

	m_tNewSchema.AddAttr ( tAttr, true );
}


void TransformedSchemaBuilder_c::Finalize()
{
	const CSphColumnInfo * pOld = m_tOldSchema.GetAttr ( GetNullMaskAttrName() );
	if ( !pOld )
		return;

	const CSphColumnInfo * pNew = m_tNewSchema.GetAttr ( GetNullMaskAttrName() );
	assert(!pNew);

	CSphColumnInfo tAttr ( GetNullMaskAttrName(), DetermineNullMaskType ( m_tNewSchema.GetAttrsCount() ) );
	m_tNewSchema.AddAttr ( tAttr,  true );
}


void TransformedSchemaBuilder_c::ReplaceColumnarAttrWithExpression ( CSphColumnInfo & tAttr, int iLocator )
{
	assert ( tAttr.IsColumnar() );
	assert ( !tAttr.m_pExpr );

	// temporarily add attr to new schema
	// when result set is finalized, corresponding columnar expression (will be spawned later)
	// will be evaluated and put into the match
	// and this expression will be used to fetch that value
	tAttr.m_uAttrFlags &= ~CSphColumnInfo::ATTR_COLUMNAR;
	tAttr.m_eAttrType = sphPlainAttrToPtrAttr ( tAttr.m_eAttrType );
	m_tNewSchema.AddAttr ( tAttr, true );

	// parse expression as if it is not columnar
	CSphString		 sError;
	ExprParseArgs_t	 tExprArgs;
	tAttr.m_pExpr = sphExprParse ( tAttr.m_sName.cstr(), m_tNewSchema, nullptr, sError, tExprArgs );
	assert ( tAttr.m_pExpr );

	// now remove it from schema (it will be added later with the supplied expression)
	m_tNewSchema.RemoveAttr( tAttr.m_sName.cstr(), true );
}

//////////////////////////////////////////////////////////////////////////

class MatchesToNewSchema_c : public MatchProcessor_i
{
public:
		MatchesToNewSchema_c ( const ISphSchema * pOldSchema, const ISphSchema * pNewSchema, GetBlobPoolFromMatch_fn fnGetBlobPool, GetColumnarFromMatch_fn fnGetColumnar );

	// performs actual processing according created plan
	void Process ( CSphMatch * pMatch ) final			{ ProcessMatch(pMatch); }
	void Process ( VecTraits_T<CSphMatch *> & dMatches ) final { dMatches.for_each ( [this]( CSphMatch * pMatch ){ ProcessMatch(pMatch); } ); }
	bool ProcessInRowIdOrder() const final				{ return m_dActions.any_of ( []( const MapAction_t & i ){ return i.IsExprEval(); } ); }

private:
	struct MapAction_t
	{
		// what is to do with current position
		enum Action_e
		{
			SETZERO,			// set default (0)
			COPY,				// copy as is (plain attribute)
			COPYBLOB,			// deep copy (unpack/pack) the blob
			COPYJSONFIELD,		// json field (packed blob with type)
			EVALEXPR_INT,		// evaluate the expression for the recently added int attribute
			EVALEXPR_BIGINT,	// evaluate the expression for the recently added bigint attribute
			EVALEXPR_STR,		// evaluate the expression for the recently added string attribute
			EVALEXPR_MVA,		// evaluate the expression for the recently added mva attribute
			NULLMASK_INT2INT,	// repack null attribute mask for the new schema
			NULLMASK_STR2INT,	// repack null attribute mask for the new schema
			NULLMASK_INT2STR,	// repack null attribute mask for the new schema
			NULLMASK_STR2STR	// repack null attribute mask for the new schema
		};

		const CSphAttrLocator *	m_pFrom;
		const CSphAttrLocator *	m_pTo;
		ISphExprRefPtr_c		m_pExpr;
		Action_e				m_eAction;

		mutable columnar::Columnar_i * m_pPrevColumnar = nullptr;

		bool IsExprEval() const
		{
			return m_eAction==EVALEXPR_INT || m_eAction==EVALEXPR_BIGINT || m_eAction==EVALEXPR_STR || m_eAction==EVALEXPR_MVA;
		}
	};

	int						m_iDynamicSize;		// target dynamic size, from schema
	int						m_iNumDstAttrs = 0;	// num attrs in dst schema
	CSphVector<MapAction_t>	m_dActions;			// the recipe
	CSphVector<std::pair<CSphAttrLocator, CSphAttrLocator>> m_dRemapCmp;	// remap @int_attr_ATTR -> ATTR
	CSphVector<int>			m_dNullRemap;		// attr remap for null bitmaps
	CSphVector<int>			m_dDataPtrAttrs;	// orphaned attrs we have to free before swap to new attr
	GetBlobPoolFromMatch_fn	m_fnGetBlobPool;	// provides base for pool copying
	GetColumnarFromMatch_fn	m_fnGetColumnar;	// columnar storage getter

	static void			SetupAction ( const CSphColumnInfo & tOld, const CSphColumnInfo & tNew, const ISphSchema * pOldSchema, MapAction_t & tAction );

	void				SetupNullMaskRemap ( const ISphSchema * pOldSchema, const ISphSchema * pNewSchema );
	FORCE_INLINE void	ProcessMatch ( CSphMatch * pMatch );
	FORCE_INLINE void	PerformAction ( const MapAction_t & tAction, CSphMatch * pMatch, CSphMatch & tResult, const BYTE * pBlobPool, columnar::Columnar_i * pColumnar );
};


MatchesToNewSchema_c::MatchesToNewSchema_c ( const ISphSchema * pOldSchema, const ISphSchema * pNewSchema, GetBlobPoolFromMatch_fn fnGetBlobPool, GetColumnarFromMatch_fn fnGetColumnar )
	: m_iDynamicSize ( pNewSchema->GetDynamicSize () )
	, m_fnGetBlobPool ( std::move ( fnGetBlobPool ) )
	, m_fnGetColumnar ( std::move ( fnGetColumnar ) )
{
	assert ( pOldSchema && pNewSchema );

	// prepare transforming recipe

	// initial state: set all new columns to be reset by default
	for ( int i = 0; i<pNewSchema->GetAttrsCount(); ++i )
		m_dActions.Add ( { nullptr, &pNewSchema->GetAttr(i).m_tLocator, nullptr, MapAction_t::SETZERO } );

	// add mapping from old to new according to column type
	for ( int i = 0; i<pOldSchema->GetAttrsCount(); ++i )
	{
		const CSphColumnInfo & tOld = pOldSchema->GetAttr(i);
		auto iNewIdx = pNewSchema->GetAttrIndex ( tOld.m_sName.cstr () );
		if ( iNewIdx == -1 )
		{
			// dataptr present in old, but not in the new - mark it for releasing
			if ( sphIsDataPtrAttr ( tOld.m_eAttrType ) && tOld.m_tLocator.m_bDynamic )
				m_dDataPtrAttrs.Add( tOld.m_tLocator.m_iBitOffset >> ROWITEM_SHIFT );
			continue;
		}

		const CSphColumnInfo & tNew = pNewSchema->GetAttr(iNewIdx);

		auto & tAction = m_dActions[iNewIdx];

		SetupAction ( tOld, tNew, pOldSchema, tAction );
	}

	// need to update @int_attr_ locator to use new schema
	// no need to pass pOldSchema as we remap only new schema pointers
	// also need to update group sorter keypart to be str_ptr in caller code SetSchema
	FnSortGetStringRemap ( *pNewSchema, *pNewSchema, [this, pNewSchema] ( int iSrc, int iDst )
		{
			m_dRemapCmp.Add ( { pNewSchema->GetAttr(iSrc).m_tLocator, pNewSchema->GetAttr(iDst).m_tLocator } );
		} );

	SetupNullMaskRemap ( pOldSchema, pNewSchema );
	m_iNumDstAttrs = pNewSchema->GetAttrsCount();
}


void MatchesToNewSchema_c::SetupNullMaskRemap ( const ISphSchema * pOldSchema, const ISphSchema * pNewSchema )
{
	if ( !pOldSchema->GetAttr ( GetNullMaskAttrName() ) )
		return;

	for ( int i = 0; i < pOldSchema->GetAttrsCount(); i++ )
	{
		const CSphColumnInfo & tOldAttr = pOldSchema->GetAttr(i);
		if ( tOldAttr.m_tLocator.m_bDynamic )
			m_dNullRemap.Add ( pNewSchema->GetAttrIndex ( tOldAttr.m_sName.cstr() ) );
	}
}


void MatchesToNewSchema_c::SetupAction ( const CSphColumnInfo & tOld, const CSphColumnInfo & tNew, const ISphSchema * pOldSchema, MapAction_t & tAction )
{
	tAction.m_pFrom = &tOld.m_tLocator;

	if ( tOld.m_sName==GetNullMaskAttrName() )
	{
		bool bOldInt = tOld.m_eAttrType==SPH_ATTR_INTEGER || tOld.m_eAttrType==SPH_ATTR_BIGINT;
		bool bNewInt = tNew.m_eAttrType==SPH_ATTR_INTEGER || tNew.m_eAttrType==SPH_ATTR_BIGINT;

		if ( bOldInt )
			tAction.m_eAction = bNewInt ? MapAction_t::NULLMASK_INT2INT : MapAction_t::NULLMASK_INT2STR;
		else
			tAction.m_eAction = bNewInt ? MapAction_t::NULLMASK_STR2INT : MapAction_t::NULLMASK_STR2STR;

		return;
	}

	// columnar attr replaced by an expression
	// we now need to create an expression that fetches data from columnar storage
	if ( tOld.IsColumnar() && tNew.m_pExpr )
	{
		CSphString		sError;
		ExprParseArgs_t tExprArgs;
		tAction.m_pExpr =  sphExprParse ( tOld.m_sName.cstr(), *pOldSchema, nullptr, sError, tExprArgs );
		assert ( tAction.m_pExpr );

		switch ( tNew.m_eAttrType )
		{
		case SPH_ATTR_STRINGPTR:		tAction.m_eAction = MapAction_t::EVALEXPR_STR;		break;
		case SPH_ATTR_BIGINT:			tAction.m_eAction = MapAction_t::EVALEXPR_BIGINT;	break;
		case SPH_ATTR_UINT32SET_PTR:
		case SPH_ATTR_INT64SET_PTR:
		case SPH_ATTR_FLOAT_VECTOR_PTR:	tAction.m_eAction = MapAction_t::EVALEXPR_MVA;		break;
		default:						tAction.m_eAction = MapAction_t::EVALEXPR_INT;		break;
		}

		return;
	}

	// same type - just copy attr as is
	if ( tOld.m_eAttrType==tNew.m_eAttrType )
	{
		tAction.m_eAction = MapAction_t::COPY;
		return;
	}

	assert ( !sphIsDataPtrAttr ( tOld.m_eAttrType ) && sphIsDataPtrAttr ( tNew.m_eAttrType ) );

	if ( tOld.m_eAttrType==SPH_ATTR_JSON_FIELD )
		tAction.m_eAction = MapAction_t::COPYJSONFIELD;
	else
		tAction.m_eAction = MapAction_t::COPYBLOB;
}


void MatchesToNewSchema_c::ProcessMatch ( CSphMatch * pMatch )
{
	CSphMatch tResult;
	tResult.Reset ( m_iDynamicSize );

	const BYTE * pBlobPool = m_fnGetBlobPool(pMatch);
	columnar::Columnar_i * pColumnar = m_fnGetColumnar(pMatch);
	for ( const auto & tAction : m_dActions )
		PerformAction ( tAction, pMatch, tResult, pBlobPool, pColumnar );

	// remap comparator attributes
	for ( const auto & tRemap : m_dRemapCmp )
		tResult.SetAttr ( tRemap.second, tResult.GetAttr ( tRemap.first ) );

	// free original orphaned pointers
	CSphSchemaHelper::FreeDataSpecial ( *pMatch, m_dDataPtrAttrs );

	Swap ( pMatch->m_pDynamic, tResult.m_pDynamic );
	pMatch->m_pStatic = nullptr;
}


void MatchesToNewSchema_c::PerformAction ( const MapAction_t & tAction, CSphMatch * pMatch, CSphMatch & tResult, const BYTE * pBlobPool, columnar::Columnar_i * pColumnar )
{
	// try to minimize columnar switches inside the expression as this leads to recreating iterators
	if ( tAction.IsExprEval() && pColumnar!=tAction.m_pPrevColumnar )
	{
		tAction.m_pExpr->Command ( SPH_EXPR_SET_COLUMNAR, (void*)pColumnar );
		tAction.m_pPrevColumnar = pColumnar;
	}

	SphAttr_t uValue = 0;
	switch ( tAction.m_eAction )
	{
	case MapAction_t::SETZERO:
		break;

	case MapAction_t::COPY:
		uValue = pMatch->GetAttr ( *tAction.m_pFrom );
		break;

	case MapAction_t::COPYBLOB:
	{
		auto dBlob = sphGetBlobAttr ( *pMatch, *tAction.m_pFrom, pBlobPool );
		uValue = (SphAttr_t) sphPackPtrAttr ( dBlob );
	}
	break;

	case MapAction_t::COPYJSONFIELD:
	{
		SphAttr_t uPacked = pMatch->GetAttr ( *tAction.m_pFrom );
		const BYTE * pStr = uPacked ? pBlobPool+sphJsonUnpackOffset ( uPacked ) : nullptr;
		ESphJsonType eJson = sphJsonUnpackType ( uPacked );

		if ( pStr && eJson!=JSON_NULL )
		{
			int iLengthBytes = sphJsonNodeSize ( eJson, pStr );
			BYTE * pData = nullptr;
			uValue = (SphAttr_t) sphPackPtrAttr ( iLengthBytes+1, &pData );

			// store field type before the field
			*pData = (BYTE) eJson;
			memcpy ( pData+1, pStr, iLengthBytes );
		}
	}
	break;

	case MapAction_t::EVALEXPR_INT:
		uValue = (SphAttr_t)tAction.m_pExpr->IntEval(*pMatch);
		break;

	case MapAction_t::EVALEXPR_BIGINT:
		uValue = (SphAttr_t)tAction.m_pExpr->Int64Eval(*pMatch);
		break;

	case MapAction_t::EVALEXPR_STR:
		uValue = (SphAttr_t)tAction.m_pExpr->StringEvalPacked(*pMatch);
		break;

	case MapAction_t::EVALEXPR_MVA:
		uValue = (SphAttr_t)tAction.m_pExpr->Int64Eval(*pMatch);
		break;

	case MapAction_t::NULLMASK_INT2INT:
	{
		SphAttr_t uSrcValue = pMatch->GetAttr ( *tAction.m_pFrom );
		for ( int i = 0; i < m_dNullRemap.GetLength(); i++ )
			if ( ( uSrcValue & ( 1ULL << i ) ) && m_dNullRemap[i]!=-1 )
				uValue |= 1ULL << m_dNullRemap[i];
	}
	break;

	case MapAction_t::NULLMASK_STR2INT:
	{
		ByteBlob_t dUnpacked = sphUnpackPtrAttr ( (const BYTE*)pMatch->GetAttr ( *tAction.m_pFrom ) );
		int iNumElements = dUnpacked.second*8;
		BitVec_T<BYTE> tSrcMask ( (BYTE*)dUnpacked.first, iNumElements );
		for ( int i = 0; i < iNumElements; i++ )
			if ( tSrcMask.BitGet(i) && m_dNullRemap[i]!=-1 )
				uValue |= 1ULL << m_dNullRemap[i];
	}
	break;

	case MapAction_t::NULLMASK_INT2STR:
	{
		SphAttr_t uSrcValue = pMatch->GetAttr ( *tAction.m_pFrom );
		BitVec_T<BYTE> tDstMask ( m_iNumDstAttrs );
		for ( int i = 0; i < m_dNullRemap.GetLength(); i++ )
			if ( ( uSrcValue & ( 1ULL << i ) ) && m_dNullRemap[i]!=-1 )
				tDstMask.BitSet ( m_dNullRemap[i] );

		uValue = (SphAttr_t)sphPackPtrAttr ( { tDstMask.Begin(), tDstMask.GetSizeBytes() } );
	}
	break;

	case MapAction_t::NULLMASK_STR2STR:
	{
		ByteBlob_t dUnpacked = sphUnpackPtrAttr ( (const BYTE*)pMatch->GetAttr ( *tAction.m_pFrom ) );
		int iNumElements = dUnpacked.second*8;
		BitVec_T<BYTE> tSrcMask ( (BYTE*)dUnpacked.first, iNumElements );
		BitVec_T<BYTE> tDstMask ( m_iNumDstAttrs );
		for ( int i = 0; i < iNumElements; i++ )
			if ( tSrcMask.BitGet(i) && m_dNullRemap[i]!=-1 )
				tDstMask.BitSet ( m_dNullRemap[i] );

		uValue = (SphAttr_t)sphPackPtrAttr ( { tDstMask.Begin(), tDstMask.GetSizeBytes() } );
	}
	break;

	default:
		assert(false && "Unknown state");
	}

	tResult.SetAttr ( *tAction.m_pTo, uValue );
}

//////////////////////////////////////////////////////////////////////////

class MatchSorter_c : public ISphMatchSorter
{
public:
	void				SetState ( const CSphMatchComparatorState & tState ) override;
	const CSphMatchComparatorState & GetState() const override { return m_tState; }

	void				SetSchema ( ISphSchema * pSchema, bool bRemapCmp ) override;
	const ISphSchema *	GetSchema() const override { return ( ISphSchema *) m_pSchema; }

	void				SetColumnar ( columnar::Columnar_i * pColumnar ) override { m_pColumnar = pColumnar; }
	int64_t				GetTotalCount() const override { return m_iTotal; }
	void				CloneTo ( ISphMatchSorter * pTrg ) const override;
	bool				CanBeCloned() const override;
	void				SetFilteredAttrs ( const sph::StringSet & hAttrs, bool bAddDocid ) override;
	void				TransformPooled2StandalonePtrs ( GetBlobPoolFromMatch_fn fnBlobPoolFromMatch, GetColumnarFromMatch_fn fnGetColumnarFromMatch, bool bFinalizeSorters ) override;

	void				SetRandom ( bool bRandom ) override { m_bRandomize = bRandom; }
	bool				IsRandom() const override { return m_bRandomize; }

	int					GetMatchCapacity() const override { return m_iMatchCapacity; }

	RowTagged_t					GetJustPushed() const override { return m_tJustPushed; }
	VecTraits_T<RowTagged_t>	GetJustPopped() const override { return m_dJustPopped; }

protected:
	SharedPtr_t<ISphSchema>		m_pSchema;		///< sorter schema (adds dynamic attributes on top of index schema)
	CSphMatchComparatorState	m_tState;		///< protected to set m_iNow automatically on SetState() calls
	StrVec_t					m_dTransformed;

	columnar::Columnar_i *		m_pColumnar = nullptr;

	bool						m_bRandomize = false;
	int64_t						m_iTotal = 0;

	int							m_iMatchCapacity = 0;
	RowTagged_t						m_tJustPushed;
	CSphTightVector<RowTagged_t>	m_dJustPopped;
};


void MatchSorter_c::SetSchema ( ISphSchema * pSchema, bool bRemapCmp )
{
	assert ( pSchema );
	m_tState.FixupLocators ( m_pSchema, pSchema, bRemapCmp );

	m_pSchema = pSchema;
}


void MatchSorter_c::SetState ( const CSphMatchComparatorState & tState )
{
	m_tState = tState;
	m_tState.m_iNow = (DWORD) time ( nullptr );
}


void MatchSorter_c::CloneTo ( ISphMatchSorter * pTrg ) const
{
	assert ( pTrg );
	pTrg->SetRandom(m_bRandomize);
	pTrg->SetState(m_tState);
	pTrg->SetSchema ( m_pSchema->CloneMe(), false );
}


bool MatchSorter_c::CanBeCloned() const
{
	if ( !m_pSchema )
		return true;

	bool bGotStatefulUDF = false;
	for ( int i = 0; i < m_pSchema->GetAttrsCount() && !bGotStatefulUDF; i++ )
	{
		auto & pExpr = m_pSchema->GetAttr(i).m_pExpr;
		if ( pExpr )
			pExpr->Command ( SPH_EXPR_GET_STATEFUL_UDF, &bGotStatefulUDF );
	}

	return !bGotStatefulUDF;
}


void MatchSorter_c::SetFilteredAttrs ( const sph::StringSet & hAttrs, bool bAddDocid )
{
	assert ( m_pSchema );

	m_dTransformed.Reserve ( hAttrs.GetLength() );

	if ( bAddDocid && !hAttrs[sphGetDocidName()] )
		m_dTransformed.Add ( sphGetDocidName() );

	for ( auto & tName : hAttrs )
	{
		const CSphColumnInfo * pCol = m_pSchema->GetAttr ( tName.first.cstr() );
		if ( pCol )
			m_dTransformed.Add ( pCol->m_sName );
	}
}

void MatchSorter_c::TransformPooled2StandalonePtrs ( GetBlobPoolFromMatch_fn fnBlobPoolFromMatch, GetColumnarFromMatch_fn fnGetColumnarFromMatch, bool bFinalizeSorters )
{
	auto * pOldSchema = GetSchema();
	assert ( pOldSchema );

	// create new standalone schema (from old, or from filtered)
	auto * pNewSchema = new CSphSchema ( "standalone" );
	for ( int i = 0; i<pOldSchema->GetFieldsCount (); ++i )
		pNewSchema->AddField ( pOldSchema->GetField(i) );

	TransformedSchemaBuilder_c tBuilder ( *pOldSchema, *pNewSchema );

	if ( m_dTransformed.IsEmpty() )
	{
		// keep id as the first attribute
		const CSphColumnInfo* pId = pOldSchema->GetAttr ( sphGetDocidName() );
		if ( pId )
			tBuilder.AddAttr ( sphGetDocidName() );

		// add the rest
		for ( int i = 0; i<pOldSchema->GetAttrsCount (); i++ )
		{
			const CSphColumnInfo & tAttr = pOldSchema->GetAttr(i);
			if ( tAttr.m_sName!=sphGetDocidName() && tAttr.m_sName!=GetNullMaskAttrName() )
				tBuilder.AddAttr ( tAttr.m_sName );
		}
	}
	else
	{
		// keep id as the first attribute, then the rest.
		m_dTransformed.any_of ( [&tBuilder] ( const auto& sName ) { auto bID = ( sName==sphGetDocidName() ); if ( bID ) tBuilder.AddAttr(sName); return bID; } );
		m_dTransformed.for_each ( [&tBuilder] ( const auto& sName ) { if ( sName!=sphGetDocidName() && sName!=GetNullMaskAttrName() ) tBuilder.AddAttr(sName); } );
	}

	for ( int i = 0; i <pNewSchema->GetAttrsCount(); ++i )
	{
		auto & pExpr = pNewSchema->GetAttr(i).m_pExpr;
		if ( pExpr )
			pExpr->FixupLocator ( pOldSchema, pNewSchema );
	}

	tBuilder.Finalize();

	MatchesToNewSchema_c fnFinal ( pOldSchema, pNewSchema, std::move ( fnBlobPoolFromMatch ), std::move ( fnGetColumnarFromMatch ) );
	Finalize ( fnFinal, false, bFinalizeSorters );
	SetSchema ( pNewSchema, true );
}

//////////////////////////////////////////////////////////////////////////
/// match-sorting priority queue traits
class CSphMatchQueueTraits : public MatchSorter_c, ISphNoncopyable
{
protected:
	int							m_iSize;	// size of internal struct we can operate
	CSphFixedVector<CSphMatch>	m_dData;
	CSphTightVector<int>		m_dIData;	// indexes into m_pData, to avoid extra moving of matches themselves

public:
	/// ctor
	explicit CSphMatchQueueTraits ( int iSize )
		: m_iSize ( iSize )
		, m_dData { iSize }
	{
		assert ( iSize>0 );
		m_iMatchCapacity = iSize;
		m_dIData.Resize ( iSize );
		m_tState.m_iNow = (DWORD) time ( nullptr );

		ARRAY_FOREACH ( i, m_dIData )
			m_dIData[i] = i;
		m_dIData.Resize ( 0 );
	}

	/// dtor make FreeDataPtrs here, then ResetDynamic also get called on m_dData d-tr.
	~CSphMatchQueueTraits () override
	{
		if ( m_pSchema )
			m_dData.Apply ( [this] ( CSphMatch& tMatch ) { m_pSchema->FreeDataPtrs ( tMatch ); } );
	}

public:
	int			GetLength() override								{ return Used(); }

	// helper
	void SwapMatchQueueTraits ( CSphMatchQueueTraits& rhs )
	{
		// ISphMatchSorter
		::Swap ( m_iTotal, rhs.m_iTotal );

		// CSphMatchQueueTraits
		m_dData.SwapData ( rhs.m_dData );
		m_dIData.SwapData ( rhs.m_dIData );
		assert ( m_iSize==rhs.m_iSize );
	}

	const VecTraits_T<CSphMatch>& GetMatches() const { return m_dData; }

protected:
	CSphMatch * Last () const
	{
		return &m_dData[m_dIData.Last ()];
	}

	CSphMatch & Get ( int iElem ) const
	{
		return m_dData[m_dIData[iElem]];
	}

	CSphMatch & Add ()
	{
		// proper ids at m_dIData already set at constructor
		// they will be same during life-span - that is why Add used like anti-Pop
		int iLast = m_dIData.Add();
		return m_dData[iLast];
	}

	int Used() const
	{
		return m_dIData.GetLength();
	}

	bool IsEmpty() const
	{
		return m_dIData.IsEmpty();
	}

	void ResetAfterFlatten()
	{
		m_dIData.Resize(0);
	}

	int ResetDynamic ( int iMaxUsed )
	{
		for ( int i=0; i<iMaxUsed; i++ )
			m_dData[i].ResetDynamic();

		return -1;
	}

	int ResetDynamicFreeData ( int iMaxUsed )
	{
		for ( int i=0; i<iMaxUsed; i++ )
		{
			m_pSchema->FreeDataPtrs ( m_dData[i] );
			m_dData[i].ResetDynamic();
		}

		return -1;
	}
};

>>>>>>> 7dd013d3
//////////////////////////////////////////////////////////////////////////
// SORTING QUEUES
//////////////////////////////////////////////////////////////////////////

template < typename COMP >
struct InvCompareIndex_fn
{
	const VecTraits_T<CSphMatch>& m_dBase;
	const CSphMatchComparatorState & m_tState;

	explicit InvCompareIndex_fn ( const CSphMatchQueueTraits & tBase )
		: m_dBase ( tBase.GetMatches() )
		, m_tState ( tBase.GetState() )
	{}

	bool IsLess ( int a, int b ) const // inverts COMP::IsLess
	{
		return COMP::IsLess ( m_dBase[b], m_dBase[a], m_tState );
	}
};

#define LOG_COMPONENT_KMQ __LINE__ << " *(" << this << ") "
#define LOG_LEVEL_DIAG false

#define KMQ LOC(DIAG,KMQ)
/// heap sorter
/// plain binary heap based PQ
template < typename COMP, bool NOTIFICATIONS >
class CSphMatchQueue final : public CSphMatchQueueTraits
{
	using MYTYPE = CSphMatchQueue<COMP, NOTIFICATIONS>;
	LOC_ADD;

public:
	/// ctor
	explicit CSphMatchQueue ( int iSize )
		: CSphMatchQueueTraits ( iSize )
		, m_fnComp ( *this )
	{
		if constexpr ( NOTIFICATIONS )
			m_dJustPopped.Reserve(1);
	}

	bool	IsGroupby () const final										{ return false; }
	const CSphMatch * GetWorst() const final								{ return m_dIData.IsEmpty() ? nullptr : Root(); }
	bool	Push ( const CSphMatch & tEntry ) final							{ return PushT ( tEntry, [this] ( CSphMatch & tTrg, const CSphMatch & tMatch ) { m_pSchema->CloneMatch ( tTrg, tMatch ); }); }
	void	Push ( const VecTraits_T<const CSphMatch> & dMatches ) final
	{
		for ( auto & i : dMatches )
			if ( i.m_tRowID!=INVALID_ROWID )
				PushT ( i, [this] ( CSphMatch & tTrg, const CSphMatch & tMatch ) { m_pSchema->CloneMatch ( tTrg, tMatch ); } );
			else
				m_iTotal++;
	}

	bool	PushGrouped ( const CSphMatch &, bool ) final					{ assert(0); return false; }

	/// store all entries into specified location in sorted order, and remove them from queue
	int Flatten ( CSphMatch * pTo ) final
	{
		KMQ << "flatten";
		assert ( !IsEmpty() );
		int iReadyMatches = Used();
		pTo += iReadyMatches;
		while ( !IsEmpty() )
		{
			--pTo;
			m_pSchema->FreeDataPtrs(*pTo);
			pTo->ResetDynamic();
			PopAndProcess_T ( [pTo] ( CSphMatch & tRoot )
				{
					Swap ( *pTo, tRoot );
					return true;
				}
			);
		}
		m_iTotal = 0;
		return iReadyMatches;
	}

	/// finalize, perform final sort/cut as needed
	void Finalize ( MatchProcessor_i & tProcessor, bool bCallProcessInResultSetOrder, bool bFinalizeMatches ) final
	{
		KMQ << "finalize";
		if ( !GetLength() )
			return;

		if ( bCallProcessInResultSetOrder )
			m_dIData.Sort ( m_fnComp );

		if ( tProcessor.ProcessInRowIdOrder() )
		{
			CSphFixedVector<int> dSorted ( m_dIData.GetLength() );
			memcpy ( dSorted.Begin(), m_dIData.Begin(), m_dIData.GetLength()*sizeof(m_dIData[0]) );

			// sort by tag, rowid. minimize columnar switches inside expressions and minimize seeks inside columnar iterators
			dSorted.Sort ( Lesser ( [this] ( int l, int r )
				{
					int iTagL = m_dData[l].m_iTag;
					int iTagR = m_dData[r].m_iTag;
					if ( iTagL!=iTagR )
						return iTagL < iTagR;

					return m_dData[l].m_tRowID < m_dData[r].m_tRowID;
				}
			) );

			CSphFixedVector<CSphMatch *> dMatchPtrs ( dSorted.GetLength() );
			ARRAY_FOREACH ( i, dSorted )
				dMatchPtrs[i] = &m_dData[dSorted[i]];

			tProcessor.Process(dMatchPtrs);
		}
		else
		{
			for ( auto iMatch : m_dIData )
				tProcessor.Process ( &m_dData[iMatch] );
		}
	}

	// fixme! test
	ISphMatchSorter * Clone () const final
	{
		auto pClone = new MYTYPE ( m_iSize );
		CloneTo ( pClone );
		return pClone;
	}

	// FIXME! test CSphMatchQueue
	void MoveTo ( ISphMatchSorter * pRhs, bool bCopyMeta ) final
	{
		KMQ << "moveto";
//		m_dLogger.Print ();

		auto& dRhs = *(MYTYPE *) pRhs;
		if ( IsEmpty() )
			return; // no matches, nothing to do.

//		dRhs.m_dLogger.Print ();
		// install into virgin sorter - no need to do something; just swap
		if ( dRhs.IsEmpty() )
		{
			SwapMatchQueueTraits ( dRhs );
			return;
		}

		// work as in non-ordered finalize call, but we not need to
		// clone the matches, may just move them instead.

		// total need special care: just add two values and don't rely
		// on result of moving, since it will be wrong
		auto iTotal = dRhs.m_iTotal;
		for ( auto i : m_dIData )
			dRhs.PushT ( m_dData[i], [] ( CSphMatch & tTrg, CSphMatch & tMatch ) { Swap ( tTrg, tMatch ); } );

		dRhs.m_iTotal = m_iTotal + iTotal;
	}

	void SetMerge ( bool bMerge ) final {}

private:
	InvCompareIndex_fn<COMP> m_fnComp;

	CSphMatch * Root() const
	{
		return &m_dData [ m_dIData.First() ];
	}

	/// generic add entry to the queue
	template <typename MATCH, typename PUSHER>
	bool PushT ( MATCH && tEntry, PUSHER && PUSH )
	{
		++m_iTotal;

		if constexpr ( NOTIFICATIONS )
		{
			m_tJustPushed = RowTagged_t();
			m_dJustPopped.Resize(0);
		}

		if ( Used()==m_iSize )
		{
			// if it's worse that current min, reject it, else pop off current min
			if ( COMP::IsLess ( tEntry, *Root(), m_tState ) )
				return true;
			else
				PopAndProcess_T ( [] ( const CSphMatch & ) { return false; } );
		}

		// do add
		PUSH ( Add(), std::forward<MATCH> ( tEntry ));

		if constexpr ( NOTIFICATIONS )
			m_tJustPushed = RowTagged_t ( *Last() );

		int iEntry = Used()-1;

		// shift up if needed, so that worst (lesser) ones float to the top
		while ( iEntry )
		{
			int iParent = ( iEntry-1 ) / 2;
			if ( !m_fnComp.IsLess ( m_dIData[iParent], m_dIData[iEntry] ) )
				break;

			// entry is less than parent, should float to the top
			Swap ( m_dIData[iEntry], m_dIData[iParent] );
			iEntry = iParent;
		}
		return true;
	}

	/// remove root (ie. top priority) entry
	template<typename POPPER>
	void PopAndProcess_T ( POPPER && fnProcess )
	{
		assert ( !IsEmpty() );

		auto& iJustRemoved = m_dIData.Pop();
		if ( !IsEmpty() ) // for empty just popped is the root
			Swap ( m_dIData.First (), iJustRemoved );

		if ( !fnProcess ( m_dData[iJustRemoved] ) )
		{
			// make the last entry my new root
			if constexpr ( NOTIFICATIONS )
			{
				if ( m_dJustPopped.IsEmpty () )
					m_dJustPopped.Add (  RowTagged_t ( m_dData[iJustRemoved] ) );
				else
					m_dJustPopped[0] =  RowTagged_t ( m_dData[iJustRemoved] );
			}
		}

		// sift down if needed
		int iEntry = 0;
		auto iUsed = Used();
		while (true)
		{
			// select child
			int iChild = (iEntry*2) + 1;
			if ( iChild>=iUsed )
				break;

			// select smallest child
			if ( iChild+1<iUsed )
				if ( m_fnComp.IsLess ( m_dIData[iChild], m_dIData[iChild+1] ) )
					++iChild;

			// if smallest child is less than entry, do float it to the top
			if ( m_fnComp.IsLess ( m_dIData[iEntry], m_dIData[iChild] ) )
			{
				Swap ( m_dIData[iChild], m_dIData[iEntry] );
				iEntry = iChild;
				continue;
			}
			break;
		}
	}
};

#define LOG_COMPONENT_KBF __LINE__ << " *(" << this << ") "

#define KBF LOC(DIAG,KBF)
//////////////////////////////////////////////////////////////////////////
/// K-buffer (generalized double buffer) sorter
/// faster worst-case but slower average-case than the heap sorter
/// invoked with select ... OPTION sort_method=kbuffer
template < typename COMP, bool NOTIFICATIONS >
class CSphKbufferMatchQueue : public CSphMatchQueueTraits
{
	using MYTYPE = CSphKbufferMatchQueue<COMP, NOTIFICATIONS>;
	InvCompareIndex_fn<COMP> m_dComp;

	LOC_ADD;

public:
	/// ctor
	explicit CSphKbufferMatchQueue ( int iSize )
		: CSphMatchQueueTraits ( iSize*COEFF )
		, m_dComp ( *this )
	{
		m_iSize /= COEFF;
		if constexpr ( NOTIFICATIONS )
			m_dJustPopped.Reserve ( m_iSize*(COEFF-1) );
	}

	bool	IsGroupby () const final	{ return false; }
	int		GetLength () final			{ return Min ( Used(), m_iSize ); }
	bool	Push ( const CSphMatch & tEntry ) override	{  return PushT ( tEntry, [this] ( CSphMatch & tTrg, const CSphMatch & tMatch ) { m_pSchema->CloneMatch ( tTrg, tMatch ); }); }
	void	Push ( const VecTraits_T<const CSphMatch> & dMatches ) override
	{
		for ( const auto & i : dMatches )
			if ( i.m_tRowID!=INVALID_ROWID )
				PushT ( i, [this] ( CSphMatch & tTrg, const CSphMatch & tMatch ) { m_pSchema->CloneMatch ( tTrg, tMatch ); } );
			else
				m_iTotal++;
	}

	bool	PushGrouped ( const CSphMatch &, bool ) final	{ assert(0); return false; }

	/// store all entries into specified location in sorted order, and remove them from queue
	int Flatten ( CSphMatch * pTo ) final
	{
		KBF << "Flatten";
		FinalizeMatches ();
		auto iReadyMatches = Used();

		for ( auto iMatch : m_dIData )
		{
			KBF << "fltn " << m_dData[iMatch].m_iTag << ":" << m_dData[iMatch].m_tRowID;
			Swap ( *pTo, m_dData[iMatch] );
			++pTo;
		}

		m_iMaxUsed = ResetDynamic ( m_iMaxUsed );

		// clean up for the next work session
		m_pWorst = nullptr;
		m_iTotal = 0;
		m_bFinalized = false;
		m_dIData.Resize(0);

		return iReadyMatches;
	}

	/// finalize, perform final sort/cut as needed
	void Finalize ( MatchProcessor_i & tProcessor, bool, bool bFinalizeMatches ) final
	{
		KBF << "Finalize";
		if ( IsEmpty() )
			return;

		if ( bFinalizeMatches )
			FinalizeMatches();

		for ( auto iMatch : m_dIData )
			tProcessor.Process ( &m_dData[iMatch] );
	}


	ISphMatchSorter* Clone() const final
	{
		auto pClone = new MYTYPE ( m_iSize );
		CloneTo ( pClone );
		return pClone;
	}

	// FIXME! test CSphKbufferMatchQueue
	// FIXME! need to deal with justpushed/justpopped any other way!
	void MoveTo ( ISphMatchSorter * pRhs, bool bCopyMeta ) final
	{
		auto& dRhs = *(CSphKbufferMatchQueue<COMP, NOTIFICATIONS>*) pRhs;

		if ( IsEmpty () )
			return;

		if ( dRhs.IsEmpty () )
		{
			SwapMatchQueueTraits (dRhs);
			dRhs.m_pWorst = m_pWorst;
			dRhs.m_bFinalized = m_bFinalized;
			return;
		}

		FinalizeMatches();


		// both are non-empty - need to process.
		// work as finalize call, but don't clone the matches; move them instead.

		// total need special care!
		auto iTotal = dRhs.m_iTotal;
		for ( auto iMatch : m_dIData )
		{
			dRhs.PushT ( m_dData[iMatch],
			[] ( CSphMatch & tTrg, CSphMatch & tMatch ) {
				Swap ( tTrg, tMatch );
			});
		}
		dRhs.m_iTotal = m_iTotal + iTotal;
	}

	void				SetMerge ( bool bMerge ) final {}

protected:
	CSphMatch *			m_pWorst = nullptr;
	bool				m_bFinalized = false;
	int					m_iMaxUsed = -1;

	static const int COEFF = 4;

private:
	void SortMatches () // sort from best to worst
	{
		m_dIData.Sort ( m_dComp );
	}

	void FreeMatch ( int iMatch )
	{
		if constexpr ( NOTIFICATIONS )
			m_dJustPopped.Add ( RowTagged_t ( m_dData[iMatch] ) );
		m_pSchema->FreeDataPtrs ( m_dData[iMatch] );
	}

	void CutTail()
	{
		if ( Used()<=m_iSize)
			return;

		m_iMaxUsed = Max ( m_iMaxUsed, this->m_dIData.GetLength () ); // memorize it for free dynamics later.

		m_dIData.Slice ( m_iSize ).Apply ( [this] ( int iMatch ) { FreeMatch ( iMatch ); } );
		m_dIData.Resize ( m_iSize );
	}

	// conception: we have array of N*COEFF elems.
	// We need only N the best elements from it (rest have to be disposed).
	// direct way: rsort, then take first N elems.
	// this way: rearrange array by performing one pass of quick sort
	// if we have exactly N elems left hand from pivot - we're done.
	// otherwise repeat rearranging only to right or left part until the target achieved.
	void BinaryPartition ()
	{
		int iPivot = m_dIData[m_iSize / COEFF+1];
		int iMaxIndex = m_iSize-1;
		int a=0;
		int b=Used()-1;
		while (true)
		{
			int i=a;
			int j=b;
			while (i<=j)
			{
				while (m_dComp.IsLess (m_dIData[i],iPivot)) 	++i;
				while (m_dComp.IsLess (iPivot, m_dIData[j]))	--j;
				if ( i<=j ) ::Swap( m_dIData[i++], m_dIData[j--]);
			}
			if ( iMaxIndex == j )
				break;

			if ( iMaxIndex < j)
				b = j;  // too many elems acquired; continue with left part
			else
				a = i;  // too less elems acquired; continue with right part
			iPivot = m_dIData[( a * ( COEFF-1 )+b ) / COEFF];
		}
	}

	void RepartitionMatches ()
	{
		assert ( Used ()>m_iSize );
		BinaryPartition ();

		CutTail();
	}

	void FinalizeMatches ()
	{
		if ( m_bFinalized )
			return;

		m_bFinalized = true;

		if ( Used ()>m_iSize )
			RepartitionMatches();

		SortMatches();
	}

	// generic push entry (add it some way to the queue clone or swap PUSHER depends on)
	template<typename MATCH, typename PUSHER>
	FORCE_INLINE bool PushT ( MATCH && tEntry, PUSHER && PUSH )
	{
		if constexpr ( NOTIFICATIONS )
		{
			m_tJustPushed = RowTagged_t();
			m_dJustPopped.Resize(0);
		}

		// quick early rejection checks
		++m_iTotal;
		if ( m_pWorst && COMP::IsLess ( tEntry, *m_pWorst, m_tState ) )
			return true;

		// quick check passed
		// fill the data, back to front
		m_bFinalized = false;
		PUSH ( Add(), std::forward<MATCH> ( tEntry ));

		if constexpr ( NOTIFICATIONS )
			m_tJustPushed = RowTagged_t ( *Last() );

		// do the initial sort once
		if ( m_iTotal==m_iSize )
		{
			assert ( Used()==m_iSize && !m_pWorst );
			SortMatches();
			m_pWorst = Last();
			m_bFinalized = true;
			return true;
		}

		if ( Used ()<m_iSize*COEFF )
			return true;

		// do the sort/cut when the K-buffer is full
		assert ( Used ()==m_iSize*COEFF );

		RepartitionMatches();
		SortMatches ();
		m_pWorst = Last ();
		m_bFinalized = true;
		return true;
	}
};

//////////////////////////////////////////////////////////////////////////

/// collect list of matched DOCIDs in aside compressed blob
/// (mainly used to collect docs in `DELETE... WHERE` statement)
class CollectQueue_c final : public MatchSorter_c, ISphNoncopyable
{
	using BASE = MatchSorter_c;

public:
						CollectQueue_c ( int iSize, CSphVector<BYTE>& dCollectedValues );

	bool				IsGroupby () const final { return false; }
	int					GetLength () final { return 0; } // that ensures, flatten() will never called;
	bool				Push ( const CSphMatch& tEntry ) final { return PushMatch(tEntry); }
	void				Push ( const VecTraits_T<const CSphMatch> & dMatches ) final
	{
		for ( const auto & i : dMatches )
			if ( i.m_tRowID!=INVALID_ROWID )
				PushMatch(i);
	}

	bool				PushGrouped ( const CSphMatch &, bool ) final { assert(0); return false; }
	int					Flatten ( CSphMatch * ) final { return 0; }
	void				Finalize ( MatchProcessor_i &, bool, bool ) final;
	bool				CanBeCloned() const final { return false; }
	ISphMatchSorter *	Clone () const final { return nullptr; }
	void				MoveTo ( ISphMatchSorter *, bool ) final {}
	void				SetSchema ( ISphSchema * pSchema, bool bRemapCmp ) final;
	bool				IsCutoffDisabled() const final { return true; }
	void				SetMerge ( bool bMerge ) final {}

private:
	DocID_t						m_iLastID;
	int							m_iMaxMatches;
	CSphVector<DocID_t>			m_dUnsortedDocs;
	MemoryWriter_c				m_tWriter;
	bool						m_bDocIdDynamic = false;

	inline bool			PushMatch ( const CSphMatch & tEntry );
	inline void			ProcessPushed();
};


CollectQueue_c::CollectQueue_c ( int iSize, CSphVector<BYTE>& dCollectedValues )
	: m_iLastID ( 0 )
	, m_iMaxMatches ( iSize  )
	, m_tWriter ( dCollectedValues )
{}


/// sort/uniq already collected and store them to writer
void CollectQueue_c::ProcessPushed()
{
	m_dUnsortedDocs.Uniq();
	for ( auto& iCurId : m_dUnsortedDocs )
		m_tWriter.ZipOffset ( iCurId - std::exchange ( m_iLastID, iCurId ) );
	m_dUnsortedDocs.Resize ( 0 );
}


bool CollectQueue_c::PushMatch ( const CSphMatch & tEntry )
{
	if ( m_dUnsortedDocs.GetLength() >= m_iMaxMatches && m_dUnsortedDocs.GetLength() == m_dUnsortedDocs.GetLimit() )
		ProcessPushed();

	m_dUnsortedDocs.Add ( sphGetDocID ( m_bDocIdDynamic ? tEntry.m_pDynamic : tEntry.m_pStatic ) );
	return true;
}

/// final update pass
void CollectQueue_c::Finalize ( MatchProcessor_i&, bool, bool )
{
	ProcessPushed();
	m_iLastID = 0;
}


void CollectQueue_c::SetSchema ( ISphSchema * pSchema, bool bRemapCmp )
{
	BASE::SetSchema ( pSchema, bRemapCmp );

	const CSphColumnInfo * pDocId = pSchema->GetAttr ( sphGetDocidName() );
	assert(pDocId);
	m_bDocIdDynamic = pDocId->m_tLocator.m_bDynamic;
}


ISphMatchSorter * CreateCollectQueue ( int iMaxMatches, CSphVector<BYTE> & tCollection )
{
	return new CollectQueue_c ( iMaxMatches, tCollection );
}

//////////////////////////////////////////////////////////////////////////

void SendSqlSchema ( const ISphSchema& tSchema, RowBuffer_i* pRows, const VecTraits_T<int>& dOrder )
{
	pRows->HeadBegin ();
	for ( int i : dOrder )
	{
		const CSphColumnInfo& tCol = tSchema.GetAttr ( i );
		if ( sphIsInternalAttr ( tCol ) )
			continue;
		pRows->HeadColumn ( tCol.m_sName.cstr(), ESphAttr2MysqlColumn ( tCol.m_eAttrType ) );
	}

	pRows->HeadEnd ( false, 0 );
}

void SendSqlMatch ( const ISphSchema& tSchema, RowBuffer_i* pRows, CSphMatch& tMatch, const BYTE* pBlobPool, const VecTraits_T<int>& dOrder, bool bDynamicDocid )
{
	auto& dRows = *pRows;
	for ( int i : dOrder )
	{
		const CSphColumnInfo& dAttr = tSchema.GetAttr ( i );
		if ( sphIsInternalAttr ( dAttr ) )
			continue;

		CSphAttrLocator tLoc = dAttr.m_tLocator;
		ESphAttr eAttrType = dAttr.m_eAttrType;

		switch ( eAttrType )
		{
		case SPH_ATTR_STRING:
			dRows.PutArray ( sphGetBlobAttr ( tMatch, tLoc, pBlobPool ) );
			break;
		case SPH_ATTR_STRINGPTR:
			{
				const BYTE* pStr = nullptr;
				if ( dAttr.m_eStage == SPH_EVAL_POSTLIMIT )
				{
					if ( bDynamicDocid )
					{
						dAttr.m_pExpr->StringEval ( tMatch, &pStr );
					} else
					{
						auto pDynamic = tMatch.m_pDynamic;
						if ( tMatch.m_pStatic )
							tMatch.m_pDynamic = nullptr;
						dAttr.m_pExpr->StringEval ( tMatch, &pStr );
						tMatch.m_pDynamic = pDynamic;
					}
					dRows.PutString ( (const char*)pStr );
					SafeDeleteArray ( pStr );
				} else {
					pStr = (const BYTE*)tMatch.GetAttr ( tLoc );
					auto dString = sphUnpackPtrAttr ( pStr );
					dRows.PutArray ( dString );
				}
			}
			break;

		case SPH_ATTR_INTEGER:
		case SPH_ATTR_TIMESTAMP:
		case SPH_ATTR_BOOL:
			dRows.PutNumAsString ( (DWORD)tMatch.GetAttr ( tLoc ) );
			break;

		case SPH_ATTR_BIGINT:
			dRows.PutNumAsString ( tMatch.GetAttr ( tLoc ) );
			break;

		case SPH_ATTR_UINT64:
			dRows.PutNumAsString ( (uint64_t)tMatch.GetAttr ( tLoc ) );
			break;

		case SPH_ATTR_FLOAT:
			dRows.PutFloatAsString ( tMatch.GetAttrFloat ( tLoc ) );
			break;

		case SPH_ATTR_DOUBLE:
			dRows.PutDoubleAsString ( tMatch.GetAttrDouble ( tLoc ) );
			break;

		case SPH_ATTR_INT64SET:
		case SPH_ATTR_UINT32SET:
			{
				StringBuilder_c dStr;
				auto dMVA = sphGetBlobAttr ( tMatch, tLoc, pBlobPool );
				sphMVA2Str ( dMVA, eAttrType == SPH_ATTR_INT64SET, dStr );
				dRows.PutArray ( dStr, false );
				break;
			}

		case SPH_ATTR_INT64SET_PTR:
		case SPH_ATTR_UINT32SET_PTR:
			{
				StringBuilder_c dStr;
				sphPackedMVA2Str ( (const BYTE*)tMatch.GetAttr ( tLoc ), eAttrType == SPH_ATTR_INT64SET_PTR, dStr );
				dRows.PutArray ( dStr, false );
				break;
			}

		case SPH_ATTR_FLOAT_VECTOR:
			{
				StringBuilder_c dStr;
				auto dFloatVec = sphGetBlobAttr ( tMatch, tLoc, pBlobPool );
				sphFloatVec2Str ( dFloatVec, dStr );
				dRows.PutArray ( dStr, false );
			}
			break;

		case SPH_ATTR_FLOAT_VECTOR_PTR:
			{
				StringBuilder_c dStr;
				sphPackedFloatVec2Str ( (const BYTE*)tMatch.GetAttr(tLoc), dStr );
				dRows.PutArray ( dStr, false );
			}
			break;

		case SPH_ATTR_JSON:
			{
				auto pJson = sphGetBlobAttr ( tMatch, tLoc, pBlobPool );
				JsonEscapedBuilder sTmp;
				if ( pJson.second )
					sphJsonFormat ( sTmp, pJson.first );
				dRows.PutArray ( sTmp );
			}
			break;
		case SPH_ATTR_JSON_PTR:
			{
				auto* pString = (const BYTE*)tMatch.GetAttr ( tLoc );
				JsonEscapedBuilder sTmp;
				if ( pString )
				{
					auto dJson = sphUnpackPtrAttr ( pString );
					sphJsonFormat ( sTmp, dJson.first );
				}
				dRows.PutArray ( sTmp );
			}
			break;

		case SPH_ATTR_FACTORS:
		case SPH_ATTR_FACTORS_JSON:
		case SPH_ATTR_JSON_FIELD:
		case SPH_ATTR_JSON_FIELD_PTR:
			assert ( false ); // index schema never contain such column
			break;

		default:
			dRows.Add ( 1 );
			dRows.Add ( '-' );
			break;
		}
	}
	if ( !dRows.Commit() )
		session::SetKilled ( true );
}

/// stream out matches
class DirectSqlQueue_c final : public MatchSorter_c, ISphNoncopyable
{
	using BASE = MatchSorter_c;

public:
						DirectSqlQueue_c ( RowBuffer_i * pOutput, void ** ppOpaque1, void ** ppOpaque2, StrVec_t dColumns );
						~DirectSqlQueue_c() override;

	bool				IsGroupby () const final { return false; }
	int					GetLength () final { return 0; } // that ensures, flatten() will never called;
	bool				Push ( const CSphMatch& tEntry ) final { return PushMatch(const_cast<CSphMatch&>(tEntry)); }
	void				Push ( const VecTraits_T<const CSphMatch> & dMatches ) final
	{
		for ( const auto & i : dMatches )
			if ( i.m_tRowID!=INVALID_ROWID )
				PushMatch(const_cast<CSphMatch&>(i));
	}

	bool				PushGrouped ( const CSphMatch &, bool ) final { assert(0); return false; }
	int					Flatten ( CSphMatch * ) final { return 0; }
	void				Finalize ( MatchProcessor_i &, bool, bool ) final;
	bool				CanBeCloned() const final { return false; }
	ISphMatchSorter *	Clone () const final { return nullptr; }
	void				MoveTo ( ISphMatchSorter *, bool ) final {}
	void				SetSchema ( ISphSchema * pSchema, bool bRemapCmp ) final;
	bool				IsCutoffDisabled() const final { return true; }
	void				SetMerge ( bool bMerge ) final {}

	void SetBlobPool ( const BYTE* pBlobPool ) final
	{
		m_pBlobPool = pBlobPool;
		MakeCtx();
	}

	void SetColumnar ( columnar::Columnar_i* pColumnar ) final
	{
		m_pColumnar = pColumnar;
		MakeCtx();
	}

private:
	bool 						m_bSchemaSent = false;
	int64_t						m_iDocs = 0;
	RowBuffer_i*				m_pOutput;
	const BYTE*					m_pBlobPool = nullptr;
	columnar::Columnar_i*		m_pColumnar = nullptr;
	CSphVector<ISphExpr*>		m_dDocstores;
	CSphVector<ISphExpr*>		m_dFinals;
	void ** 					m_ppOpaque1 = nullptr;
	void ** 					m_ppOpaque2 = nullptr;
	void *						m_pCurDocstore = nullptr;
	void *						m_pCurDocstoreReader = nullptr;
	CSphQuery					m_dFake;
	CSphQueryContext			m_dCtx;
	StrVec_t					m_dColumns;
	CSphVector<int>				m_dOrder;
	bool						m_bDynamicDocid;
	bool						m_bNotYetFinalized = true;

	inline bool			PushMatch ( CSphMatch & tEntry );
	void				SendSchemaOnce();
	void				FinalizeOnce();
	void				MakeCtx();
};


DirectSqlQueue_c::DirectSqlQueue_c ( RowBuffer_i * pOutput, void ** ppOpaque1, void ** ppOpaque2, StrVec_t dColumns )
	: m_pOutput ( pOutput )
	, m_ppOpaque1 ( ppOpaque1 )
	, m_ppOpaque2 ( ppOpaque2 )
	, m_dCtx (m_dFake)
	, m_dColumns ( std::move ( dColumns ) )
{}

DirectSqlQueue_c::~DirectSqlQueue_c()
{
	FinalizeOnce();
}

void DirectSqlQueue_c::SendSchemaOnce()
{
	if ( m_bSchemaSent )
		return;

	assert ( !m_iDocs );
	for ( const auto& sColumn : m_dColumns )
	{
		auto iIdx = m_pSchema->GetAttrIndex ( sColumn.cstr() );
		if ( iIdx >= 0 )
			m_dOrder.Add ( iIdx );
	}

	for ( int i = 0; i < m_pSchema->GetAttrsCount(); ++i )
	{
		auto& tCol = const_cast< CSphColumnInfo &>(m_pSchema->GetAttr ( i ));
		if ( tCol.m_sName == sphGetDocidName() )
			m_bDynamicDocid = tCol.m_tLocator.m_bDynamic;

		if ( !tCol.m_pExpr )
			continue;
		switch ( tCol.m_eStage )
		{
		case SPH_EVAL_FINAL : m_dFinals.Add ( tCol.m_pExpr ); break;
		case SPH_EVAL_POSTLIMIT: m_dDocstores.Add ( tCol.m_pExpr ); break;
		default:
			sphWarning ("Unknown stage in SendSchema(): %d", tCol.m_eStage);
		}
	}

	SendSqlSchema ( *m_pSchema, m_pOutput, m_dOrder );
	m_bSchemaSent = true;
}

void DirectSqlQueue_c::MakeCtx()
{
	CSphQueryResultMeta tFakeMeta;
	CSphVector<const ISphSchema*> tFakeSchemas;
	m_dCtx.SetupCalc ( tFakeMeta, *m_pSchema, *m_pSchema, m_pBlobPool, m_pColumnar, tFakeSchemas );
<<<<<<< HEAD
=======
}


bool DirectSqlQueue_c::PushMatch ( CSphMatch & tEntry )
{
	SendSchemaOnce();
	++m_iDocs;

	if ( m_ppOpaque1 )
	{
		auto pDocstoreReader = *m_ppOpaque1;
		if ( pDocstoreReader!=std::exchange (m_pCurDocstore, pDocstoreReader) && pDocstoreReader )
		{
			DocstoreSession_c::InfoDocID_t tSessionInfo;
			tSessionInfo.m_pDocstore = (const DocstoreReader_i *)pDocstoreReader;
			tSessionInfo.m_iSessionId = -1;

			// value is copied; no leak of pointer to local here.
			m_dDocstores.for_each ( [&tSessionInfo] ( ISphExpr* pExpr ) { pExpr->Command ( SPH_EXPR_SET_DOCSTORE_DOCID, &tSessionInfo ); } );
		}
	}

	if ( m_ppOpaque2 )
	{
		auto pDocstore = *m_ppOpaque2;
		if ( pDocstore != std::exchange ( m_pCurDocstoreReader, pDocstore ) && pDocstore )
		{
			DocstoreSession_c::InfoRowID_t tSessionInfo;
			tSessionInfo.m_pDocstore = (Docstore_i*)pDocstore;
			tSessionInfo.m_iSessionId = -1;

			// value is copied; no leak of pointer to local here.
			m_dFinals.for_each ( [&tSessionInfo] ( ISphExpr* pExpr ) { pExpr->Command ( SPH_EXPR_SET_DOCSTORE_ROWID, &tSessionInfo ); } );
		}
	}

	m_dCtx.CalcFinal(tEntry);

	SendSqlMatch ( *m_pSchema, m_pOutput, tEntry, m_pBlobPool, m_dOrder, m_bDynamicDocid );
	return true;
}

/// final update pass
void DirectSqlQueue_c::Finalize ( MatchProcessor_i&, bool, bool bFinalizeMatches )
{
	if ( !bFinalizeMatches )
		return;

	FinalizeOnce();
}

void DirectSqlQueue_c::FinalizeOnce ()
{
	if ( !std::exchange ( m_bNotYetFinalized, false ) )
		return;

	SendSchemaOnce();
	m_pOutput->Eof();
}


void DirectSqlQueue_c::SetSchema ( ISphSchema * pSchema, bool bRemapCmp )
{
	BASE::SetSchema ( pSchema, bRemapCmp );
}

//////////////////////////////////////////////////////////////////////////

static bool IsCount ( const CSphString & s )
{
	return s=="@count" || s=="count(*)";
}

static bool IsGroupby ( const CSphString & s )
{
	return s=="@groupby"
		|| s=="@distinct"
		|| s=="groupby()"
		|| IsSortJsonInternal(s);
}

static bool IsKnnDist ( const CSphString & sExpr )
{
	return sExpr==GetKnnDistAttrName() || sExpr=="knn_dist()";
}

bool IsGroupbyMagic ( const CSphString & s )
{
	return IsGroupby ( s ) || IsCount ( s );
}

/////////////////////////////////////////////////////////////////////////////
/// group sorting functor
template < typename COMPGROUP >
struct GroupSorter_fn : public CSphMatchComparatorState, public MatchSortAccessor_t
{
	const VecTraits_T<CSphMatch> & m_dBase;

	explicit GroupSorter_fn ( const CSphMatchQueueTraits& dBase )
		: m_dBase ( dBase.GetMatches() )
	{}

	FORCE_INLINE bool IsLess ( int a, int b ) const
	{
		return COMPGROUP::IsLess ( m_dBase[b], m_dBase[a], *this );
	}
};


/// additional group-by sorter settings
struct CSphGroupSorterSettings
{
	CSphAttrLocator		m_tLocGroupby;		///< locator for @groupby
	CSphAttrLocator		m_tLocCount;		///< locator for @count
	CSphAttrLocator		m_tLocDistinct;		///< locator for @distinct
	CSphAttrLocator		m_tLocGroupbyStr;	///< locator for @groupbystr

	bool				m_bDistinct = false;///< whether we need distinct
	CSphRefcountedPtr<CSphGrouper>		m_pGrouper;///< group key calculator
	CSphRefcountedPtr<DistinctFetcher_i> m_pDistinctFetcher;
	bool				m_bImplicit = false;///< for queries with aggregate functions but without group by clause
	SharedPtr_t<ISphFilter>	m_pAggrFilterTrait; ///< aggregate filter that got owned by grouper
	bool				m_bJson = false;	///< whether we're grouping by Json attribute
	int					m_iMaxMatches = 0;
	bool				m_bGrouped = false;	///< are we going to push already grouped matches to it?
	int					m_iDistinctAccuracy = 16;	///< HyperLogLog accuracy. 0 means "don't use HLL"

	void FixupLocators ( const ISphSchema * pOldSchema, const ISphSchema * pNewSchema )
	{
		sphFixupLocator ( m_tLocGroupby, pOldSchema, pNewSchema );
		sphFixupLocator ( m_tLocCount, pOldSchema, pNewSchema );
		sphFixupLocator ( m_tLocDistinct, pOldSchema, pNewSchema );
		sphFixupLocator ( m_tLocGroupbyStr, pOldSchema, pNewSchema );

		if ( m_pDistinctFetcher )
			m_pDistinctFetcher->FixupLocators ( pOldSchema, pNewSchema );
	}

	void SetupDistinctAccuracy ( int iThresh )
	{
		if ( !iThresh )
		{
			m_iDistinctAccuracy = 0;
			return;
		}

		iThresh = int ( float(iThresh) / OpenHashTable_T<int,int>::GetLoadFactor() ) + 1;
		m_iDistinctAccuracy = iThresh ? sphLog2(iThresh) + 4 : 0;
		m_iDistinctAccuracy = Min ( m_iDistinctAccuracy, 18 );
		m_iDistinctAccuracy = Max ( m_iDistinctAccuracy, 14 );
	}
};


struct MatchCloner_t
{
private:
	CSphFixedVector<CSphRowitem>	m_dRowBuf { 0 };
	CSphVector<CSphAttrLocator>		m_dAttrsGrp; // locators for grouping attrs (@groupby, @count, @distinct, etc.)
	CSphVector<CSphAttrLocator>		m_dAttrsPtr; // locators for group_concat attrs
	CSphVector<int>					m_dMyPtrRows; // rowids matching m_dAttrsPtr. i.e. grpconcat ptr result I own
	CSphVector<int>					m_dOtherPtrRows; // rest rowids NOT matching m_dAttrsPtr. i.e. other ptr results
	const CSphSchemaHelper *		m_pSchema = nullptr;
	bool							m_bPtrRowsCommited = false; // readiness of m_dMyPtrRows and m_dOtherPtrRows

public:
	void SetSchema ( const ISphSchema * pSchema )
	{
		m_pSchema = (const CSphSchemaHelper *) pSchema; /// lazy hack
		m_dRowBuf.Reset ( m_pSchema->GetDynamicSize() );
	}

	// clone plain part (incl. pointers) from src to dst
	// keep group part (aggregates, group_concat) of dst intact
	// it assumes that tDst m_pDynamic contains correct data, or wiped away.
	void CloneKeepingAggrs ( CSphMatch & tDst, const CSphMatch & tSrc )
	{
		assert ( m_pSchema );
		assert ( m_bPtrRowsCommited );

		// memorize old dynamic first
		memcpy ( m_dRowBuf.Begin(), tDst.m_pDynamic, m_dRowBuf.GetLengthBytes() );

		m_pSchema->CloneMatchSpecial ( tDst, tSrc, m_dOtherPtrRows );

		/*
			FreeDataSpecial ( tDst, m_dOtherPtrRows );
			pDst->Combine ( *pSrc, GetDynamicSize () );
			CopyPtrsSpecial ( tDst, tSrc, m_dOtherPtrRows );
		*/

		// restore back group-by attributes
		for ( auto & tAttrGrp : m_dAttrsGrp )
			tDst.SetAttr ( tAttrGrp, sphGetRowAttr ( m_dRowBuf.Begin(), tAttrGrp ) );

		// restore back group_concat attribute(s)
		for ( auto & tAttrPtr : m_dAttrsPtr )
			tDst.SetAttr ( tAttrPtr, sphGetRowAttr ( m_dRowBuf.Begin (), tAttrPtr ) );
	}

	// clone plain part (incl. pointers) from src to dst
	// group part (aggregates, group_concat) is not copied
	void CloneWithoutAggrs ( CSphMatch & tDst, const CSphMatch & tSrc )
	{
		assert ( m_pSchema );
		assert ( m_bPtrRowsCommited );

		m_pSchema->CloneMatchSpecial ( tDst, tSrc, m_dOtherPtrRows );
		/*
			FreeDataSpecial ( tDst, m_dOtherPtrRows );
			pDst->Combine ( *pSrc, GetDynamicSize () );
			CopyPtrsSpecial ( tDst, tSrc, m_dOtherPtrRows );
		*/
	}

	// just write group part (aggregates, group_concat) without cloning
	// assumes tDst has allocated m_pDynamic. Fixme! look to #881 again...
	void CopyAggrs ( CSphMatch & tDst, const CSphMatch & tSrc )
	{
		assert ( m_pSchema );
		assert ( m_bPtrRowsCommited );
		assert ( &tDst!=&tSrc );
		assert ( tDst.m_pDynamic );

		for ( auto & dAttrGrp : m_dAttrsGrp )
			tDst.SetAttr ( dAttrGrp, tSrc.GetAttr ( dAttrGrp ));

		CSphSchemaHelper::FreeDataSpecial ( tDst, m_dMyPtrRows );
		CSphSchemaHelper::CopyPtrsSpecial ( tDst, tSrc, m_dMyPtrRows );
	}

	// copy group part (aggregates)
	// move group_concat part without reallocating
	void MoveAggrs ( CSphMatch & tDst, CSphMatch & tSrc )
	{
		assert ( m_pSchema );
		assert ( m_bPtrRowsCommited );
		assert ( &tDst!=&tSrc );
		assert ( tDst.m_pDynamic );

		for ( auto & dAttrGrp : m_dAttrsGrp )
			tDst.SetAttr ( dAttrGrp, tSrc.GetAttr ( dAttrGrp ));

		CSphSchemaHelper::MovePtrsSpecial( tDst, tSrc, m_dMyPtrRows );
	}

	inline void AddRaw ( const CSphAttrLocator& tLoc )
	{
		m_dAttrsGrp.Add ( tLoc );
	}

	inline void AddPtr ( const CSphAttrLocator &tLoc )
	{
		m_dAttrsPtr.Add ( tLoc );
	}
	inline void ResetAttrs()
	{
		m_dAttrsGrp.Resize ( 0 );
		m_dAttrsPtr.Resize ( 0 );
	}

	// (re)fill m_dMyPtrRows and m_dOtherPtrRows from m_dAttrsPtr
	inline void CommitPtrs ()
	{
		assert ( m_pSchema );
		static const int SIZE_OF_ROW = 8 * sizeof ( CSphRowitem );

		if ( m_bPtrRowsCommited )
			m_dMyPtrRows.Resize(0);

		for ( const CSphAttrLocator &tLoc : m_dAttrsPtr )
			m_dMyPtrRows.Add ( tLoc.m_iBitOffset / SIZE_OF_ROW );

		m_dOtherPtrRows = m_pSchema->SubsetPtrs ( m_dMyPtrRows );

#ifndef NDEBUG
		// sanitize check
		m_dMyPtrRows = m_pSchema->SubsetPtrs ( m_dOtherPtrRows );
		assert ( m_dMyPtrRows.GetLength ()==m_dAttrsPtr.GetLength () );
#endif
		m_bPtrRowsCommited = true;
	}
};


class BaseGroupSorter_c : public BlobPool_c, protected CSphGroupSorterSettings
{
	using BASE = CSphGroupSorterSettings;

public:
	FWD_BASECTOR( BaseGroupSorter_c )

	~BaseGroupSorter_c() override { ResetAggregates(); }

protected:
	MatchCloner_t			m_tPregroup;
	CSphVector<AggrFunc_i *>	m_dAggregates;

	void SetColumnar ( columnar::Columnar_i * pColumnar )
	{
		for ( auto i : m_dAggregates )
			i->SetColumnar(pColumnar);
	}

	/// schema, aggregates setup
	template <int DISTINCT>
	inline void SetupBaseGrouper ( ISphSchema * pSchema, CSphVector<AggrFunc_i *> * pAvgs = nullptr )
	{
		m_tPregroup.ResetAttrs();
		ResetAggregates();

		m_tPregroup.SetSchema ( pSchema );
		m_tPregroup.AddRaw ( m_tLocGroupby ); // @groupby
		m_tPregroup.AddRaw ( m_tLocCount ); // @count
		if constexpr ( DISTINCT )
			m_tPregroup.AddRaw ( m_tLocDistinct ); // @distinct

		// extract aggregates
		for ( int i = 0; i<pSchema->GetAttrsCount (); ++i )
		{
			const CSphColumnInfo &tAttr = pSchema->GetAttr ( i );

			if ( tAttr.m_eAggrFunc==SPH_AGGR_NONE
				|| IsGroupbyMagic ( tAttr.m_sName ) // @count, @groupby, @groupbystr, @distinct, count(*), groupby()
				|| IsSortStringInternal ( tAttr.m_sName.cstr () ) )
				continue;

			switch ( tAttr.m_eAggrFunc )
			{
			case SPH_AGGR_SUM:	m_dAggregates.Add ( CreateAggrSum(tAttr) );	break;
			case SPH_AGGR_AVG:
				m_dAggregates.Add ( CreateAggrAvg ( tAttr, m_tLocCount ) );

				// store avg to calculate these attributes prior to groups sort
				if ( pAvgs )
					pAvgs->Add ( m_dAggregates.Last() );
				break;

			case SPH_AGGR_MIN:	m_dAggregates.Add ( CreateAggrMin(tAttr) );	break;
			case SPH_AGGR_MAX:	m_dAggregates.Add ( CreateAggrMax(tAttr) );	break;
			case SPH_AGGR_CAT:
				m_dAggregates.Add ( CreateAggrConcat(tAttr) );
				m_tPregroup.AddPtr ( tAttr.m_tLocator );
				break;

			default: assert ( 0 && "internal error: unhandled aggregate function" );
				break;
			}

			if ( tAttr.m_eAggrFunc!=SPH_AGGR_CAT )
				m_tPregroup.AddRaw ( tAttr.m_tLocator );
		}
		m_tPregroup.CommitPtrs();
	}

	// HAVING filtering
	bool EvalHAVING ( const CSphMatch& tMatch )
	{
		return !m_pAggrFilterTrait || m_pAggrFilterTrait->Eval ( tMatch );
	}

	void AggrUpdate ( CSphMatch & tDst, const CSphMatch & tSrc, bool bGrouped, bool bMerge = false )
	{
		for ( auto * pAggregate : this->m_dAggregates )
			pAggregate->Update ( tDst, tSrc, bGrouped, bMerge );
	}

	void AggrSetup ( CSphMatch & tDst, const CSphMatch & tSrc, bool bMerge = false )
	{
		for ( auto * pAggregate : this->m_dAggregates )
			pAggregate->Setup ( tDst, tSrc, bMerge );
	}

	void AggrUngroup ( CSphMatch & tMatch )
	{
		for ( auto * pAggregate : this->m_dAggregates )
			pAggregate->Ungroup ( tMatch );
	}

private:
	void ResetAggregates()
	{
		for ( auto & pAggregate : m_dAggregates )
			SafeDelete ( pAggregate );

		m_dAggregates.Resize(0);
	}
};

class SubGroupSorter_fn : public ISphNoncopyable
{
	const VecTraits_T<CSphMatch> & m_dBase;
	const CSphMatchComparatorState& m_tState;
	const ISphMatchComparator * m_pComp;

public:
	SubGroupSorter_fn ( const CSphMatchQueueTraits & dBase, const ISphMatchComparator * pC )
		: m_dBase ( dBase.GetMatches () )
		, m_tState ( dBase.GetState() )
		, m_pComp ( pC )
	{
		assert ( m_pComp );
		m_pComp->AddRef();
	}

	~SubGroupSorter_fn()
	{
		m_pComp->Release();
	}

	const ISphMatchComparator * GetComparator() const
	{
		return m_pComp;
	}

	bool MatchIsGreater ( const CSphMatch & a, const CSphMatch & b ) const
	{
		return m_pComp->VirtualIsLess ( b, a, m_tState );
	}

	// inverse order, i.e. work as IsGreater
	bool IsLess ( int a, int b ) const
	{
		return m_pComp->VirtualIsLess ( m_dBase[b], m_dBase[a], m_tState );
	}
};

/// match sorter with k-buffering and group-by - common part
template<typename COMPGROUP, typename UNIQ, int DISTINCT, bool NOTIFICATIONS>
class KBufferGroupSorter_T : public CSphMatchQueueTraits, protected BaseGroupSorter_c
{
	using MYTYPE = KBufferGroupSorter_T<COMPGROUP,UNIQ,DISTINCT,NOTIFICATIONS>;
	using BASE = CSphMatchQueueTraits;

public:
	KBufferGroupSorter_T ( const ISphMatchComparator * pComp, const CSphQuery * pQuery, const CSphGroupSorterSettings & tSettings )
		: CSphMatchQueueTraits ( tSettings.m_iMaxMatches*GROUPBY_FACTOR )
		, BaseGroupSorter_c ( tSettings )
		, m_eGroupBy ( pQuery->m_eGroupFunc )
		, m_iLimit ( tSettings.m_iMaxMatches )
		, m_tGroupSorter (*this)
		, m_tSubSorter ( *this, pComp )
	{
		assert ( GROUPBY_FACTOR>1 );
		assert ( !DISTINCT || tSettings.m_pDistinctFetcher );
		if constexpr ( NOTIFICATIONS )
			m_dJustPopped.Reserve ( m_iSize );

		m_pGrouper = tSettings.m_pGrouper;
		m_pDistinctFetcher = tSettings.m_pDistinctFetcher;
		m_tUniq.SetAccuracy ( tSettings.m_iDistinctAccuracy );
	}

	/// schema setup
	void SetSchema ( ISphSchema * pSchema, bool bRemapCmp ) final
	{
		if ( m_pSchema )
		{
			FixupLocators ( m_pSchema, pSchema );
			m_tGroupSorter.FixupLocators ( m_pSchema, pSchema, bRemapCmp );
			m_tPregroup.ResetAttrs ();
			m_dAggregates.Apply ( [] ( AggrFunc_i * pAggr ) { SafeDelete ( pAggr ); } );
			m_dAggregates.Resize ( 0 );
			m_dAvgs.Resize ( 0 );
		}

		BASE::SetSchema ( pSchema, bRemapCmp );
		SetupBaseGrouper<DISTINCT> ( pSchema, &m_dAvgs );
	}

	/// check if this sorter does groupby
	bool IsGroupby () const final
	{
		return true;
	}

	/// set blob pool pointer (for string+groupby sorters)
	void SetBlobPool ( const BYTE * pBlobPool ) final
	{
		BlobPool_c::SetBlobPool ( pBlobPool );
		m_pGrouper->SetBlobPool ( pBlobPool );
		if ( m_pDistinctFetcher )
			m_pDistinctFetcher->SetBlobPool(pBlobPool);
	}

	void SetColumnar ( columnar::Columnar_i * pColumnar ) final
	{
		CSphMatchQueueTraits::SetColumnar(pColumnar);
		BaseGroupSorter_c::SetColumnar(pColumnar);
		m_pGrouper->SetColumnar(pColumnar);
		if ( m_pDistinctFetcher )
			m_pDistinctFetcher->SetColumnar(pColumnar);
	}

	/// get entries count
	int GetLength () override
	{
		return Min ( Used(), m_iLimit );
	}

	/// set group comparator state
	void SetGroupState ( const CSphMatchComparatorState & tState ) final
	{
		m_tGroupSorter.m_fnStrCmp = tState.m_fnStrCmp;

		// FIXME! manual bitwise copying.. yuck
		for ( int i=0; i<CSphMatchComparatorState::MAX_ATTRS; ++i )
		{
			m_tGroupSorter.m_eKeypart[i] = tState.m_eKeypart[i];
			m_tGroupSorter.m_tLocator[i] = tState.m_tLocator[i];
		}
		m_tGroupSorter.m_uAttrDesc = tState.m_uAttrDesc;
		m_tGroupSorter.m_iNow = tState.m_iNow;

		// check whether we sort by distinct
		if constexpr ( DISTINCT )
		{
			const CSphColumnInfo * pDistinct = m_pSchema->GetAttr("@distinct");
			assert(pDistinct);

			for ( const auto & tLocator : m_tGroupSorter.m_tLocator )
				if ( tLocator==pDistinct->m_tLocator )
				{
					m_bSortByDistinct = true;
					break;
				}
		}
	}

	bool CanBeCloned() const final { return !DISTINCT && BASE::CanBeCloned(); }

protected:
	ESphGroupBy 				m_eGroupBy;     ///< group-by function
	int							m_iLimit;		///< max matches to be retrieved
	UNIQ						m_tUniq;
	bool						m_bSortByDistinct = false;
	GroupSorter_fn<COMPGROUP>	m_tGroupSorter;
	SubGroupSorter_fn			m_tSubSorter;
	CSphVector<AggrFunc_i *>	m_dAvgs;
	bool						m_bAvgFinal = false;
	CSphVector<SphAttr_t>		m_dDistinctKeys;
	static const int			GROUPBY_FACTOR = 4;	///< allocate this times more storage when doing group-by (k, as in k-buffer)

	/// finalize distinct counters
	template <typename FIND>
	void Distinct ( FIND&& fnFind )
	{
		m_tUniq.Sort ();
		SphGroupKey_t uGroup;
		for ( int iCount = m_tUniq.CountStart ( uGroup ); iCount; iCount = m_tUniq.CountNext ( uGroup ) )
		{
			CSphMatch * pMatch = fnFind ( uGroup );
			if ( pMatch )
				pMatch->SetAttr ( m_tLocDistinct, iCount );
		}
	}

	inline void SetupBaseGrouperWrp ( ISphSchema * pSchema, CSphVector<AggrFunc_i *> * pAvgs )
	{
		SetupBaseGrouper<DISTINCT> ( pSchema, pAvgs );
	}

	void CloneKBufferGroupSorter ( MYTYPE* pClone ) const
	{
		// basic clone
		BASE::CloneTo ( pClone );

		// actions from SetGroupState
		pClone->m_bSortByDistinct = m_bSortByDistinct;
		pClone->m_tGroupSorter.m_fnStrCmp = m_tGroupSorter.m_fnStrCmp;
		for ( int i = 0; i<CSphMatchComparatorState::MAX_ATTRS; i++ )
		{
			pClone->m_tGroupSorter.m_eKeypart[i] = m_tGroupSorter.m_eKeypart[i];
			pClone->m_tGroupSorter.m_tLocator[i] = m_tGroupSorter.m_tLocator[i];
		}
		pClone->m_tGroupSorter.m_uAttrDesc = m_tGroupSorter.m_uAttrDesc;
		pClone->m_tGroupSorter.m_iNow = m_tGroupSorter.m_iNow;

		// complete SetSchema
		pClone->m_dAvgs.Resize ( 0 );
		pClone->SetupBaseGrouperWrp ( pClone->m_pSchema, &pClone->m_dAvgs );

		// m_pGrouper also need to be cloned (otherwise SetBlobPool will cause races)
		if ( m_pGrouper )
			pClone->m_pGrouper = m_pGrouper->Clone ();

		if ( m_pDistinctFetcher )
			pClone->m_pDistinctFetcher = m_pDistinctFetcher->Clone ();
	}

	template<typename SORTER> SORTER * CloneSorterT () const
	{
		CSphQuery dFoo;
		dFoo.m_iMaxMatches = m_iLimit;
		dFoo.m_eGroupFunc = m_eGroupBy;
		auto pClone = new SORTER ( m_tSubSorter.GetComparator (), &dFoo, *this );
		CloneKBufferGroupSorter ( pClone );
		return pClone;
	}

	CSphVector<AggrFunc_i *> GetAggregatesWithoutAvgs() const
	{
		CSphVector<AggrFunc_i *> dAggrs;
		if ( m_dAggregates.GetLength ()!=m_dAvgs.GetLength ())
		{
			dAggrs = m_dAggregates;
			for ( auto * pAvg : this->m_dAvgs )
				dAggrs.RemoveValue ( pAvg );
		}
		return dAggrs;
	}

	FORCE_INLINE void FreeMatchPtrs ( int iMatch, bool bNotify=true )
	{
		if ( NOTIFICATIONS && bNotify )
			m_dJustPopped.Add ( RowTagged_t ( m_dData[iMatch] ) );

		m_pSchema->FreeDataPtrs ( m_dData[iMatch] );

		// on final pass we totally wipe match.
		// That is need, since otherwise such 'garbage' matches with non-null m_pDynamic
		// will be targeted in d-tr with FreeDataPtrs with possible another(!) schema
		if ( !bNotify )
			m_dData[iMatch].ResetDynamic ();
	}

	template <bool GROUPED>
	FORCE_INLINE void UpdateDistinct ( const CSphMatch & tEntry, const SphGroupKey_t uGroupKey )
	{
		int iCount = 1;
		if constexpr ( GROUPED )
			iCount = (int)tEntry.GetAttr ( m_tLocDistinct );

		assert(m_pDistinctFetcher);

		if constexpr ( DISTINCT==1 )
			m_tUniq.Add ( {uGroupKey, m_pDistinctFetcher->GetKey(tEntry), iCount} );
		else
		{
			m_pDistinctFetcher->GetKeys ( tEntry, this->m_dDistinctKeys );
			for ( auto i : this->m_dDistinctKeys )
				m_tUniq.Add ( {uGroupKey, i, iCount} );
		}	
	}

	void RemoveDistinct ( VecTraits_T<SphGroupKey_t>& dRemove )
	{
		// sort and compact
		if ( !m_bSortByDistinct )
			m_tUniq.Sort ();
		m_tUniq.Compact ( dRemove );
	}
};

/// match sorter with k-buffering and group-by
/// invoking by select ... group by ... where only plain attributes (i.e. NO mva, NO jsons)
template < typename COMPGROUP, typename UNIQ, int DISTINCT, bool NOTIFICATIONS, bool HAS_AGGREGATES >
class CSphKBufferGroupSorter : public KBufferGroupSorter_T<COMPGROUP,UNIQ,DISTINCT,NOTIFICATIONS>
{
	using MYTYPE = CSphKBufferGroupSorter<COMPGROUP, UNIQ, DISTINCT, NOTIFICATIONS, HAS_AGGREGATES>;
	bool m_bMatchesFinalized = false;
	int m_iMaxUsed = -1;

protected:
	OpenHashTableFastClear_T <SphGroupKey_t, CSphMatch *> m_hGroup2Match;

	// since we inherit from template, we need to write boring 'using' block
	using KBufferGroupSorter = KBufferGroupSorter_T<COMPGROUP, UNIQ, DISTINCT, NOTIFICATIONS>;
	using KBufferGroupSorter::m_eGroupBy;
	using KBufferGroupSorter::m_pGrouper;
	using KBufferGroupSorter::m_iLimit;
	using KBufferGroupSorter::m_tUniq;
	using KBufferGroupSorter::m_bSortByDistinct;
	using KBufferGroupSorter::m_tGroupSorter;
	using KBufferGroupSorter::m_tSubSorter;
	using KBufferGroupSorter::m_dAvgs;
	using KBufferGroupSorter::GROUPBY_FACTOR;
	using KBufferGroupSorter::GetAggregatesWithoutAvgs;
	using KBufferGroupSorter::Distinct;
	using KBufferGroupSorter::UpdateDistinct;
	using KBufferGroupSorter::RemoveDistinct;
	using KBufferGroupSorter::FreeMatchPtrs;
	using KBufferGroupSorter::m_bAvgFinal;

	using CSphGroupSorterSettings::m_tLocGroupby;
	using CSphGroupSorterSettings::m_tLocCount;
	using CSphGroupSorterSettings::m_tLocDistinct;

	using BaseGroupSorter_c::EvalHAVING;
	using BaseGroupSorter_c::AggrSetup;
	using BaseGroupSorter_c::AggrUpdate;
	using BaseGroupSorter_c::AggrUngroup;

	using CSphMatchQueueTraits::m_iSize;
	using CSphMatchQueueTraits::m_dData;
	using CSphMatchQueueTraits::Get;
	using CSphMatchQueueTraits::Add;
	using CSphMatchQueueTraits::Used;
	using CSphMatchQueueTraits::ResetAfterFlatten;
	using CSphMatchQueueTraits::ResetDynamic;
	using CSphMatchQueueTraits::ResetDynamicFreeData;

	using MatchSorter_c::m_iTotal;
	using MatchSorter_c::m_tJustPushed;
	using MatchSorter_c::m_dJustPopped;
	using MatchSorter_c::m_pSchema;

public:
	/// ctor
	CSphKBufferGroupSorter ( const ISphMatchComparator * pComp, const CSphQuery * pQuery, const CSphGroupSorterSettings & tSettings )
		: KBufferGroupSorter ( pComp, pQuery, tSettings )
		, m_hGroup2Match ( tSettings.m_iMaxMatches*GROUPBY_FACTOR )
	{}

	bool	Push ( const CSphMatch & tEntry ) override						{ return PushEx<false> ( tEntry, m_pGrouper->KeyFromMatch(tEntry), false, false, true, nullptr ); }
	void	Push ( const VecTraits_T<const CSphMatch> & dMatches ) override	{ assert ( 0 && "Not supported in grouping"); }
	bool	PushGrouped ( const CSphMatch & tEntry, bool ) override			{ return PushEx<true> ( tEntry, tEntry.GetAttr ( m_tLocGroupby ), false, false, true, nullptr ); }
	ISphMatchSorter * Clone() const override								{ return this->template CloneSorterT<MYTYPE>(); }

	/// store all entries into specified location in sorted order, and remove them from queue
	int Flatten ( CSphMatch * pTo ) override
	{
		FinalizeMatches();

		auto dAggrs = GetAggregatesWithoutAvgs();
		const CSphMatch * pBegin = pTo;

		for ( auto iMatch : this->m_dIData )
		{
			CSphMatch & tMatch = m_dData[iMatch];
			if constexpr ( HAS_AGGREGATES )
				dAggrs.Apply ( [&tMatch] ( AggrFunc_i * pAggr ) { pAggr->Finalize ( tMatch ); } );

			if ( !EvalHAVING ( tMatch ))
			{
				FreeMatchPtrs ( iMatch, false );
				continue;
			}

			Swap ( *pTo, tMatch );
			++pTo;
		}

		m_iTotal = 0;
		m_bMatchesFinalized = false;

		if constexpr ( DISTINCT )
			m_tUniq.Reset();

		ResetAfterFlatten ();
		m_iMaxUsed = ResetDynamic ( m_iMaxUsed );

		return int ( pTo-pBegin );
	}


	void MoveTo ( ISphMatchSorter * pRhs, bool bCopyMeta ) final
	{
		if ( !Used () )
			return;

		auto& dRhs = *(MYTYPE *) pRhs;
		if ( dRhs.IsEmpty () )
		{
			CSphMatchQueueTraits::SwapMatchQueueTraits ( dRhs );
			dRhs.m_hGroup2Match = std::move ( m_hGroup2Match );
			dRhs.m_bMatchesFinalized = m_bMatchesFinalized;
			dRhs.m_iMaxUsed = m_iMaxUsed;
			if ( !m_bMatchesFinalized && bCopyMeta )
				dRhs.m_tUniq = std::move(m_tUniq);

			m_iMaxUsed = -1;
			return;
		}

		bool bUniqUpdated = false;
		if ( !m_bMatchesFinalized && bCopyMeta )
		{
			// can not move m_tUniq into dRhs as move invalidates m_tUniq then breaks FinalizeMatches
			m_tUniq.CopyTo ( dRhs.m_tUniq );
			bUniqUpdated = true;
		}

		// if we're copying meta (uniq counters), we don't need distinct calculation right now
		// we can do it later after all sorters are merged
		FinalizeMatches ( !bCopyMeta );

		// matches in dRhs are using a new (standalone) schema
		// however, some supposedly unused matches still have old schema
		// they were not cleared immediately for performance reasons
		// we need to do that now
		for ( int i = dRhs.m_dIData.GetLength(); i < dRhs.m_dData.GetLength(); i++ )
		{
			int iId = *(dRhs.m_dIData.Begin()+i);
			dRhs.m_dData[iId].ResetDynamic();
		}

		dRhs.m_bUpdateDistinct = !bUniqUpdated;
		dRhs.SetMerge(true);

		// just push in heap order
		// since we have grouped matches, it is not always possible to move them,
		// so use plain push instead
		for ( auto iMatch : this->m_dIData )
			dRhs.PushGrouped ( m_dData[iMatch], false );

		dRhs.m_bUpdateDistinct = true;
		dRhs.SetMerge(false);

		// once we're done copying, cleanup
		m_iMaxUsed = ResetDynamicFreeData ( m_iMaxUsed );
	}

	void Finalize ( MatchProcessor_i & tProcessor, bool, bool bFinalizeMatches ) override
	{
		if ( !Used() )
			return;

		if ( bFinalizeMatches )
			FinalizeMatches();
		else if constexpr ( DISTINCT )
		{
			// if we are not finalizing matches, we are using global sorters
			// let's try to remove dupes while we are processing data in separate threads
			// so that the main thread will have fewer data to work with
			m_tUniq.Sort();
			VecTraits_T<SphGroupKey_t> dStub;
			m_tUniq.Compact(dStub);
		}

		// just evaluate in heap order
		for ( auto iMatch : this->m_dIData )
			tProcessor.Process ( &m_dData[iMatch] );

		if constexpr ( DISTINCT )
		{
			// need to clean up matches NOT from m_dIData with current schema
			// as after schema change data_ptr attributes will have garbage in ptr part for matches not processed by tProcessor
			// and global sorters have differrent clean up code path that do not handle this garbage as usual sorters do
			if ( this->m_dIData.GetLength()!=m_iMaxUsed )
			{
				for ( int i=0; i<m_iMaxUsed; i++ )
				{
					CSphMatch & tMatch = m_dData[i];
					if ( !tMatch.m_pStatic ) // clean up match that was in m_dIData set
						continue;

					m_pSchema->FreeDataPtrs ( tMatch );
					tMatch.ResetDynamic ();
				}
			}
		}

	}

	void SetMerge ( bool bMerge ) override { m_bMerge = bMerge; }

protected:
	template <bool GROUPED>
	bool PushIntoExistingGroup( CSphMatch & tGroup, const CSphMatch & tEntry, SphGroupKey_t uGroupKey, SphAttr_t * pAttr )
	{
		assert ( tGroup.GetAttr ( m_tLocGroupby )==uGroupKey );
		assert ( tGroup.m_pDynamic[-1]==tEntry.m_pDynamic[-1] );

		auto & tLocCount = m_tLocCount;
		if constexpr ( GROUPED )
			tGroup.AddCounterAttr ( tLocCount, tEntry );
		else
			tGroup.AddCounterScalar ( tLocCount, 1 );

		if constexpr ( HAS_AGGREGATES )
			AggrUpdate ( tGroup, tEntry, GROUPED, m_bMerge );

		// if new entry is more relevant, update from it
		if ( m_tSubSorter.MatchIsGreater ( tEntry, tGroup ) )
		{
			if constexpr ( NOTIFICATIONS )
			{
				m_tJustPushed = RowTagged_t ( tEntry );
				this->m_dJustPopped.Add ( RowTagged_t ( tGroup ) );
			}

			// clone the low part of the match
			this->m_tPregroup.CloneKeepingAggrs ( tGroup, tEntry );
			if ( pAttr )
				UpdateGroupbyStr ( tGroup, pAttr );
		}

		// submit actual distinct value
		if ( DISTINCT && m_bUpdateDistinct )
			KBufferGroupSorter::template UpdateDistinct<GROUPED> ( tEntry, uGroupKey );

		return false; // since it is a dupe
	}

	/// add entry to the queue
	template <bool GROUPED>
	FORCE_INLINE bool PushEx ( const CSphMatch & tEntry, const SphGroupKey_t uGroupKey, [[maybe_unused]] bool bNewSet, [[maybe_unused]] bool bTailFinalized, bool bClearNotify, SphAttr_t * pAttr )
	{
		if constexpr ( NOTIFICATIONS )
		{
			if ( bClearNotify )
			{
				m_tJustPushed = RowTagged_t();
				this->m_dJustPopped.Resize ( 0 );
			}
		}
		auto & tLocCount = m_tLocCount;

		m_bMatchesFinalized = false;
		if ( HAS_AGGREGATES && m_bAvgFinal )
			CalcAvg ( Avg_e::UNGROUP );

		// if this group is already hashed, we only need to update the corresponding match
		CSphMatch ** ppMatch = m_hGroup2Match.Find ( uGroupKey );
		if ( ppMatch )
		{
			CSphMatch * pMatch = (*ppMatch);
			assert ( pMatch );
			assert ( pMatch->GetAttr ( m_tLocGroupby )==uGroupKey );
			return PushIntoExistingGroup<GROUPED> ( *pMatch, tEntry, uGroupKey, pAttr );
		}

		// submit actual distinct value
		if constexpr ( DISTINCT )
			KBufferGroupSorter::template UpdateDistinct<GROUPED> ( tEntry, uGroupKey );

		// if we're full, let's cut off some worst groups
		if ( Used()==m_iSize )
			CutWorst ( m_iLimit * (int)(GROUPBY_FACTOR/2) );

		// do add
		assert ( Used()<m_iSize );
		CSphMatch & tNew = Add();
		m_pSchema->CloneMatch ( tNew, tEntry );

		if constexpr ( HAS_AGGREGATES )
			AggrSetup ( tNew, tEntry, m_bMerge );

		if constexpr ( NOTIFICATIONS )
			m_tJustPushed = RowTagged_t ( tNew );

		if constexpr ( GROUPED )
		{
			if constexpr ( HAS_AGGREGATES )
				AggrUngroup(tNew);
		}
		else
		{
			tNew.SetAttr ( m_tLocGroupby, uGroupKey );
			tNew.SetAttr ( tLocCount, 1 );
			if ( DISTINCT && m_bUpdateDistinct )
				tNew.SetAttr ( m_tLocDistinct, 0 );

			if ( pAttr )
				UpdateGroupbyStr ( tNew, pAttr );
		}

		m_hGroup2Match.Add ( uGroupKey, &tNew );
		++m_iTotal;
		return true;
	}

private:
	enum class Avg_e { FINALIZE, UNGROUP };
	bool	m_bUpdateDistinct = true;
	bool	m_bMerge = false;
	CSphVector<SphGroupKey_t> m_dRemove;

	void CalcAvg ( Avg_e eGroup )
	{
		if ( m_dAvgs.IsEmpty() )
			return;

		m_bAvgFinal = ( eGroup==Avg_e::FINALIZE );

		if ( eGroup==Avg_e::FINALIZE )
			for ( auto i : this->m_dIData )
				m_dAvgs.Apply( [this,i] ( AggrFunc_i * pAvg ) { pAvg->Finalize ( m_dData[i] ); } );
		else
			for ( auto i : this->m_dIData )
				m_dAvgs.Apply ( [this,i] ( AggrFunc_i * pAvg ) { pAvg->Ungroup ( m_dData[i] ); } );
	}

	/// finalize counted distinct values
	void CountDistinct ()
	{
		Distinct ( [this] ( SphGroupKey_t uGroup )->CSphMatch *
		{
			auto ppMatch = m_hGroup2Match.Find ( uGroup );
			return ppMatch ? *ppMatch : nullptr;
		});
	}

	// make final order before finalize/flatten call
	void FinalizeMatches ( bool bCountDistinct=true )
	{
		if ( m_bMatchesFinalized )
			return;

		m_bMatchesFinalized = true;

		if ( Used() > m_iLimit )
			CutWorst ( m_iLimit, true );
		else
		{
			if ( DISTINCT && bCountDistinct )
				CountDistinct();

			CalcAvg ( Avg_e::FINALIZE );
			SortGroups();
		}
	}

	void RebuildHash ()
	{
		for ( auto iMatch : this->m_dIData ) {
			auto & tMatch = m_dData[iMatch];
			m_hGroup2Match.Add ( tMatch.GetAttr ( m_tLocGroupby ), &tMatch );
		}
	}

	/// cut worst N groups off the buffer tail, and maybe sort the best part
	void CutWorst ( int iBound, bool bFinalize=false )
	{
		// prepare to partition - finalize distinct, avgs to provide smooth sorting
		if ( DISTINCT && m_bSortByDistinct )
			CountDistinct ();

		CalcAvg ( Avg_e::FINALIZE );

		// relocate best matches to the low part (up to the iBound)
		BinaryPartition (iBound);

		// take worst matches and free them (distinct stuff, data ptrs)
		auto dWorst = this->m_dIData.Slice ( iBound );

		if constexpr ( DISTINCT )
		{
			m_dRemove.Resize(0);
			for ( auto iMatch : dWorst )
				m_dRemove.Add ( m_dData[iMatch].GetAttr ( m_tLocGroupby ));
			RemoveDistinct ( m_dRemove );
		}

		dWorst.Apply ( [this,bFinalize] ( int iMatch ) { FreeMatchPtrs ( iMatch, !bFinalize ); } );

		m_iMaxUsed = Max ( m_iMaxUsed, this->m_dIData.GetLength() ); // memorize it for free dynamics later.
		this->m_dIData.Resize ( iBound );
		m_hGroup2Match.Clear();

		if ( bFinalize )
		{
			SortGroups();
			if ( DISTINCT && !m_bSortByDistinct ) // since they haven't counted at the top
			{
				RebuildHash(); // distinct uses m_hGroup2Match
				CountDistinct();
			}
		} else
		{
			// we've called CalcAvg ( Avg_e::FINALIZE ) before partitioning groups
			// now we can undo this calculation for the rest apart from thrown away
			// on finalize (sorting) cut we don't need to ungroup here
			CalcAvg ( Avg_e::UNGROUP );
			RebuildHash();
		}
	}

	/// sort groups buffer
	void SortGroups ()
	{
		this->m_dIData.Sort ( m_tGroupSorter );
	}

	// update @groupbystr value, if available
	void UpdateGroupbyStr ( CSphMatch& tMatch, const SphAttr_t * pAttr )
	{
		if ( this->m_tLocGroupbyStr.m_bDynamic )
			tMatch.SetAttr ( this->m_tLocGroupbyStr, *pAttr );
	}

	// lazy resort matches so that best are located up to iBound
	void BinaryPartition ( int iBound )
	{
		float COEFF = Max ( 1.0f, float(Used()) / iBound );
		int iPivot = this->m_dIData[ int(iBound/COEFF) ];

		--iBound;
		int a=0;
		int b=Used()-1;
		while (true)
		{
			int i=a;
			int j=b;
			while (i<=j)
			{
				while (m_tGroupSorter.IsLess (this->m_dIData[i],iPivot)) 	++i;
				while (m_tGroupSorter.IsLess (iPivot, this->m_dIData[j]))	--j;
				if ( i<=j ) ::Swap( this->m_dIData[i++], this->m_dIData[j--]);
			}
			if ( iBound == j )
				break;

			if ( iBound < j)
				b = j;  // too many elems acquired; continue with left part
			else
				a = i;  // too less elems acquired; continue with right part

			int iPivotIndex = int ( ( a * ( COEFF-1 )+b ) / COEFF );
			iPivot = this->m_dIData[iPivotIndex];
		}
	}
};


#define LOG_COMPONENT_NG __FILE__ << ":" << __LINE__ << " -"
#define LOG_LEVEL_DIAG false

#define DBG LOC(DIAG,NG)

/// match sorter with k-buffering and N-best group-by

/* Trick explanation
 *
 * Here we keep several grouped matches, but each one is not a single match, but a group.
 * On the backend we have solid vector of real matches. They are allocated once and freed, and never moved around.
 * To work with them, we have vector of indexes, so that each index points to corresponding match in the backend.
 * So when performing moving operations (sort, etc.) we actually change indexes and never move matches themselves.
 *
 * Say, when user pushes matches with weights of 5,2,3,1,4,6, and we then sort them, we will have the following relations:
 *
 * m5 m2 m3 m1 m4 m6 // backend, placed in natural order as they come here
 *  1  2  3  4  5  6 // original indexes, just points directly to backend matches.
 *
 * After, say, sort by asc matches weights, only index vector modified and became this:
 *
 *  4  2  3  5  1  6 // reading match[i[k]] for k in 0..5 will return matches in weight ascending order.
 *
 * When grouping we collect several matches together and sort them.
 * Say, if one group contains matches m1, m2, m5, m6 and second - m4, m3, we have to keep 2 sets of matches in hash:
 *
 * h1: m1 m2 m5 m6
 * h2: m4 m3
 *
 * How to store that sequences?
 *
 * Well, we can do it directly, set by set, keeping heads in hash:
 * m1 m2 m5 m6 m4 m3, heads 1, 5
 *
 * going to indirection indexes we have sequence
 *  4  2  1  6  5  3, hash 1, 4
 *
 * That looks ok, but since sets can dynamically change, it is hard to insert more into existing group.
 * That is like insertion into the middle of vector.
 *
 * Let's try to make a list (chain). Don't care about in-group ordering, just keep things chained.
 * To make things easier, ring the list (connect tail back to head), and store pos of one of the elems in the hash
 * (since it is ring - that is not important which exactly, just to have something to glue).
 *
 * m5 -> 1 heads 1
 * m2 -> 2, 1 heads 2
 * m3 -> 2, 1, 3, heads 2, 3
 * m1 -> 2, 4, 3, 1, heads 4, 3
 * m4 -> 2, 4, 5, 1, 3, heads 4, 5
 * m6 -> 2, 4, 5, 6, 3, 1  heads 6, 5
 *
 * On insert, we store old head into new elem, and new elem into the place of old head.
 * One thing rest here is indirect ref by position. I.e. we assume that index at position 6 points to match at position 6.
 * However, we can notice, that since it is ring, left elem of 6-th points to it directly by number 6.
 * So we can just shift heads back by one position - and that's all, indirect assumption no more necessary.
 * Final sequence will be this one:
 * m5 m2 m3 m1 m4 m6 - matches in their natural order
 * 2, 4, 5, 6, 3, 1 - indirection vec. 4, 3. - heads of groups.
 *
 * Iteration: take 1-st group with head 4:
 * 6->1->2->4*. Each num is both index of the link, and index of backend match. So, matches here are:
 * m6 m5 m2 m1, and we can resort them as necessary (indirectly). Viola!
 *
 * On deletion item goes to freelist.
 * Allocation of an elem is separate task, it is achieved by linear allocation (first), and by freelist (when filled).
 *
 */

template < typename COMPGROUP, typename UNIQ, int DISTINCT, bool NOTIFICATIONS, bool HAS_AGGREGATES >
class CSphKBufferNGroupSorter : public KBufferGroupSorter_T<COMPGROUP,UNIQ,DISTINCT,NOTIFICATIONS>
{
	using MYTYPE = CSphKBufferNGroupSorter<COMPGROUP, UNIQ, DISTINCT, NOTIFICATIONS,HAS_AGGREGATES>;

protected:
	using KBufferGroupSorter = KBufferGroupSorter_T<COMPGROUP, UNIQ, DISTINCT, NOTIFICATIONS>;
	using KBufferGroupSorter::m_eGroupBy;
	using KBufferGroupSorter::m_pGrouper;
	using KBufferGroupSorter::m_iLimit;
	using KBufferGroupSorter::m_tUniq;
	using KBufferGroupSorter::m_bSortByDistinct;
	using KBufferGroupSorter::m_tGroupSorter;
	using KBufferGroupSorter::m_tSubSorter;
	using KBufferGroupSorter::m_dAvgs;
	using KBufferGroupSorter::GROUPBY_FACTOR;
	using KBufferGroupSorter::GetAggregatesWithoutAvgs;
	using KBufferGroupSorter::Distinct;
	using KBufferGroupSorter::FreeMatchPtrs;
	using KBufferGroupSorter::UpdateDistinct;
	using KBufferGroupSorter::RemoveDistinct;
	using KBufferGroupSorter::m_bAvgFinal;

	using CSphGroupSorterSettings::m_tLocGroupby;
	using CSphGroupSorterSettings::m_tLocCount;
	using CSphGroupSorterSettings::m_tLocDistinct;
//	using CSphGroupSorterSettings::m_tLocGroupbyStr; // check! unimplemented?

	using BaseGroupSorter_c::EvalHAVING;
	using BaseGroupSorter_c::AggrUpdate;
	using BaseGroupSorter_c::AggrUngroup;

	using CSphMatchQueueTraits::m_iSize;
	using CSphMatchQueueTraits::m_dData;

	using MatchSorter_c::m_iTotal;
	using MatchSorter_c::m_tJustPushed;
	using MatchSorter_c::m_pSchema;

public:
	/// ctor
	CSphKBufferNGroupSorter ( const ISphMatchComparator * pComp, const CSphQuery * pQuery, const CSphGroupSorterSettings & tSettings ) // FIXME! make k configurable
		: KBufferGroupSorter ( pComp, pQuery, tSettings )
		, m_hGroup2Index ( tSettings.m_iMaxMatches*GROUPBY_FACTOR )
		, m_iGLimit ( Min ( pQuery->m_iGroupbyLimit, m_iLimit ) )
	{
#ifndef NDEBUG
		DBG << "Created iruns = " << m_iruns << " ipushed = " << m_ipushed;
#endif
		this->m_dIData.Resize ( m_iSize ); // m_iLimit * GROUPBY_FACTOR
	}

	inline void SetGLimit ( int iGLimit )	{ m_iGLimit = Min ( iGLimit, m_iLimit ); }
	int GetLength() override				{ return Min ( m_iUsed, m_iLimit );	}

	bool	Push ( const CSphMatch & tEntry ) override						{ return PushEx<false> ( tEntry, m_pGrouper->KeyFromMatch(tEntry), false, false, true, nullptr ); }
	void	Push ( const VecTraits_T<const CSphMatch> & dMatches ) final	{ assert ( 0 && "Not supported in grouping"); }
	bool	PushGrouped ( const CSphMatch & tEntry, bool bNewSet ) override	{ return PushEx<true> ( tEntry, tEntry.GetAttr ( m_tLocGroupby ), bNewSet, false, true, nullptr ); }

	/// store all entries into specified location in sorted order, and remove them from queue
	int Flatten ( CSphMatch * pTo ) override
	{
		if ( !GetLength() )
			return 0;

		if ( !m_bFinalized )
		{
			FinalizeChains ();
			PrepareForExport ();
			CountDistinct ();
		}

		auto fnSwap = [&pTo] ( CSphMatch & tSrc ) 	{ // the writer
			Swap ( *pTo, tSrc );
			++pTo;
		};

		const CSphMatch * pBegin = pTo;
		for ( auto iHead : m_dFinalizedHeads )
		{
			CSphMatch & tGroupHead = m_dData[iHead];

			if ( !EvalHAVING ( tGroupHead ))
			{
				DeleteChain ( iHead, false );
				continue;
			}

			fnSwap ( tGroupHead ); // move top group match
			for ( int i=this->m_dIData[iHead]; i!=iHead; i = this->m_dIData[i] )
				fnSwap ( m_dData[i] ); // move tail matches
		}

		// final clean up before possible next pass
		m_uLastGroupKey = -1;
		m_iFree = 0;
		m_iUsed = 0;
		m_bFinalized = false;
		m_iStorageSolidFrom = 0;
		m_iTotal = 0;
		m_dFinalizedHeads.Reset ();
		m_hGroup2Index.Clear();
		if constexpr ( DISTINCT )
			m_tUniq.Reset();

		return int ( pTo-pBegin );
	}

	void Finalize ( MatchProcessor_i & tProcessor, bool, bool bFinalizeMatches ) override
	{
		if ( !GetLength() )
			return;

		if ( bFinalizeMatches )
		{
			if ( !m_bFinalized )
			{
				FinalizeChains();
				PrepareForExport();
				CountDistinct();
			}

			ProcessData ( tProcessor, m_dFinalizedHeads );
		}
		else
		{
			ProcessData ( tProcessor, GetAllHeads() );

			if constexpr ( DISTINCT )
			{
				// if we are not finalizing matches, we are using global sorters
				// let's try to remove dupes while we are processing data in separate threads
				// so that the main thread will have fewer data to work with
				m_tUniq.Sort();
				VecTraits_T<SphGroupKey_t> dStub;
				m_tUniq.Compact(dStub);
			}
		}
	}

	// TODO! TEST!
	ISphMatchSorter * Clone () const override
	{
		auto* pClone = this->template CloneSorterT<MYTYPE>();
		pClone->SetGLimit (m_iGLimit);
		return pClone;
	}

	void MoveTo ( ISphMatchSorter * pRhs, bool bCopyMeta ) final
	{
#ifndef NDEBUG
		DBG << " MoveTo " << pRhs << " iRuns:iPushed - " << m_iruns << " " << m_ipushed;
#endif
		auto& dRhs = *(MYTYPE *) pRhs;
		if ( !dRhs.m_iTotal )
		{
			DBG << " Rhs is empty, adopt! ";
			CSphMatchQueueTraits::SwapMatchQueueTraits ( dRhs );
			dRhs.m_hGroup2Index = std::move ( m_hGroup2Index );
			::Swap ( m_uLastGroupKey, dRhs.m_uLastGroupKey );
			::Swap ( m_iFree, dRhs.m_iFree );
			::Swap ( m_iUsed, dRhs.m_iUsed );
			::Swap ( m_bFinalized, dRhs.m_bFinalized );
			m_dFinalizedHeads.SwapData ( dRhs.m_dFinalizedHeads );
			::Swap ( m_iStorageSolidFrom, dRhs.m_iStorageSolidFrom );
#ifndef NDEBUG
			::Swap ( m_iruns, dRhs.m_iruns );
			::Swap ( m_ipushed, dRhs.m_ipushed );
			LOC_SWAP(dRhs);
#endif
			if ( !m_bFinalized && bCopyMeta )
				dRhs.m_tUniq = std::move(m_tUniq);

			return;
		}

		bool bUniqUpdated = false;
		if ( !m_bFinalized && bCopyMeta )
		{
			m_tUniq.CopyTo ( dRhs.m_tUniq );
			bUniqUpdated = true;
		}

		if ( !m_bFinalized )
		{
			FinalizeChains();
//			PrepareForExport(); // for moving we not need fine-finaled matches; just cleaned is enough
			CountDistinct();
		}

		dRhs.m_bUpdateDistinct = !bUniqUpdated;
		dRhs.SetMerge(true);

		auto iTotal = dRhs.m_iTotal;
		for ( auto iHead : m_dFinalizedHeads )
		{
			auto uGroupKey = m_dData[iHead].GetAttr ( m_tLocGroupby );

			// have to set bNewSet to true
			// as need to fallthrough at PushAlreadyHashed and update count and aggregates values for head match
			// even uGroupKey match already exists
			dRhs.template PushEx<true> ( m_dData[iHead], uGroupKey, true, true, true, nullptr );
			for ( int i = this->m_dIData[iHead]; i!=iHead; i = this->m_dIData[i] )
				dRhs.template PushEx<false> ( m_dData[i], uGroupKey, false, true, true, nullptr );

			DeleteChain ( iHead, false );
		}

		dRhs.m_bUpdateDistinct = true;
		dRhs.SetMerge(false);

		dRhs.m_iTotal = m_iTotal+iTotal;
	}

	void SetMerge ( bool bMerge ) override { m_bMerge = bMerge; }

protected:
	int m_iStorageSolidFrom = 0; // edge from witch storage is not yet touched and need no chaining freelist
	OpenHashTable_T<SphGroupKey_t, int> m_hGroup2Index; // used to quickly locate group for incoming match

	int				m_iGLimit;		///< limit per one group
	SphGroupKey_t	m_uLastGroupKey = -1;	///< helps to determine in pushEx whether the new subgroup started
	int				m_iFree = 0;			///< current insertion point
	int				m_iUsed = 0;

	// final cached data valid when everything is finalized
	bool			m_bFinalized = false;	// helper to avoid double work
	CSphVector<int> m_dFinalizedHeads;	/// < sorted finalized heads
	int				m_iLastGroupCutoff;	/// < cutoff edge of last group to fit limit

#ifndef NDEBUG
	int				m_iruns = 0;		///< helpers for conditional breakpoints on debug
	int				m_ipushed = 0;
#endif
	LOC_ADD;

	/*
	 * Every match according to uGroupKey came to own subset.
	 * Head match of each group stored in the hash to quickly locate on next pushes
	 * It hold all calculated stuff from aggregates/group_concat until finalization.
	 */
	template <bool GROUPED>
	bool PushEx ( const CSphMatch & tEntry, const SphGroupKey_t uGroupKey, bool bNewSet, bool bTailFinalized, bool bClearNotify, [[maybe_unused]] SphAttr_t * pAttr )
	{

#ifndef NDEBUG
		++m_ipushed;
		DBG << "PushEx: tag" << tEntry.m_iTag << ",g" << uGroupKey << ": pushed" << m_ipushed
			<< " g" << GROUPED << " n" << bNewSet;
#endif

		if constexpr ( NOTIFICATIONS )
		{
			if ( bClearNotify )
			{
				m_tJustPushed = RowTagged_t();
				this->m_dJustPopped.Resize ( 0 );
			}
		}

		this->m_bFinalized = false;
		if ( HAS_AGGREGATES && m_bAvgFinal )
			CalcAvg ( Avg_e::UNGROUP );

		// place elem into the set
		auto iNew = AllocateMatch ();
		CSphMatch & tNew = m_dData[iNew];

		// if such group already hashed
		int * pGroupIdx = m_hGroup2Index.Find ( uGroupKey );
		if ( pGroupIdx )
			return PushAlreadyHashed<GROUPED> ( pGroupIdx, iNew, tEntry, uGroupKey, bNewSet, bTailFinalized );

		// match came from MoveTo of another sorter, it is tail, and it has no group here (m.b. it is already
		// deleted during finalization as one of worst). Just discard the whole group in the case.
		if ( bTailFinalized && !GROUPED )
		{
			DeallocateMatch ( iNew );
			return false;
		}

		m_pSchema->CloneMatch ( tNew, tEntry ); // fixme! check if essential data cloned
		//	else
		//			this->m_tPregroup.CloneWithoutAggrs ( tNew, tEntry );
		//			this->m_tPregroup.CopyAggrs ( tNew, tEntry );


		// submit actual distinct value in all cases
		if ( DISTINCT && m_bUpdateDistinct )
			KBufferGroupSorter::template UpdateDistinct<GROUPED> ( tNew, uGroupKey );

		if constexpr ( NOTIFICATIONS )
			m_tJustPushed = RowTagged_t ( tNew );

		this->m_dIData[iNew] = iNew; // new head - points to self (0-ring)
		Verify ( m_hGroup2Index.Add ( uGroupKey, iNew ));
		++m_iTotal;

		if constexpr ( GROUPED )
		{
			m_uLastGroupKey = uGroupKey;

			if constexpr ( HAS_AGGREGATES )
				AggrUngroup ( m_dData[iNew] );
		} else
		{
			tNew.SetAttr ( m_tLocGroupby, uGroupKey );
			tNew.SetAttr ( m_tLocCount, 1 );
			if constexpr ( DISTINCT )
				tNew.SetAttr ( m_tLocDistinct, 0 );
		}
		return true;
	}

private:
	bool	m_bUpdateDistinct = true;
	bool	m_bMerge = false;

	// surely give place for a match (do vacuum-cleaning, if there is no place)
	inline int AllocateMatch ()
	{
		auto iPlace = TryAllocateMatch ();
		if ( iPlace<0 )
		{
			VacuumClean ();
			iPlace = TryAllocateMatch ();
		}
		assert ( iPlace>=0 && iPlace<m_iSize );
		DBG << "allocated: " << iPlace;
		return iPlace;
	}

	// return match and free it's dataptrs
	FORCE_INLINE void FreeMatch ( int iElem, bool bNotify ) // fixme! intersects with parent by name
	{
		FreeMatchPtrs ( iElem, bNotify );
		DeallocateMatch ( iElem );
	}

	inline int TryAllocateMatch ()
	{
		if ( m_iUsed==m_iSize )
			return -1; // no more place..

		++m_iUsed;
		auto iElem = m_iFree;
		if ( iElem<m_iStorageSolidFrom )
			m_iFree = this->m_dIData[iElem];
		else {
			++m_iFree;
			m_iStorageSolidFrom = m_iFree;
		}
		return iElem;
	}

	inline void DeallocateMatch (int iElem)
	{
		--m_iUsed;
		this->m_dIData[iElem] = m_iFree; // put to chain
		m_iFree = iElem;
		assert ( m_iFree >=0 );
	}

	// return length of the matches chain (-1 terminated)
	int ChainLen ( int iPos ) const
	{
		int iChainLen = 1;
		for ( int i = this->m_dIData[iPos]; i!=iPos; i = this->m_dIData[i] )
			++iChainLen;

		return iChainLen;
	}

	// add new match into the chain. Aggregates are relaxed and not managed till finalize
	/*
	 * chain of the matches is actually ring of integers. Each one points to the coherent
	 * match in the storage, and simultaneously next member of the ring.
	 * We can iterate over the chain starting from the head and looking until same index met again.
	 */
	void AddToChain ( int iNew, const CSphMatch & tEntry, int iHead )
	{
		CSphMatch & tNew = m_dData[iNew];
		this->m_tPregroup.CloneWithoutAggrs ( tNew, tEntry );
		if constexpr ( NOTIFICATIONS )
			m_tJustPushed = RowTagged_t ( tNew );

		// put after the head
		auto iPrevChain = this->m_dIData[iHead];
		this->m_dIData[iNew] = iPrevChain;
		this->m_dIData[iHead] = iNew;
	}

	// add entry to existing group
	/*
	 * If group is not full, and new match is less than head, it will replace the head.
	 * calculated stuff will be moved and adopted by this new replacement.
	 * If group is full, and new match is less than head, it will be early rejected.
	 * In all other cases new match will be inserted into the group right after head
	 */
	template <bool GROUPED>
	bool PushAlreadyHashed ( int * pHead, int iNew, const CSphMatch & tEntry, const SphGroupKey_t uGroupKey, bool bNewSet, bool bTailFinalized )
	{
		int & iHead = *pHead;

		assert ( m_dData[iHead].GetAttr ( m_tLocGroupby )==uGroupKey );
		assert ( m_dData[iHead].m_pDynamic[-1]==tEntry.m_pDynamic[-1] );
		DBG << "existing " << m_dData[iHead].m_iTag << "," << uGroupKey
			<< " m_pDynamic: " << m_dData[iHead].m_pDynamic;

		// check if we need to push the match at all
		if ( m_tSubSorter.MatchIsGreater ( tEntry, m_dData[iHead] ) )
			AddToChain ( iNew, tEntry, iHead ); // always add; bad will be filtered later in gc
		else if ( ChainLen ( iHead )>=m_iGLimit ) // less than worst, drop it
			DeallocateMatch ( iNew );
		else
		{
			AddToChain ( iNew, tEntry, iHead );
			this->m_tPregroup.MoveAggrs ( m_dData[iNew], m_dData[iHead] );
			*pHead = iNew;
		}

		auto & tHeadMatch = m_dData[iHead];
		// submit actual distinct value in all cases
		if ( DISTINCT && m_bUpdateDistinct )
			KBufferGroupSorter::template UpdateDistinct<GROUPED> ( tEntry, uGroupKey );

		// update group-wide counters
		auto & tLocCount = m_tLocCount;
		if constexpr ( GROUPED )
		{
			// it's already grouped match
			// sum grouped matches count
			if ( bNewSet || uGroupKey!=m_uLastGroupKey )
			{
				tHeadMatch.AddCounterAttr ( tLocCount, tEntry );
				m_uLastGroupKey = uGroupKey;
				bNewSet = true;
			}
		} else if ( !bTailFinalized )
		{
			// it's a simple match
			// increase grouped matches count
			tHeadMatch.AddCounterScalar ( tLocCount, 1 );
			bNewSet = true;
		}

		// update aggregates
		if constexpr ( HAS_AGGREGATES )
		{
			if ( bNewSet )
				AggrUpdate ( tHeadMatch, tEntry, GROUPED, m_bMerge );
		}

		// since it is dupe (i.e. such group is already pushed) - return false;
		return false;
	}

	enum class Avg_e { FINALIZE, UNGROUP };
	void CalcAvg ( Avg_e eGroup )
	{
		if ( this->m_dAvgs.IsEmpty() )
			return;

		m_bAvgFinal = ( eGroup==Avg_e::FINALIZE );

		int64_t i = 0;
		if ( eGroup==Avg_e::FINALIZE )
			for ( auto tData = m_hGroup2Index.Iterate(i); tData.second; tData = m_hGroup2Index.Iterate(i) )
				m_dAvgs.Apply ( [this, &tData] ( AggrFunc_i * pAvg ) {
					pAvg->Finalize ( m_dData[*tData.second] );
				});
		else
			for ( auto tData = m_hGroup2Index.Iterate(i); tData.second; tData = m_hGroup2Index.Iterate(i) )
				m_dAvgs.Apply ( [this, &tData] ( AggrFunc_i * pAvg ) {
					pAvg->Ungroup ( m_dData[*tData.second] );
				});
	}

	void BinaryPartitionTail ( VecTraits_T<int>& dData, int iBound )
	{
		--iBound;
		int iPivot = dData[iBound];
		int a = 0;
		int b = dData.GetLength ()-1;
		while (true) {
			int i = a;
			int j = b;
			while (i<=j) {
				while ( m_tSubSorter.IsLess ( dData[i], iPivot )) ++i;
				while ( m_tSubSorter.IsLess ( iPivot, dData[j] )) --j;
				if ( i<=j ) ::Swap ( dData[i++], dData[j--] );
			}
			if ( iBound==j )
				break;

			if ( iBound<j )
				b = j;  // too many elems acquired; continue with left part
			else
				a = i;  // too few elems acquired; continue with right part
			iPivot = dData[( a+b ) / 2];
		}
	}

	CSphVector<int> GetAllHeads()
	{
		CSphVector<int> dAllHeads;
		dAllHeads.Reserve ( m_hGroup2Index.GetLength ());
		int64_t i = 0;
		for ( auto tData = m_hGroup2Index.Iterate(i); tData.second; tData = m_hGroup2Index.Iterate(i) )
			dAllHeads.Add ( *tData.second );
		return dAllHeads;
	}

	// free place for new matches
	void VacuumClean()
	{
		auto iLimit = m_iLimit * GROUPBY_FACTOR / 2;

		// first try to cut out too long tails
		int iSize = 0;
		int64_t i = 0;
		for ( auto tData = m_hGroup2Index.Iterate(i); tData.second; tData = m_hGroup2Index.Iterate(i) )
			iSize += VacuumTail ( tData.second, m_iGLimit );

		// if we reached the limit now - bail, no need to free more.
		if ( iSize<=iLimit )
			return;

		// if we're here, just vacuuming tails wasn't effective enough and some deeper cleaning necessary
		SortThenVacuumWorstHeads ( iLimit );
	}

	// final pass before iface finalize/flatten - cut worst, sort everything
	void FinalizeChains()
	{
		if ( m_bFinalized )
			return;

		m_bFinalized = true;

		int64_t i = 0;
		for ( auto tData = m_hGroup2Index.Iterate(i); tData.second; tData = m_hGroup2Index.Iterate(i) )
			VacuumTail ( tData.second, m_iGLimit, Stage_e::FINAL );

		// Continue by cut out whole groups
		SortThenVacuumWorstHeads ( m_iLimit, Stage_e::FINAL ); // false since it is already sorted

		// also free matches in the chain were cleared with FreeDataPtrs, but *now* we also need to free their dynamics
		// otherwise in d-tr FreDataPtr on non-zero dynamics will be called again with probably another schema and crash
		// FIXME!!! need to keep and restore all members changed by TryAllocateMatch - it'd be better to rewrite code to pass state into TryAllocateMatch or use common code
		auto iFree = m_iFree;
		auto iUsed = m_iUsed;
		auto iSSFrom = m_iStorageSolidFrom;
		for ( auto iElem = TryAllocateMatch (); iElem>=0; iElem = TryAllocateMatch () )
			m_dData[iElem].ResetDynamic ();
		m_iFree = iFree;
		m_iUsed = iUsed;
		m_iStorageSolidFrom = iSSFrom;

	}

	/*
	 * Here we
	 * 1) Cut off very last head if it would exceed the limit.
	 * 1) Copy all calculated stuff (aggr attributes) from head match to every other match of a group
	 * 2) Sort group in decreasing order, and then shift the ring ahead to 1 match.
	 * That is necessary since head is worst match, and next after it is the best one (since just sorted)
	 * Since it is ring, by moving ahead we will have 1-st match the best, last - the worst.
	 */
	void PrepareForExport()
	{
		VacuumTail ( &m_dFinalizedHeads.Last(), m_iLastGroupCutoff, Stage_e::FINAL );
		auto dAggrs = GetAggregatesWithoutAvgs ();
		for ( auto& iHead : m_dFinalizedHeads )
		{
			for ( auto * pAggr : dAggrs )
				pAggr->Finalize ( m_dData[iHead] );

			PropagateAggregates ( iHead );
			iHead = this->m_dIData[iHead]; // shift
		}
	}

	void PropagateAggregates ( int iHead )
	{
		for ( auto i = this->m_dIData[iHead]; i!=iHead; i = this->m_dIData[i] )
			this->m_tPregroup.CopyAggrs ( m_dData[i], m_dData[iHead] );
	}

	// at collect stage we don't need to strictly sort matches inside groups,
	// but we need to track pushed/deleted matches.
	// at finalize stage, in opposite, no tracking need, but matches must be sorted.
	enum class Stage_e { COLLECT, FINAL };

	// sorts by next-to-worst element in the chain
	struct FinalGroupSorter_t
	{
		const GroupSorter_fn<COMPGROUP> &	m_tGroupSorter;
		const CSphTightVector<int> &		m_dIData;

		FinalGroupSorter_t ( const GroupSorter_fn<COMPGROUP> & tSorter, const CSphTightVector<int> & dIData )
			: m_tGroupSorter ( tSorter )
			, m_dIData ( dIData )
		{}

		bool IsLess ( int a, int b ) const
		{
			return m_tGroupSorter.IsLess ( m_dIData[a], m_dIData[b] );
		}
	};

	// full clean - sort the groups, then iterate on them until iLimit elems counted. Cut out the rest.
	// if last group is not fit into rest of iLimit, it still kept whole, no fraction performed over it.
	// returns desired length of the last chain to make the limit hard ( 1..m_iGLimit )
	void SortThenVacuumWorstHeads ( int iSoftLimit, Stage_e eStage = Stage_e::COLLECT )
	{
		m_dFinalizedHeads = GetAllHeads();
		CalcAvg ( Avg_e::FINALIZE );

		// in this final sort we need to keep the heads but to sort by next-to-head element (which is the best in group)
		FinalGroupSorter_t tFinalSorter ( m_tGroupSorter, this->m_dIData );
		m_dFinalizedHeads.Sort ( tFinalSorter );

		int iRetainMatches = 0;
		CSphVector<SphGroupKey_t> dRemovedHeads; // to remove distinct

		// delete worst heads
		ARRAY_FOREACH ( i, m_dFinalizedHeads )
			if ( iSoftLimit > iRetainMatches )
				iRetainMatches += ChainLen ( m_dFinalizedHeads[i] );
			else
			{
				 // all quota exceeded, the rest just to be cut totally
				auto iRemoved = DeleteChain ( m_dFinalizedHeads[i], eStage==Stage_e::COLLECT );
				if constexpr ( DISTINCT )
					dRemovedHeads.Add( iRemoved );
				m_dFinalizedHeads.RemoveFast ( i-- );
			}

		// discard removed distinct
		if constexpr ( DISTINCT )
			RemoveDistinct ( dRemovedHeads );

		if ( eStage==Stage_e::COLLECT )
			CalcAvg ( Avg_e::UNGROUP );
		m_iLastGroupCutoff = m_iGLimit+iSoftLimit-iRetainMatches;
	}

	// for given chain throw out worst elems to fit in iLimit quota.
	// Returns length of the chain
	int VacuumTail ( int* pHead, int iLimit, Stage_e eStage = Stage_e::COLLECT )
	{
		assert ( iLimit>0 );
		CSphVector<int> dChain;
		dChain.Add ( *pHead );
		for ( auto i = this->m_dIData[*pHead]; i!=*pHead; i = this->m_dIData[i] )
			dChain.Add ( i );

		if ( dChain.GetLength()==1 )
			return 1; // fast over

		auto dWorstTail = dChain.Slice ( iLimit );

		// if no sort necessary and limit not exceeded - nothing to do
		if ( eStage==Stage_e::COLLECT && dWorstTail.IsEmpty() )
			return dChain.GetLength();

		// chain need to be shortened
		if ( !dWorstTail.IsEmpty() )
		{
			BinaryPartitionTail ( dChain, iLimit );
			dChain.Resize ( iLimit );
		}

		// sort if necessary and ensure last elem of chain is the worst one
		if ( eStage==Stage_e::FINAL )
		{
			dChain.Sort( m_tSubSorter ); // sorted in reverse order, so the worst match here is the last one.
			iLimit = dChain.GetLength();
		} else
		{
			assert ( dChain.GetLength ()==iLimit );
			// not sorted, need to find worst match for new head
			int iWorst = 0;
			for (int i=1; i<iLimit; ++i)
			{
				if ( m_tSubSorter.IsLess ( dChain[iWorst], dChain[i] ) )
					iWorst = i;
			}
			::Swap ( dChain[iWorst], dChain[iLimit-1] );
		}

		auto iNewHead = dChain.Last ();

		// move calculated aggregates to the new head
		if ( iNewHead!=*pHead )
		{
			SphGroupKey_t uGroupKey = m_dData[*pHead].GetAttr ( m_tLocGroupby );
			int * pHeadInHash = m_hGroup2Index.Find(uGroupKey);
			assert(pHeadInHash);

			this->m_tPregroup.MoveAggrs ( m_dData[iNewHead], m_dData[*pHead] );
			*pHead = iNewHead;
			*pHeadInHash = iNewHead;
		}

		// now we can safely free worst matches
		for ( auto iWorst : dWorstTail )
			FreeMatch ( iWorst, eStage==Stage_e::COLLECT );

		// recreate the chain. It is actually ring, and external hash points to the minimal elem
		this->m_dIData[iNewHead] = dChain[0]; // head points to begin of chain
		for ( int i = 0; i<iLimit-1; ++i ) // each elem points to the next, last again to head
			this->m_dIData[dChain[i]] = dChain[i+1];

		return iLimit;
	}

	// delete whole chain (and remove from hash also).
	SphGroupKey_t DeleteChain ( int iPos, bool bNotify )
	{
		SphGroupKey_t uGroupKey = m_dData[iPos].GetAttr ( m_tLocGroupby );
		m_hGroup2Index.Delete ( uGroupKey );
		int iNext = this->m_dIData[iPos];
		FreeMatch ( iPos, bNotify );
		for ( auto i = iNext; i!=iPos; i = iNext )
		{
			iNext = this->m_dIData[i];
			FreeMatch ( i, bNotify );
		}

		return uGroupKey;
	}

	/// count distinct values if necessary
	void CountDistinct ()
	{
		if constexpr ( DISTINCT )
			Distinct ( [this] ( SphGroupKey_t uGroup )->CSphMatch *
			{
				auto pIdx = m_hGroup2Index.Find ( uGroup );
				return pIdx? &m_dData[*pIdx] : nullptr;
			});
	}

	void ProcessData ( MatchProcessor_i & tProcessor, const IntVec_t & dHeads )
	{
		for ( auto iHead : dHeads )
		{
			tProcessor.Process ( &m_dData[iHead] ); // process top group match
			for ( int i = this->m_dIData[iHead]; i!=iHead; i = this->m_dIData[i] )
				tProcessor.Process ( &m_dData[i] ); // process tail matches
		}
	}
};

/////////////////////////////////////////////////////////////////////
/// generic match sorter that understands groupers that return multiple keys per match
template < typename T >
class MultiValueGroupSorterTraits_T : public T
{
	using BASE = T;

public:
	MultiValueGroupSorterTraits_T ( const ISphMatchComparator * pComp, const CSphQuery * pQuery, const CSphGroupSorterSettings & tSettings )
		: T ( pComp, pQuery, tSettings )
	{}

	bool Push ( const CSphMatch & tMatch ) override
	{
		this->m_pGrouper->MultipleKeysFromMatch ( tMatch, m_dKeys );

		bool bRes = false;
		ARRAY_FOREACH ( i, m_dKeys )
		{
			SphGroupKey_t tKey = m_dKeys[i];
			// need to clear notifications once per match - not for every pushed value
			bRes |= BASE::template PushEx<false> ( tMatch, tKey, false, false, ( i==0 ), nullptr );
		}

		return bRes;
	}

	bool PushGrouped ( const CSphMatch & tEntry, bool bNewSet ) override
	{
		return BASE::template PushEx<true> ( tEntry, tEntry.GetAttr ( BASE::m_tLocGroupby ), bNewSet, false, true, nullptr );
	}

private:
	CSphVector<SphGroupKey_t>	m_dKeys;
};

template < typename COMPGROUP, typename UNIQ, int DISTINCT, bool NOTIFICATIONS, bool HAS_AGGREGATES >
class MultiValueGroupSorter_T : public MultiValueGroupSorterTraits_T <CSphKBufferGroupSorter <COMPGROUP, UNIQ, DISTINCT, NOTIFICATIONS, HAS_AGGREGATES>>
{
	using BASE = MultiValueGroupSorterTraits_T <CSphKBufferGroupSorter < COMPGROUP, UNIQ, DISTINCT, NOTIFICATIONS, HAS_AGGREGATES>>;
	using MYTYPE = MultiValueGroupSorter_T < COMPGROUP, UNIQ, DISTINCT, NOTIFICATIONS, HAS_AGGREGATES >;

public:
	using BASE::BASE;

	ISphMatchSorter * Clone () const final { return this->template CloneSorterT<MYTYPE>(); }
};

template < typename COMPGROUP, typename UNIQ, int DISTINCT, bool NOTIFICATIONS, bool HAS_AGGREGATES >
class MultiValueNGroupSorter_T : public MultiValueGroupSorterTraits_T < CSphKBufferNGroupSorter<COMPGROUP, UNIQ, DISTINCT, NOTIFICATIONS, HAS_AGGREGATES>>
{
	using BASE = MultiValueGroupSorterTraits_T <CSphKBufferNGroupSorter < COMPGROUP, UNIQ, DISTINCT, NOTIFICATIONS, HAS_AGGREGATES>>;
	using MYTYPE = MultiValueNGroupSorter_T <COMPGROUP, UNIQ, DISTINCT, NOTIFICATIONS, HAS_AGGREGATES>;

public:
	using BASE::BASE;

	ISphMatchSorter * Clone () const final
	{
		auto * pClone = this->template CloneSorterT<MYTYPE>();
		pClone->SetGLimit (this->m_iGLimit);
		return pClone;
	}
};

/////////////////////////////////////////////////////////////////////

/// match sorter with k-buffering and group-by for JSON arrays
template < typename COMPGROUP, typename UNIQ, int DISTINCT, bool NOTIFICATIONS, bool HAS_AGGREGATES >
class CSphKBufferJsonGroupSorter : public CSphKBufferGroupSorter < COMPGROUP, UNIQ, DISTINCT, NOTIFICATIONS, HAS_AGGREGATES >
{
public:
	using BASE = CSphKBufferGroupSorter<COMPGROUP, UNIQ, DISTINCT, NOTIFICATIONS, HAS_AGGREGATES>;
	using MYTYPE = CSphKBufferJsonGroupSorter<COMPGROUP, UNIQ, DISTINCT, NOTIFICATIONS, HAS_AGGREGATES>;

	// since we inherit from template, we need to write boring 'using' block
	using KBufferGroupSorter = KBufferGroupSorter_T<COMPGROUP, UNIQ, DISTINCT, NOTIFICATIONS>;
	using KBufferGroupSorter::m_eGroupBy;
	using KBufferGroupSorter::m_iLimit;
	using KBufferGroupSorter::m_tSubSorter;

	/// ctor
	FWD_BASECTOR( CSphKBufferJsonGroupSorter )

	bool	Push ( const CSphMatch & tEntry ) final							{ return PushMatch(tEntry); }
	void	Push ( const VecTraits_T<const CSphMatch> & dMatches ) final	{ assert ( 0 && "Not supported in grouping"); }

	/// add pre-grouped entry to the queue
	bool PushGrouped ( const CSphMatch & tEntry, bool bNewSet ) override
	{
		// re-group it based on the group key
		return BASE::template PushEx<true> ( tEntry, tEntry.GetAttr ( BASE::m_tLocGroupby ), bNewSet, false, true, nullptr );
	}

	ISphMatchSorter * Clone () const final
	{
		return this->template CloneSorterT<MYTYPE>();
	}

private:
	FORCE_INLINE bool PushMatch ( const CSphMatch & tMatch )
	{
		SphGroupKey_t uGroupKey = this->m_pGrouper->KeyFromMatch ( tMatch );
		const BYTE * pBlobPool = this->m_pGrouper->GetBlobPool();
		bool bClearNotify = true;

		return PushJsonField ( uGroupKey, pBlobPool, [this, &tMatch, &bClearNotify]( SphAttr_t * pAttr, SphGroupKey_t uMatchGroupKey )
			{
				bool bPushed = BASE::template PushEx<false> ( tMatch, uMatchGroupKey, false, false, bClearNotify, pAttr );
				bClearNotify = false; // need to clear notifications once per match - not for every pushed value
				return bPushed;
			}
		);
	}
};


/// implicit group-by sorter
/// invoked when no 'group-by', but count(*) or count(distinct attr) are in game
template < typename COMPGROUP, typename UNIQ, int DISTINCT, bool NOTIFICATIONS, bool HAS_AGGREGATES>
class CSphImplicitGroupSorter final : public MatchSorter_c, ISphNoncopyable, protected BaseGroupSorter_c
{
	using MYTYPE = CSphImplicitGroupSorter<COMPGROUP, UNIQ, DISTINCT, NOTIFICATIONS, HAS_AGGREGATES>;
	using BASE = MatchSorter_c;

public:
	CSphImplicitGroupSorter ( const ISphMatchComparator * DEBUGARG(pComp), const CSphQuery *, const CSphGroupSorterSettings & tSettings )
		: BaseGroupSorter_c ( tSettings )
	{
		assert ( !DISTINCT || tSettings.m_pDistinctFetcher );
		assert ( !pComp );

		if constexpr ( NOTIFICATIONS )
			m_dJustPopped.Reserve(1);

		m_iMatchCapacity = 1;

		m_pDistinctFetcher = tSettings.m_pDistinctFetcher;
	}

	/// schema setup
	void SetSchema ( ISphSchema * pSchema, bool bRemapCmp ) final
	{
		if ( m_pSchema )
		{
			FixupLocators ( m_pSchema, pSchema );
			m_tPregroup.ResetAttrs ();
			m_dAggregates.Apply ( [] ( AggrFunc_i * pAggr ) {SafeDelete ( pAggr ); } );
			m_dAggregates.Resize ( 0 );
		}

		BASE::SetSchema ( pSchema, bRemapCmp );
		SetupBaseGrouper<DISTINCT> ( pSchema );
	}

	bool	IsGroupby () const final { return true; }
	void	SetBlobPool ( const BYTE * pBlobPool ) final
	{
		BlobPool_c::SetBlobPool ( pBlobPool );
		if ( m_pDistinctFetcher )
			m_pDistinctFetcher->SetBlobPool(pBlobPool);
	}

	void SetColumnar ( columnar::Columnar_i * pColumnar ) final
	{
		BASE::SetColumnar(pColumnar);
		BaseGroupSorter_c::SetColumnar(pColumnar);
		if ( m_pDistinctFetcher )
			m_pDistinctFetcher->SetColumnar(pColumnar);
	}

	bool	IsCutoffDisabled() const final { return true; }
	bool	Push ( const CSphMatch & tEntry ) final							{ return PushEx<false>(tEntry); }
	void	Push ( const VecTraits_T<const CSphMatch> & dMatches ) final	{ assert ( 0 && "Not supported in grouping"); }
	bool	PushGrouped ( const CSphMatch & tEntry, bool ) final			{ return PushEx<true>(tEntry); }

	/// store all entries into specified location in sorted order, and remove them from queue
	int Flatten ( CSphMatch * pTo ) final
	{
		assert ( m_bDataInitialized );

		CountDistinct ();

		if constexpr ( HAS_AGGREGATES )
		{
			for ( auto * pAggregate : m_dAggregates )
				pAggregate->Finalize ( m_tData );
		}

		int iCopied = 0;
		if ( EvalHAVING ( m_tData ) )
		{
			iCopied = 1;
			Swap ( *pTo, m_tData );
		} else
		{
			m_pSchema->FreeDataPtrs ( m_tData );
			m_tData.ResetDynamic ();
		}

		m_iTotal = 0;
		m_bDataInitialized = false;

		if constexpr ( DISTINCT )
			m_tUniq.Reset();

		return iCopied;
	}

	/// finalize, perform final sort/cut as needed
	void Finalize ( MatchProcessor_i & tProcessor, bool, bool bFinalizeMatches ) final
	{
		if ( !GetLength() )
			return;

		tProcessor.Process ( &m_tData );

		if ( !bFinalizeMatches )
			m_tUniq.Compact();
	}

	int		GetLength() final			{ return m_bDataInitialized ? 1 : 0; }
	bool	CanBeCloned() const final	{ return !DISTINCT && BASE::CanBeCloned(); }

	// TODO! test.
	ISphMatchSorter * Clone () const final
	{
		auto pClone = new MYTYPE ( nullptr, nullptr, *this );
		CloneTo ( pClone );
		pClone->SetupBaseGrouperWrp ( pClone->m_pSchema );
		if ( m_pDistinctFetcher )
			pClone->m_pDistinctFetcher = m_pDistinctFetcher->Clone();
		return pClone;
	}

	void MoveTo ( ISphMatchSorter * pRhs, bool bCopyMeta ) final
	{
		if (!m_bDataInitialized)
			return;

		auto& dRhs = *(MYTYPE *) pRhs;
		if ( !dRhs.m_bDataInitialized )
		{
			// ISphMatchSorter
			::Swap ( m_iTotal, dRhs.m_iTotal );
			::Swap ( m_tData, dRhs.m_tData );
			::Swap ( m_bDataInitialized, dRhs.m_bDataInitialized );
			if ( bCopyMeta )
				dRhs.m_tUniq = std::move ( m_tUniq );

			return;
		}

		if ( bCopyMeta )
			m_tUniq.CopyTo ( dRhs.m_tUniq );

		// other step is a bit tricky:
		// we just can't add current count uniq to final; need to append m_tUniq instead,
		// so that final flattening will calculate real uniq count.
		dRhs.AddCount ( m_tData );

		if constexpr ( HAS_AGGREGATES )
			dRhs.UpdateAggregates ( m_tData, false, true );

		if ( !bCopyMeta && DISTINCT )
			dRhs.UpdateDistinct ( m_tData );
	}

	void SetMerge ( bool bMerge ) override { m_bMerge = bMerge; }

protected:
	CSphMatch	m_tData;
	bool		m_bDataInitialized = false;
	bool		m_bMerge = false;

	UNIQ		 m_tUniq;

private:
	CSphVector<SphAttr_t> m_dDistinctKeys;
	CSphRefcountedPtr<DistinctFetcher_i> m_pDistinctFetcher;

	inline void SetupBaseGrouperWrp ( ISphSchema * pSchema )	{ SetupBaseGrouper<DISTINCT> ( pSchema ); }
	void	AddCount ( const CSphMatch & tEntry )				{ m_tData.AddCounterAttr ( m_tLocCount, tEntry ); }
	void	UpdateAggregates ( const CSphMatch & tEntry, bool bGrouped = true, bool bMerge = false ) { AggrUpdate ( m_tData, tEntry, bGrouped, bMerge ); }
	void	SetupAggregates ( const CSphMatch & tEntry )		{ AggrSetup ( m_tData, tEntry, m_bMerge ); }

	// submit actual distinct value in all cases
	template <bool GROUPED = true>
	void UpdateDistinct ( const CSphMatch & tEntry )
	{
		int iCount = 1;
		if constexpr ( GROUPED )
			iCount = (int) tEntry.GetAttr ( m_tLocDistinct );

		if constexpr ( DISTINCT==1 )
			m_tUniq.Add ( { 0, m_pDistinctFetcher->GetKey(tEntry), iCount } );
		else
		{
			m_pDistinctFetcher->GetKeys ( tEntry, m_dDistinctKeys );
			for ( auto i : m_dDistinctKeys )
				this->m_tUniq.Add ( { 0, i, iCount } );
		}	
	}

	/// add entry to the queue
	template <bool GROUPED>
	FORCE_INLINE bool PushEx ( const CSphMatch & tEntry )
	{
		if constexpr ( NOTIFICATIONS )
		{
			m_tJustPushed = RowTagged_t();
			m_dJustPopped.Resize(0);
		}

		if ( m_bDataInitialized )
		{
			assert ( m_tData.m_pDynamic[-1]==tEntry.m_pDynamic[-1] );

			if constexpr ( GROUPED )
			{
				// it's already grouped match
				// sum grouped matches count
				AddCount ( tEntry );
			} else
			{
				// it's a simple match
				// increase grouped matches count
				m_tData.AddCounterScalar ( m_tLocCount, 1 );
			}

			// update aggregates
			if constexpr ( HAS_AGGREGATES )
				UpdateAggregates ( tEntry, GROUPED, m_bMerge );
		}

		if constexpr ( DISTINCT )
			UpdateDistinct<GROUPED> ( tEntry );

		// it's a dupe anyway, so we shouldn't update total matches count
		if ( m_bDataInitialized )
			return false;

		// add first
		m_pSchema->CloneMatch ( m_tData, tEntry );

		// first-time aggregate setup
		if constexpr ( HAS_AGGREGATES )
			SetupAggregates(tEntry);

		if constexpr ( NOTIFICATIONS )
			m_tJustPushed = RowTagged_t ( m_tData );

		if constexpr ( !GROUPED )
		{
			m_tData.SetAttr ( m_tLocGroupby, 1 ); // fake group number
			m_tData.SetAttr ( m_tLocCount, 1 );
			if constexpr ( DISTINCT )
				m_tData.SetAttr ( m_tLocDistinct, 0 );
		}
		else
		{
			if constexpr ( HAS_AGGREGATES )
				AggrUngroup ( m_tData );
		}

		m_bDataInitialized = true;
		++m_iTotal;
		return true;
	}

	/// count distinct values if necessary
	void CountDistinct ()
	{
		if constexpr ( !DISTINCT )
			return;

		assert ( m_bDataInitialized );
		m_tData.SetAttr ( m_tLocDistinct, m_tUniq.CountDistinct() );
	}
};


class FastBaseSorter_c : public MatchSorter_c, ISphNoncopyable, protected BaseGroupSorter_c
{
public:
			FastBaseSorter_c ( const CSphGroupSorterSettings & tSettings ) : BaseGroupSorter_c ( tSettings ) {}

	bool	IsGroupby () const final										{ return true; }
	bool	CanBeCloned() const final										{ return false; }
	void	SetMerge ( bool bMerge ) final									{}
	void	Finalize ( MatchProcessor_i & tProcessor, bool, bool bFinalizeMatches ) final	{ if ( GetLength() ) tProcessor.Process ( &m_tData ); }
	int		GetLength() final												{ return m_bDataInitialized ? 1 : 0; }
	ISphMatchSorter * Clone() const final									{ return nullptr; }
	void	MoveTo ( ISphMatchSorter * pRhs, bool bCopyMeta ) final			{ assert ( 0 && "Not supported"); }
	bool	IsPrecalc() const final											{ return true; }

	int Flatten ( CSphMatch * pTo ) final
	{
		assert ( m_bDataInitialized );
		Swap ( *pTo, m_tData );
		m_iTotal = 0;
		m_bDataInitialized = false;
		return 1;
	}

protected:
	CSphMatch	m_tData;
	bool		m_bDataInitialized = false;
};


// fast count distinct sorter
// works by using precalculated count distinct taken from secondary indexes
class FastCountDistinctSorter_c final : public FastBaseSorter_c
{
public:
	FastCountDistinctSorter_c ( int iCountDistinct, const CSphGroupSorterSettings & tSettings )
		: FastBaseSorter_c ( tSettings )
		, m_iCountDistinct ( iCountDistinct )
	{}

	bool	Push ( const CSphMatch & tEntry ) final							{ return PushEx(tEntry); }
	void	Push ( const VecTraits_T<const CSphMatch> & dMatches ) final	{ assert ( 0 && "Not supported in grouping"); }
	bool	PushGrouped ( const CSphMatch & tEntry, bool ) final			{ return PushEx(tEntry); }

private:
	int			m_iCountDistinct = 0;

	FORCE_INLINE bool PushEx ( const CSphMatch & tEntry )
	{
		if ( m_bDataInitialized )
			return true; // always return true, otherwise in RT indexes we won't be able to hit cutoff in disk chunks after the first one

		m_pSchema->CloneMatch ( m_tData, tEntry );
		m_tData.SetAttr ( m_tLocGroupby, 1 ); // fake group number
		m_tData.SetAttr ( m_tLocCount, 1 );
		m_tData.SetAttr ( m_tLocDistinct, m_iCountDistinct );

		m_bDataInitialized = true;
		m_iTotal++;
		return true;
	}
};

// fast count sorter
// works by using precalculated count taken from secondary indexes
class FastCountFilterSorter_c final : public FastBaseSorter_c
{
public:
	FastCountFilterSorter_c ( int iCount, const CSphGroupSorterSettings & tSettings )
		: FastBaseSorter_c ( tSettings )
		, m_iCount ( iCount )
	{}

	bool	Push ( const CSphMatch & tEntry ) final							{ return PushEx(tEntry); }
	void	Push ( const VecTraits_T<const CSphMatch> & dMatches ) final	{ assert ( 0 && "Not supported in grouping"); }
	bool	PushGrouped ( const CSphMatch & tEntry, bool ) final			{ return PushEx(tEntry); }

private:
	int			m_iCount = 0;

	FORCE_INLINE bool PushEx ( const CSphMatch & tEntry )
	{
		if ( m_bDataInitialized )
			return true; // always return true, otherwise in RT indexes we won't be able to hit cutoff in disk chunks after the first one

		m_pSchema->CloneMatch ( m_tData, tEntry );
		m_tData.SetAttr ( m_tLocGroupby, 1 ); // fake group number
		m_tData.SetAttr ( m_tLocCount, 1 );
		m_tData.SetAttr ( m_tLocCount, m_iCount );

		m_bDataInitialized = true;
		m_iTotal++;
		return true;
	}
};

//////////////////////////////////////////////////////////////////////////
// SORT CLAUSE PARSER
//////////////////////////////////////////////////////////////////////////

class SortClauseTokenizer_t
{
protected:
	const char * m_pCur;
	const char * m_pMax;
	char * m_pBuf;

protected:
	char ToLower ( char c )
	{
		// 0..9, A..Z->a..z, _, a..z, @, .
		if ( ( c>='0' && c<='9' ) || ( c>='a' && c<='z' ) || c=='_' || c=='@' || c=='.' || c=='[' || c==']' || c=='\'' || c=='\"' || c=='(' || c==')' || c=='*' )
			return c;
		if ( c>='A' && c<='Z' )
			return c-'A'+'a';
		return 0;
	}

public:
	explicit SortClauseTokenizer_t ( const char * sBuffer )
	{
		auto iLen = (int) strlen(sBuffer);
		m_pBuf = new char [ iLen+1 ];
		m_pMax = m_pBuf+iLen;
		m_pCur = m_pBuf;

		// make string lowercase but keep case of JSON.field
		bool bJson = false;
		for ( int i=0; i<=iLen; i++ )
		{
			char cSrc = sBuffer[i];
			char cDst = ToLower ( cSrc );
			bJson = ( cSrc=='.' || cSrc=='[' || ( bJson && cDst>0 ) ); // keep case of valid char sequence after '.' and '[' symbols
			m_pBuf[i] = bJson ? cSrc : cDst;
		}
	}

	~SortClauseTokenizer_t ()
	{
		SafeDeleteArray ( m_pBuf );
	}

	const char * GetToken ()
	{
		// skip spaces
		while ( m_pCur<m_pMax && !*m_pCur )
			m_pCur++;
		if ( m_pCur>=m_pMax )
			return nullptr;

		// memorize token start, and move pointer forward
		const char * sRes = m_pCur;
		while ( *m_pCur )
			m_pCur++;
		return sRes;
	}

	bool IsSparseCount ( const char * sTok )
	{
		const char * sSeq = "(*)";
		for ( ; sTok<m_pMax && *sSeq; sTok++ )
		{
			bool bGotSeq = ( *sSeq==*sTok );
			if ( bGotSeq )
				sSeq++;

			// stop checking on any non-space char outside sequence or sequence end
			if ( ( !bGotSeq && !sphIsSpace ( *sTok ) && *sTok!='\0' ) || !*sSeq )
				break;
		}

		if ( !*sSeq && sTok+1<m_pMax && !sTok[1] )
		{
			// advance token iterator after composite count(*) token
			m_pCur = sTok+1;
			return true;
		} else
		{
			return false;
		}
	}
};


static inline ESphSortKeyPart Attr2Keypart ( ESphAttr eType )
{
	switch ( eType )
	{
		case SPH_ATTR_FLOAT:
			return SPH_KEYPART_FLOAT;

		case SPH_ATTR_DOUBLE:
			return SPH_KEYPART_DOUBLE;

		case SPH_ATTR_STRING:
			return SPH_KEYPART_STRING;

		case SPH_ATTR_JSON:
		case SPH_ATTR_JSON_PTR:
		case SPH_ATTR_JSON_FIELD:
		case SPH_ATTR_JSON_FIELD_PTR:
		case SPH_ATTR_STRINGPTR:
			return SPH_KEYPART_STRINGPTR;

		default:
			return SPH_KEYPART_INT;
	}
}

//////////////////////////////////////////////////////////////////////////
// SORTING+GROUPING INSTANTIATION
//////////////////////////////////////////////////////////////////////////

struct Precalculated_t
{
	int64_t		m_iCountDistinct = -1;
	int64_t		m_iCountFilter = -1;
	int64_t		m_iCount = -1;
};

#define CREATE_SORTER_4TH(SORTER,COMPGROUP,UNIQ,COMP,QUERY,SETTINGS,HAS_PACKEDFACTORS,HAS_AGGREGATES) \
{ \
	int iMultiDistict = 0; \
	if ( tSettings.m_bDistinct ) \
	{ \
		assert(tSettings.m_pDistinctFetcher); \
		iMultiDistict = tSettings.m_pDistinctFetcher->IsMultiValue() ? 2 : 1; \
	} \
	BYTE uSelector = 4*iMultiDistict + 2*(bHasPackedFactors?1:0) + (HAS_AGGREGATES?1:0); \
	switch ( uSelector ) \
	{ \
	case 0:	return new SORTER<COMPGROUP,UNIQ,0,	false,false> ( pComp, pQuery, tSettings ); \
	case 1:	return new SORTER<COMPGROUP,UNIQ,0,	false,true>  ( pComp, pQuery, tSettings ); \
	case 2:	return new SORTER<COMPGROUP,UNIQ,0,	true, false> ( pComp, pQuery, tSettings ); \
	case 3:	return new SORTER<COMPGROUP,UNIQ,0,	true, true>  ( pComp, pQuery, tSettings ); \
	case 4:	return new SORTER<COMPGROUP,UNIQ,1, false,false> ( pComp, pQuery, tSettings ); \
	case 5:	return new SORTER<COMPGROUP,UNIQ,1, false,true>  ( pComp, pQuery, tSettings ); \
	case 6:	return new SORTER<COMPGROUP,UNIQ,1, true, false> ( pComp, pQuery, tSettings ); \
	case 7:	return new SORTER<COMPGROUP,UNIQ,1, true, true>  ( pComp, pQuery, tSettings ); \
	case 8:	return new SORTER<COMPGROUP,UNIQ,2, false,false> ( pComp, pQuery, tSettings ); \
	case 9:	return new SORTER<COMPGROUP,UNIQ,2, false,true>  ( pComp, pQuery, tSettings ); \
	case 10:return new SORTER<COMPGROUP,UNIQ,2, true, false> ( pComp, pQuery, tSettings ); \
	case 11:return new SORTER<COMPGROUP,UNIQ,2, true, true>  ( pComp, pQuery, tSettings ); \
	default: assert(0); return nullptr; \
	} \
}

template < typename COMPGROUP >
static ISphMatchSorter * sphCreateSorter3rd ( const ISphMatchComparator * pComp, const CSphQuery * pQuery, const CSphGroupSorterSettings & tSettings, bool bHasPackedFactors, bool bHasAggregates, const Precalculated_t & tPrecalc )
{
	if ( tPrecalc.m_iCountDistinct!=-1 )
		return new FastCountDistinctSorter_c ( tPrecalc.m_iCountDistinct, tSettings );

	if ( tPrecalc.m_iCountFilter!=-1 )
		return new FastCountFilterSorter_c ( tPrecalc.m_iCountFilter, tSettings );

	if ( tPrecalc.m_iCount!=-1 )
		return new FastCountFilterSorter_c ( tPrecalc.m_iCount, tSettings );

	bool bUseHLL = tSettings.m_iDistinctAccuracy > 0;

	using Uniq_c			= UniqGrouped_T<ValueWithGroup_t>;
	using UniqSingle_c		= UniqSingle_T<SphAttr_t>;
	using UniqCount_c		= UniqGrouped_T<ValueWithGroupCount_t>;
	using UniqCountSingle_c = UniqSingle_T<ValueWithCount_t>;

	BYTE uSelector3rd = 32*( bUseHLL ? 1 : 0 ) + 16*( tSettings.m_bGrouped ? 1:0 ) + 8*( tSettings.m_bJson ? 1:0 ) + 4*( pQuery->m_iGroupbyLimit>1 ? 1:0 ) + 2*( tSettings.m_bImplicit ? 1:0 ) + ( ( tSettings.m_pGrouper && tSettings.m_pGrouper->IsMultiValue() ) ? 1:0 );
	switch ( uSelector3rd )
	{
	case 0:	CREATE_SORTER_4TH ( CSphKBufferGroupSorter,		COMPGROUP, Uniq_c,		pComp, pQuery, tSettings, bHasPackedFactors, bHasAggregates );
	case 1: CREATE_SORTER_4TH ( MultiValueGroupSorter_T,	COMPGROUP, Uniq_c,		pComp, pQuery, tSettings, bHasPackedFactors, bHasAggregates );
	case 2: CREATE_SORTER_4TH ( CSphImplicitGroupSorter,	COMPGROUP, UniqSingle_c, pComp, pQuery, tSettings, bHasPackedFactors, bHasAggregates );
	case 4:	CREATE_SORTER_4TH ( CSphKBufferNGroupSorter,	COMPGROUP, Uniq_c,		pComp, pQuery, tSettings, bHasPackedFactors, bHasAggregates );
	case 5: CREATE_SORTER_4TH ( MultiValueNGroupSorter_T,	COMPGROUP, Uniq_c,		pComp, pQuery, tSettings, bHasPackedFactors, bHasAggregates );
	case 8: CREATE_SORTER_4TH ( CSphKBufferJsonGroupSorter,	COMPGROUP, Uniq_c,		pComp, pQuery, tSettings, bHasPackedFactors, bHasAggregates );
	case 16:CREATE_SORTER_4TH ( CSphKBufferGroupSorter,		COMPGROUP, UniqCount_c,	pComp, pQuery, tSettings, bHasPackedFactors, bHasAggregates );
	case 17:CREATE_SORTER_4TH ( MultiValueGroupSorter_T,	COMPGROUP, UniqCount_c,	pComp, pQuery, tSettings, bHasPackedFactors, bHasAggregates );
	case 18:CREATE_SORTER_4TH ( CSphImplicitGroupSorter,	COMPGROUP, UniqCountSingle_c, pComp, pQuery, tSettings, bHasPackedFactors, bHasAggregates );
	case 20:CREATE_SORTER_4TH ( CSphKBufferNGroupSorter,	COMPGROUP, UniqCount_c,	pComp, pQuery, tSettings, bHasPackedFactors, bHasAggregates );
	case 21:CREATE_SORTER_4TH ( MultiValueNGroupSorter_T,	COMPGROUP, UniqCount_c,	pComp, pQuery, tSettings, bHasPackedFactors, bHasAggregates );
	case 24:CREATE_SORTER_4TH ( CSphKBufferJsonGroupSorter,	COMPGROUP, UniqCount_c,	pComp, pQuery, tSettings, bHasPackedFactors, bHasAggregates );
	case 32:CREATE_SORTER_4TH ( CSphKBufferGroupSorter,		COMPGROUP, UniqHLL_c,	pComp, pQuery, tSettings, bHasPackedFactors, bHasAggregates );
	case 33:CREATE_SORTER_4TH ( MultiValueGroupSorter_T,	COMPGROUP, UniqHLL_c,	pComp, pQuery, tSettings, bHasPackedFactors, bHasAggregates );
	case 34:CREATE_SORTER_4TH ( CSphImplicitGroupSorter,	COMPGROUP, UniqHLLSingle_c, pComp, pQuery, tSettings, bHasPackedFactors, bHasAggregates );
	case 36:CREATE_SORTER_4TH ( CSphKBufferNGroupSorter,	COMPGROUP, UniqHLL_c,	pComp, pQuery, tSettings, bHasPackedFactors, bHasAggregates );
	case 37:CREATE_SORTER_4TH ( MultiValueNGroupSorter_T,	COMPGROUP, UniqHLL_c,	pComp, pQuery, tSettings, bHasPackedFactors, bHasAggregates );
	case 40:CREATE_SORTER_4TH ( CSphKBufferJsonGroupSorter,	COMPGROUP, UniqHLL_c,	pComp, pQuery, tSettings, bHasPackedFactors, bHasAggregates );
	case 48:CREATE_SORTER_4TH ( CSphKBufferGroupSorter,		COMPGROUP, UniqCount_c,	pComp, pQuery, tSettings, bHasPackedFactors, bHasAggregates );
	case 49:CREATE_SORTER_4TH ( MultiValueGroupSorter_T,	COMPGROUP, UniqCount_c,	pComp, pQuery, tSettings, bHasPackedFactors, bHasAggregates );
	case 50:CREATE_SORTER_4TH ( CSphImplicitGroupSorter,	COMPGROUP, UniqCountSingle_c, pComp, pQuery, tSettings, bHasPackedFactors, bHasAggregates );
	case 52:CREATE_SORTER_4TH ( CSphKBufferNGroupSorter,	COMPGROUP, UniqCount_c,	pComp, pQuery, tSettings, bHasPackedFactors, bHasAggregates );
	case 53:CREATE_SORTER_4TH ( MultiValueNGroupSorter_T,	COMPGROUP, UniqCount_c,	pComp, pQuery, tSettings, bHasPackedFactors, bHasAggregates );
	case 56:CREATE_SORTER_4TH ( CSphKBufferJsonGroupSorter,	COMPGROUP, UniqCount_c,	pComp, pQuery, tSettings, bHasPackedFactors, bHasAggregates );

	default: assert(0); return nullptr;
	}
}


static ISphMatchSorter * sphCreateSorter2nd ( ESphSortFunc eGroupFunc, const ISphMatchComparator * pComp, const CSphQuery * pQuery, const CSphGroupSorterSettings & tSettings, bool bHasPackedFactors, bool bHasAggregates, const Precalculated_t & tPrecalc )
{
	switch ( eGroupFunc )
	{
		case FUNC_GENERIC1:		return sphCreateSorter3rd<MatchGeneric1_fn>	( pComp, pQuery, tSettings, bHasPackedFactors, bHasAggregates, tPrecalc );
		case FUNC_GENERIC2:		return sphCreateSorter3rd<MatchGeneric2_fn>	( pComp, pQuery, tSettings, bHasPackedFactors, bHasAggregates, tPrecalc );
		case FUNC_GENERIC3:		return sphCreateSorter3rd<MatchGeneric3_fn>	( pComp, pQuery, tSettings, bHasPackedFactors, bHasAggregates, tPrecalc );
		case FUNC_GENERIC4:		return sphCreateSorter3rd<MatchGeneric4_fn>	( pComp, pQuery, tSettings, bHasPackedFactors, bHasAggregates, tPrecalc );
		case FUNC_GENERIC5:		return sphCreateSorter3rd<MatchGeneric5_fn>	( pComp, pQuery, tSettings, bHasPackedFactors, bHasAggregates, tPrecalc );
		case FUNC_EXPR:			return sphCreateSorter3rd<MatchExpr_fn>		( pComp, pQuery, tSettings, bHasPackedFactors, bHasAggregates, tPrecalc );
		default:				return nullptr;
	}
}


static ISphMatchSorter * sphCreateSorter1st ( ESphSortFunc eMatchFunc, ESphSortFunc eGroupFunc, const CSphQuery * pQuery, const CSphGroupSorterSettings & tSettings, bool bHasPackedFactors, bool bHasAggregates, const Precalculated_t & tPrecalc )
{
	CSphRefcountedPtr<ISphMatchComparator> pComp;
	if ( !tSettings.m_bImplicit )
		switch ( eMatchFunc )
		{
			case FUNC_REL_DESC:		pComp = new MatchRelevanceLt_fn(); break;
			case FUNC_TIMESEGS:		pComp = new MatchTimeSegments_fn(); break;
			case FUNC_GENERIC1:		pComp = new MatchGeneric1_fn(); break;
			case FUNC_GENERIC2:		pComp = new MatchGeneric2_fn(); break;
			case FUNC_GENERIC3:		pComp = new MatchGeneric3_fn(); break;
			case FUNC_GENERIC4:		pComp = new MatchGeneric4_fn(); break;
			case FUNC_GENERIC5:		pComp = new MatchGeneric5_fn(); break;
			case FUNC_EXPR:			pComp = new MatchExpr_fn(); break; // only for non-bitfields, obviously
		}

	return sphCreateSorter2nd ( eGroupFunc, pComp, pQuery, tSettings, bHasPackedFactors, bHasAggregates, tPrecalc );
}

//////////////////////////////////////////////////////////////////////////
// GEODIST
//////////////////////////////////////////////////////////////////////////

struct ExprGeodist_t : public ISphExpr
{
public:
						ExprGeodist_t () = default;

	bool				Setup ( const CSphQuery * pQuery, const ISphSchema & tSchema, CSphString & sError );
	float				Eval ( const CSphMatch & tMatch ) const final;
	void				FixupLocator ( const ISphSchema * pOldSchema, const ISphSchema * pNewSchema ) final;
	void				Command ( ESphExprCommand eCmd, void * pArg ) final;
	uint64_t			GetHash ( const ISphSchema & tSorterSchema, uint64_t uPrevHash, bool & bDisable ) final;
	ISphExpr *			Clone() const final;

protected:
	CSphAttrLocator		m_tGeoLatLoc;
	CSphAttrLocator		m_tGeoLongLoc;
	float				m_fGeoAnchorLat;
	float				m_fGeoAnchorLong;
	int					m_iLat;
	int					m_iLon;
};


bool ExprGeodist_t::Setup ( const CSphQuery * pQuery, const ISphSchema & tSchema, CSphString & sError )
{
	if ( !pQuery->m_bGeoAnchor )
	{
		sError.SetSprintf ( "INTERNAL ERROR: no geoanchor, can not create geodist evaluator" );
		return false;
	}

	int iLat = tSchema.GetAttrIndex ( pQuery->m_sGeoLatAttr.cstr() );
	if ( iLat<0 )
	{
		sError.SetSprintf ( "unknown latitude attribute '%s'", pQuery->m_sGeoLatAttr.cstr() );
		return false;
	}

	int iLong = tSchema.GetAttrIndex ( pQuery->m_sGeoLongAttr.cstr() );
	if ( iLong<0 )
	{
		sError.SetSprintf ( "unknown latitude attribute '%s'", pQuery->m_sGeoLongAttr.cstr() );
		return false;
	}

	m_tGeoLatLoc = tSchema.GetAttr(iLat).m_tLocator;
	m_tGeoLongLoc = tSchema.GetAttr(iLong).m_tLocator;
	m_fGeoAnchorLat = pQuery->m_fGeoLatitude;
	m_fGeoAnchorLong = pQuery->m_fGeoLongitude;
	m_iLat = iLat;
	m_iLon = iLong;
	return true;
}


static inline double sphSqr ( double v )
{
	return v*v;
}


float ExprGeodist_t::Eval ( const CSphMatch & tMatch ) const
{
	const double R = 6384000;
	float plat = tMatch.GetAttrFloat ( m_tGeoLatLoc );
	float plon = tMatch.GetAttrFloat ( m_tGeoLongLoc );
	double dlat = plat - m_fGeoAnchorLat;
	double dlon = plon - m_fGeoAnchorLong;
	double a = sphSqr ( sin ( dlat/2 ) ) + cos(plat)*cos(m_fGeoAnchorLat)*sphSqr(sin(dlon/2));
	double c = 2*asin ( Min ( 1.0, sqrt(a) ) );
	return (float)(R*c);
}


void ExprGeodist_t::FixupLocator ( const ISphSchema * pOldSchema, const ISphSchema * pNewSchema )
{
	sphFixupLocator ( m_tGeoLatLoc, pOldSchema, pNewSchema );
	sphFixupLocator ( m_tGeoLongLoc, pOldSchema, pNewSchema );
}


void ExprGeodist_t::Command ( ESphExprCommand eCmd, void * pArg )
{
	if ( eCmd==SPH_EXPR_GET_DEPENDENT_COLS )
	{
		static_cast < CSphVector<int>* >(pArg)->Add ( m_iLat );
		static_cast < CSphVector<int>* >(pArg)->Add ( m_iLon );
	}

	if ( eCmd==SPH_EXPR_UPDATE_DEPENDENT_COLS )
	{
		int iRef = *static_cast<int*>(pArg);
		if ( m_iLat>=iRef )	m_iLat--;
		if ( m_iLon>=iRef )	m_iLon--;
	}
}


uint64_t ExprGeodist_t::GetHash ( const ISphSchema & tSorterSchema, uint64_t uPrevHash, bool & bDisable )
{
	uint64_t uHash = sphCalcExprDepHash ( this, tSorterSchema, uPrevHash, bDisable );

	static const char * EXPR_TAG = "ExprGeodist_t";
	uHash = sphFNV64 ( EXPR_TAG, (int) strlen(EXPR_TAG), uHash );
	uHash = sphFNV64 ( &m_fGeoAnchorLat, sizeof(m_fGeoAnchorLat), uHash );
	uHash = sphFNV64 ( &m_fGeoAnchorLong, sizeof(m_fGeoAnchorLong), uHash );

	return uHash;
}


ISphExpr * ExprGeodist_t::Clone() const
{
	auto * pClone = new ExprGeodist_t;
	pClone->m_tGeoLatLoc = m_tGeoLatLoc;
	pClone->m_tGeoLongLoc = m_tGeoLongLoc;
	pClone->m_fGeoAnchorLat = m_fGeoAnchorLat;
	pClone->m_fGeoAnchorLong = m_fGeoAnchorLong;
	pClone->m_iLat = m_iLat;
	pClone->m_iLon = m_iLon;

	return pClone;
}

//////////////////////////////////////////////////////////////////////////
// PUBLIC FUNCTIONS (FACTORY AND FLATTENING)
//////////////////////////////////////////////////////////////////////////

bool HasImplicitGrouping ( const CSphQuery & tQuery )
{
	auto fnIsImplicit = [] ( const CSphQueryItem & t )
	{
		return ( t.m_eAggrFunc!=SPH_AGGR_NONE ) || t.m_sExpr=="count(*)" || t.m_sExpr=="@distinct";
	};

	return tQuery.m_sGroupBy.IsEmpty() ? tQuery.m_dItems.any_of(fnIsImplicit) : false;
}

class QueueCreator_c
{
public:
	bool				m_bMulti = false;
	bool				m_bCreate = true;
	bool				m_bZonespanlist = false;
	DWORD				m_uPackedFactorFlags = SPH_FACTOR_DISABLE;
	bool				m_bJoinedGroupSort = false;		// do we need joined attrs for sorting/grouping?


						QueueCreator_c ( const SphQueueSettings_t & tSettings, const CSphQuery & tQuery, CSphString & sError, StrVec_t * pExtra, QueryProfile_c * pProfile );

	bool				SetupComputeQueue();
	bool				SetupGroupQueue();
	bool				SetupQueue();

	CSphRsetSchema &	SorterSchema() const { return *m_pSorterSchema; }
	bool				HasJson() const { return m_tGroupSorterSettings.m_bJson; }
	bool				SetSchemaGroupQueue ( const CSphRsetSchema & tNewSchema );

	/// creates proper queue for given query
	/// may return NULL on error; in this case, error message is placed in sError
	/// if the pUpdate is given, creates the updater's queue and perform the index update
	/// instead of searching
	ISphMatchSorter *	CreateQueue();

private:
	const SphQueueSettings_t &	m_tSettings;
	const CSphQuery &			m_tQuery;
	CSphString &				m_sError;
	StrVec_t *					m_pExtra = nullptr;
	QueryProfile_c *			m_pProfile = nullptr;

	bool						m_bHasCount = false;
	bool						m_bHasGroupByExpr = false;
	sph::StringSet				m_hQueryAttrs;
	std::unique_ptr<CSphRsetSchema> m_pSorterSchema;

	bool						m_bGotGroupby;
	bool						m_bRandomize;
	ESphSortFunc				m_eMatchFunc = FUNC_REL_DESC;
	ESphSortFunc				m_eGroupFunc = FUNC_REL_DESC;
	CSphMatchComparatorState	m_tStateMatch;
	CSphVector<ExtraSortExpr_t> m_dMatchJsonExprs;
	CSphMatchComparatorState	m_tStateGroup;
	CSphVector<ExtraSortExpr_t> m_dGroupJsonExprs;
	CSphGroupSorterSettings		m_tGroupSorterSettings;
	CSphVector<std::pair<int,bool>> m_dGroupColumns;
	bool						m_bHeadWOGroup;
	bool						m_bGotDistinct;
	bool						m_bExprsNeedDocids = false;

	// for sorter to create pooled attributes
	bool						m_bHaveStar = false;

	// fixme! transform to StringSet on end of merge!
	sph::StringSet				m_hQueryColumns; // FIXME!!! unify with Extra schema after merge master into branch
	sph::StringSet				m_hQueryDups;
	sph::StringSet				m_hExtra;

	bool	ParseQueryItem ( const CSphQueryItem & tItem );
	bool	MaybeAddGeodistColumn();
	bool	MaybeAddExprColumn();
	bool	MaybeAddExpressionsFromSelectList();
	bool	AddExpressionsForUpdates();
	bool	MaybeAddGroupbyMagic ( bool bGotDistinct );
	bool	AddKNNDistColumn();
	bool	AddJoinAttrs();
	bool	AddJoinFilterAttrs();
	bool	AddJsonJoinOnFilter ( const CSphString & sAttr1, const CSphString & sAttr2 );
	bool	AddNullBitmask();
	bool	AddColumnarJoinOnFilter ( const CSphString & sAttr );
	bool	CheckHavingConstraints() const;
	bool	SetupGroupbySettings ( bool bHasImplicitGrouping );
	void	AssignOrderByToPresortStage ( const int * pAttrs, int iAttrCount );
	void	AddAttrsFromSchema ( const ISphSchema & tSchema, const CSphString & sPrefix );
	void	ModifyExprForJoin ( CSphColumnInfo & tExprCol, const CSphString & sExpr );
	void	SelectExprEvalStage ( CSphColumnInfo & tExprCol );

	void	ReplaceGroupbyStrWithExprs ( CSphMatchComparatorState & tState, int iNumOldAttrs );
	void	ReplaceStaticStringsWithExprs ( CSphMatchComparatorState & tState );
	void	ReplaceJsonWithExprs ( CSphMatchComparatorState & tState, CSphVector<ExtraSortExpr_t> & dExtraExprs );
	void	AddColumnarExprsAsAttrs ( CSphMatchComparatorState & tState, CSphVector<ExtraSortExpr_t> & dExtraExprs );
	void	RemapAttrs ( CSphMatchComparatorState & tState, CSphVector<ExtraSortExpr_t> & dExtraExprs );
	static void	SetupRemapColJson ( CSphColumnInfo & tRemapCol, CSphMatchComparatorState & tState, CSphVector<ExtraSortExpr_t> & dExtraExprs, int iStateAttr ) ;
	const CSphColumnInfo * GetGroupbyStr ( int iAttr, int iNumOldAttrs ) const;

	bool	SetupMatchesSortingFunc();
	bool	SetupGroupSortingFunc ( bool bGotDistinct );
	bool	AddGroupbyStuff();
	void	AddKnnDistSort ( CSphString & sSortBy );
	bool	ParseJoinExpr ( CSphColumnInfo & tExprCol, const CSphString & sAttr, const CSphString & sExpr ) const;
	bool	SetGroupSorting();
	void	ExtraAddSortkeys ( const int * dAttrs );
	bool	AddStoredFieldExpressions();
	bool	AddColumnarAttributeExpressions();
	void	CreateGrouperByAttr ( ESphAttr eType, const CSphColumnInfo & tGroupByAttr, bool & bGrouperUsesAttrs );
	void	SelectStageForColumnarExpr ( CSphColumnInfo & tExprCol );
	void	FetchDependencyChains ( IntVec_t & dDependentCols );
	void	PropagateEvalStage ( CSphColumnInfo & tExprCol, IntVec_t & dDependentCols );
	bool	SetupDistinctAttr();
	bool	PredictAggregates() const;
	bool	ReplaceWithColumnarItem ( const CSphString & sAttr, ESphEvalStage eStage );
	int		ReduceMaxMatches() const;
	int		AdjustMaxMatches ( int iMaxMatches ) const;
	bool	ConvertColumnarToDocstore();
	CSphString GetAliasedColumnarAttrName ( const CSphColumnInfo & tAttr ) const;
	bool	SetupAggregateExpr ( CSphColumnInfo & tExprCol, const CSphString & sExpr, DWORD uQueryPackedFactorFlags );
	bool	SetupColumnarAggregates ( CSphColumnInfo & tExprCol );
	bool	IsJoinAttr ( const CSphString & sAttr ) const;
	void	UpdateAggregateDependencies ( CSphColumnInfo & tExprCol );
	int		GetGroupbyAttrIndex() const			{ return GetAliasedAttrIndex ( m_tQuery.m_sGroupBy, m_tQuery, *m_pSorterSchema ); }
	int		GetGroupDistinctAttrIndex() const	{ return GetAliasedAttrIndex ( m_tQuery.m_sGroupDistinct, m_tQuery, *m_pSorterSchema ); }

	bool	CanCalcFastCountDistinct() const;
	bool	CanCalcFastCountFilter() const;
	bool	CanCalcFastCount() const;
	Precalculated_t FetchPrecalculatedValues() const;

	ISphMatchSorter *	SpawnQueue();
	std::unique_ptr<ISphFilter>	CreateAggrFilter() const;
	void				SetupCollation();
	bool				Err ( const char * sFmt, ... ) const;
};


QueueCreator_c::QueueCreator_c ( const SphQueueSettings_t & tSettings, const CSphQuery & tQuery, CSphString & sError, StrVec_t * pExtra, QueryProfile_c * pProfile )
	: m_tSettings ( tSettings )
	, m_tQuery ( tQuery )
	, m_sError ( sError )
	, m_pExtra ( pExtra )
	, m_pProfile ( pProfile )
	, m_pSorterSchema { std::make_unique<CSphRsetSchema>() }
{
	// short-cuts
	m_sError = "";
	*m_pSorterSchema = m_tSettings.m_tSchema;

	m_dMatchJsonExprs.Resize ( CSphMatchComparatorState::MAX_ATTRS );
	m_dGroupJsonExprs.Resize ( CSphMatchComparatorState::MAX_ATTRS );
}


CSphString QueueCreator_c::GetAliasedColumnarAttrName ( const CSphColumnInfo & tAttr ) const
{
	if ( !tAttr.IsColumnarExpr() )
		return tAttr.m_sName;

	CSphString sAliasedCol;
	tAttr.m_pExpr->Command ( SPH_EXPR_GET_COLUMNAR_COL, &sAliasedCol );
	return sAliasedCol;
}


void QueueCreator_c::CreateGrouperByAttr ( ESphAttr eType, const CSphColumnInfo & tGroupByAttr, bool & bGrouperUsesAttrs )
{
	assert ( m_pSorterSchema );
	auto & tSchema = *m_pSorterSchema;
	const CSphAttrLocator & tLoc = tGroupByAttr.m_tLocator;

	switch ( eType )
	{
	case SPH_ATTR_JSON:
	case SPH_ATTR_JSON_FIELD:
		{
			ExprParseArgs_t tExprArgs;
			tExprArgs.m_eCollation = m_tQuery.m_eCollation;

			ISphExprRefPtr_c pExpr { sphExprParse ( m_tQuery.m_sGroupBy.cstr(), tSchema, m_tSettings.m_pJoinArgs.get(), m_sError, tExprArgs ) };
			m_tGroupSorterSettings.m_pGrouper = CreateGrouperJsonField ( tLoc, pExpr );
			m_tGroupSorterSettings.m_bJson = true;
		}
		break;

	case SPH_ATTR_STRING:
	case SPH_ATTR_STRINGPTR:
		// percolate select list push matches with string_ptr

		// check if it is a columnar attr or an expression spawned instead of a columnar attr
		// even if it is an expression, spawn a new one, because a specialized grouper works a lot faster because it doesn't allocate and store string in the match
		if ( tGroupByAttr.IsColumnar() || tGroupByAttr.IsColumnarExpr() )
		{
			m_tGroupSorterSettings.m_pGrouper = CreateGrouperColumnarString ( GetAliasedColumnarAttrName(tGroupByAttr), m_tQuery.m_eCollation );
			bGrouperUsesAttrs = false;
		}
		else if ( tGroupByAttr.m_pExpr && !tGroupByAttr.m_pExpr->IsDataPtrAttr() )
		{
			m_tGroupSorterSettings.m_pGrouper = CreateGrouperStringExpr ( tGroupByAttr.m_pExpr, m_tQuery.m_eCollation );
			bGrouperUsesAttrs = false;
		}
		else
			m_tGroupSorterSettings.m_pGrouper = CreateGrouperString ( tLoc, m_tQuery.m_eCollation );
		break;

	case SPH_ATTR_UINT32SET:
	case SPH_ATTR_INT64SET:
		if ( tGroupByAttr.IsColumnar() || tGroupByAttr.IsColumnarExpr() )
		{
			m_tGroupSorterSettings.m_pGrouper = CreateGrouperColumnarMVA ( GetAliasedColumnarAttrName(tGroupByAttr), eType );
			bGrouperUsesAttrs = false;
			break;
		}

		if ( eType==SPH_ATTR_UINT32SET )
			m_tGroupSorterSettings.m_pGrouper = CreateGrouperMVA32(tLoc);
		else
			m_tGroupSorterSettings.m_pGrouper = CreateGrouperMVA64(tLoc);
		break;

	case SPH_ATTR_UINT32SET_PTR:
	case SPH_ATTR_INT64SET_PTR:
		if ( tGroupByAttr.IsColumnar() || tGroupByAttr.IsColumnarExpr() )
		{
			m_tGroupSorterSettings.m_pGrouper = CreateGrouperColumnarMVA ( GetAliasedColumnarAttrName(tGroupByAttr), eType );
			bGrouperUsesAttrs = false;
		}
		break;

	case SPH_ATTR_BOOL:
	case SPH_ATTR_INTEGER:
	case SPH_ATTR_BIGINT:
	case SPH_ATTR_FLOAT:
		if ( tGroupByAttr.IsColumnar() || ( tGroupByAttr.IsColumnarExpr() && tGroupByAttr.m_eStage>SPH_EVAL_PREFILTER ) )
		{
			m_tGroupSorterSettings.m_pGrouper = CreateGrouperColumnarInt ( GetAliasedColumnarAttrName(tGroupByAttr), eType );
			bGrouperUsesAttrs = false;
		}
		break;

	default:
		break;
	}

	if ( !m_tGroupSorterSettings.m_pGrouper )
		m_tGroupSorterSettings.m_pGrouper = CreateGrouperAttr(tLoc);
}


bool QueueCreator_c::SetupDistinctAttr()
{
	if ( m_tQuery.m_sGroupDistinct.IsEmpty() )
		return true;

	assert ( m_pSorterSchema );
	auto & tSchema = *m_pSorterSchema;

	int iDistinct = tSchema.GetAttrIndex ( m_tQuery.m_sGroupDistinct.cstr () );
	if ( iDistinct<0 )
		return Err ( "group-count-distinct attribute '%s' not found", m_tQuery.m_sGroupDistinct.cstr() );

	const auto & tDistinctAttr = tSchema.GetAttr(iDistinct);
	if ( IsNotRealAttribute(tDistinctAttr) )
		return Err ( "group-count-distinct attribute '%s' not found", m_tQuery.m_sGroupDistinct.cstr() );

	if ( tDistinctAttr.IsColumnar() )
		m_tGroupSorterSettings.m_pDistinctFetcher = CreateColumnarDistinctFetcher ( tDistinctAttr.m_sName, tDistinctAttr.m_eAttrType, m_tQuery.m_eCollation );
	else
		m_tGroupSorterSettings.m_pDistinctFetcher = CreateDistinctFetcher ( tDistinctAttr.m_sName, tDistinctAttr.m_tLocator, tDistinctAttr.m_eAttrType );

	return true;
}


bool QueueCreator_c::SetupGroupbySettings ( bool bHasImplicitGrouping )
{
	if ( m_tQuery.m_sGroupBy.IsEmpty() && !bHasImplicitGrouping )
		return true;

	if ( m_tQuery.m_eGroupFunc==SPH_GROUPBY_ATTRPAIR )
		return Err ( "SPH_GROUPBY_ATTRPAIR is not supported any more (just group on 'bigint' attribute)" );

	assert ( m_pSorterSchema );
	auto & tSchema = *m_pSorterSchema;

	m_tGroupSorterSettings.m_iMaxMatches = m_tSettings.m_iMaxMatches;

	if ( !SetupDistinctAttr() )
		return false;

	CSphString sJsonColumn;
	if ( m_tQuery.m_eGroupFunc==SPH_GROUPBY_MULTIPLE )
	{
		CSphVector<CSphColumnInfo> dAttrs;
		VecRefPtrs_t<ISphExpr *> dJsonKeys;

		StrVec_t dGroupBy;
		sph::Split ( m_tQuery.m_sGroupBy.cstr (), -1, ",", [&] ( const char * sToken, int iLen )
		{
			CSphString sGroupBy ( sToken, iLen );
			sGroupBy.Trim ();
			dGroupBy.Add ( std::move ( sGroupBy ));
		} );
		dGroupBy.Uniq();

		for ( auto & sGroupBy : dGroupBy )
		{
			int iAttr = tSchema.GetAttrIndex ( sGroupBy.cstr() );

			CSphString sJsonExpr;
			if ( iAttr<0 && sphJsonNameSplit ( sGroupBy.cstr(), m_tQuery.m_sJoinIdx.cstr(), &sJsonColumn ) )
			{
				sJsonExpr = sGroupBy;
				sGroupBy = sJsonColumn;
			}

			iAttr = tSchema.GetAttrIndex ( sGroupBy.cstr() );
			if ( iAttr<0 )
				return Err( "group-by attribute '%s' not found", sGroupBy.cstr() );

			auto tAttr = tSchema.GetAttr ( iAttr );
			ESphAttr eType = tAttr.m_eAttrType;
			if ( eType==SPH_ATTR_UINT32SET || eType==SPH_ATTR_INT64SET )
				return Err ( "MVA values can't be used in multiple group-by" );

			if ( eType==SPH_ATTR_JSON && sJsonExpr.IsEmpty() )
				return Err ( "JSON blob can't be used in multiple group-by" );

			dAttrs.Add ( tAttr );
			m_dGroupColumns.Add ( { iAttr, true } );

			if ( !sJsonExpr.IsEmpty() )
			{
				ExprParseArgs_t tExprArgs;
				dJsonKeys.Add ( sphExprParse ( sJsonExpr.cstr(), tSchema, m_tSettings.m_pJoinArgs.get(), m_sError, tExprArgs ) );
			}
			else
				dJsonKeys.Add ( nullptr );

			m_bJoinedGroupSort |= IsJoinAttr(sGroupBy);
		}

		m_tGroupSorterSettings.m_pGrouper = CreateGrouperMulti ( dAttrs, std::move(dJsonKeys), m_tQuery.m_eCollation );
		return true;
	}

	int iGroupBy = GetGroupbyAttrIndex();
	if ( iGroupBy<0 && sphJsonNameSplit ( m_tQuery.m_sGroupBy.cstr(), m_tQuery.m_sJoinIdx.cstr(), &sJsonColumn ) )
	{
		const int iAttr = tSchema.GetAttrIndex ( sJsonColumn.cstr() );
		if ( iAttr<0 )
			return Err ( "groupby: no such attribute '%s'", sJsonColumn.cstr ());

		if ( tSchema.GetAttr(iAttr).m_eAttrType!=SPH_ATTR_JSON
			&& tSchema.GetAttr(iAttr).m_eAttrType!=SPH_ATTR_JSON_PTR )
			return Err ( "groupby: attribute '%s' does not have subfields (must be sql_attr_json)", sJsonColumn.cstr() );

		if ( m_tQuery.m_eGroupFunc!=SPH_GROUPBY_ATTR )
			return Err ( "groupby: legacy groupby modes are not supported on JSON attributes" );

		m_dGroupColumns.Add ( { iAttr, true } );

		ExprParseArgs_t tExprArgs;
		tExprArgs.m_eCollation = m_tQuery.m_eCollation;

		ISphExprRefPtr_c pExpr { sphExprParse ( m_tQuery.m_sGroupBy.cstr(), tSchema, m_tSettings.m_pJoinArgs.get(), m_sError, tExprArgs ) };
		m_tGroupSorterSettings.m_pGrouper = CreateGrouperJsonField ( tSchema.GetAttr(iAttr).m_tLocator, pExpr );
		m_tGroupSorterSettings.m_bJson = true;
		m_bJoinedGroupSort |= IsJoinAttr ( m_tQuery.m_sGroupBy );
		return true;
	}

	if ( bHasImplicitGrouping )
	{
		m_tGroupSorterSettings.m_bImplicit = true;
		return true;
	}

	// setup groupby attr
	if ( iGroupBy<0 )
		return Err ( "group-by attribute '%s' not found", m_tQuery.m_sGroupBy.cstr() );

	const CSphColumnInfo & tGroupByAttr = tSchema.GetAttr(iGroupBy);
	ESphAttr eType = tGroupByAttr.m_eAttrType;
	CSphAttrLocator tLoc = tGroupByAttr.m_tLocator;
	m_bJoinedGroupSort |= IsJoinAttr ( tGroupByAttr.m_sName );
	bool bGrouperUsesAttrs = true;
	switch (m_tQuery.m_eGroupFunc )
	{
		case SPH_GROUPBY_DAY:
			m_tGroupSorterSettings.m_pGrouper = CreateGrouperDay(tLoc); break;
		case SPH_GROUPBY_WEEK:
			m_tGroupSorterSettings.m_pGrouper = CreateGrouperWeek(tLoc); break;
		case SPH_GROUPBY_MONTH:
			m_tGroupSorterSettings.m_pGrouper = CreateGrouperMonth(tLoc); break;
		case SPH_GROUPBY_YEAR:
			m_tGroupSorterSettings.m_pGrouper = CreateGrouperYear(tLoc); break;
		case SPH_GROUPBY_ATTR:
			CreateGrouperByAttr ( eType, tGroupByAttr, bGrouperUsesAttrs );
			break;
		default:
			return Err ( "invalid group-by mode (mode=%d)", m_tQuery.m_eGroupFunc );
	}

	m_dGroupColumns.Add ( { iGroupBy, bGrouperUsesAttrs } );
	return true;
}

// move expressions used in ORDER BY or WITHIN GROUP ORDER BY to presort phase
void QueueCreator_c::AssignOrderByToPresortStage ( const int * pAttrs, int iAttrCount )
{
	if ( !iAttrCount )
		return;

	assert ( pAttrs );
	assert ( m_pSorterSchema );

	CSphVector<int> dCur;

	// add valid attributes to processing list
	for ( int i=0; i<iAttrCount; ++i )
		if ( pAttrs[i]>=0 )
			dCur.Add ( pAttrs[i] );

	// collect columns which affect current expressions
	for ( int i=0; i<dCur.GetLength(); ++i )
	{
		const CSphColumnInfo & tCol = m_pSorterSchema->GetAttr ( dCur[i] );
		if ( tCol.m_eStage>SPH_EVAL_PRESORT && tCol.m_pExpr )
			tCol.m_pExpr->Command ( SPH_EXPR_GET_DEPENDENT_COLS, &dCur );
	}

	// get rid of dupes
	dCur.Uniq();

	// fix up of attributes stages
	for ( int iAttr : dCur )
	{
		if ( iAttr<0 )
			continue;

		auto & tCol = const_cast < CSphColumnInfo & > ( m_pSorterSchema->GetAttr ( iAttr ) );
		if ( tCol.m_eStage==SPH_EVAL_FINAL )
			tCol.m_eStage = SPH_EVAL_PRESORT;
	}
}


// expression that transform string pool base + offset -> ptr
class ExprSortStringAttrFixup_c : public BlobPool_c, public ISphExpr
{
public:
	explicit ExprSortStringAttrFixup_c ( const CSphAttrLocator & tLocator )
		: m_tLocator ( tLocator )
	{}

	float Eval ( const CSphMatch & ) const override { assert ( 0 ); return 0.0f; }

	const BYTE * StringEvalPacked ( const CSphMatch & tMatch ) const override
	{
		// our blob strings are not null-terminated!
		// we can either store nulls in .SPB or add them here
		return sphPackPtrAttr ( sphGetBlobAttr ( tMatch, m_tLocator, GetBlobPool() ) );
	}

	void FixupLocator ( const ISphSchema * pOldSchema, const ISphSchema * pNewSchema ) override
	{
		sphFixupLocator ( m_tLocator, pOldSchema, pNewSchema );
	}

	void Command ( ESphExprCommand eCmd, void * pArg ) override
	{
		if ( eCmd==SPH_EXPR_SET_BLOB_POOL )
			SetBlobPool( (const BYTE*)pArg);
	}

	uint64_t GetHash ( const ISphSchema & tSorterSchema, uint64_t uPrevHash, bool & bDisable ) override
	{
		EXPR_CLASS_NAME_NOCHECK("ExprSortStringAttrFixup_c");
		uHash = sphFNV64 ( &m_tLocator, sizeof(m_tLocator), uHash );

		return CALC_DEP_HASHES();
	}

	ISphExpr * Clone() const final
	{
		return new ExprSortStringAttrFixup_c ( *this );
	}

public:
	CSphAttrLocator		m_tLocator;				///< string attribute to fix

private:
	ExprSortStringAttrFixup_c ( const ExprSortStringAttrFixup_c& rhs ) : m_tLocator ( rhs.m_tLocator ) {}
};


// expression that transform string pool base + offset -> ptr
class ExprSortJson2StringPtr_c : public BlobPool_c, public ISphExpr
{
public:
	ExprSortJson2StringPtr_c ( const CSphAttrLocator & tLocator, ISphExpr * pExpr )
		: m_tJsonCol ( tLocator )
		, m_pExpr ( pExpr )
	{
		if ( pExpr ) // adopt the expression
			pExpr->AddRef();
	}

	bool IsDataPtrAttr () const final { return true; }

	float Eval ( const CSphMatch & ) const override { assert ( 0 ); return 0.0f; }

	int StringEval ( const CSphMatch & tMatch, const BYTE ** ppStr ) const override
	{
		if ( !GetBlobPool() || !m_pExpr )
		{
			*ppStr = nullptr;
			return 0;
		}

		uint64_t uPacked = m_pExpr->Int64Eval ( tMatch );
		CSphString sResult = FormatJsonAsSortStr ( GetBlobPool() + sphJsonUnpackOffset(uPacked), sphJsonUnpackType(uPacked) );
		int iStrLen = sResult.Length();
		*ppStr = (const BYTE *)sResult.Leak();
		return iStrLen;
	}

	void FixupLocator ( const ISphSchema * pOldSchema, const ISphSchema * pNewSchema ) override
	{
		sphFixupLocator ( m_tJsonCol, pOldSchema, pNewSchema );
		if ( m_pExpr )
			m_pExpr->FixupLocator ( pOldSchema, pNewSchema );
	}

	void Command ( ESphExprCommand eCmd, void * pArg ) override
	{
		if ( eCmd==SPH_EXPR_SET_BLOB_POOL )
		{
			SetBlobPool((const BYTE*)pArg);
			if ( m_pExpr )
				m_pExpr->Command ( eCmd, pArg );
		}
	}

	uint64_t GetHash ( const ISphSchema & tSorterSchema, uint64_t uPrevHash, bool & bDisable ) override
	{
		EXPR_CLASS_NAME_NOCHECK("ExprSortJson2StringPtr_c");
		CALC_CHILD_HASH(m_pExpr);

		// uHash = sphFNV64 ( &m_tJsonCol, sizeof ( m_tJsonCol ), uHash );	//< that is wrong! Locator may have padding uninitialized data, valgrind will warn!
		uHash = sphCalcLocatorHash ( m_tJsonCol, uHash );					//< that is right, only meaningful fields processed without padding.

		return CALC_DEP_HASHES();
	}

	ISphExpr * Clone() const final
	{
		return new ExprSortJson2StringPtr_c ( *this );
	}

private:
	CSphAttrLocator		m_tJsonCol;				///< JSON attribute to fix
	ISphExprRefPtr_c	m_pExpr;

private:
	ExprSortJson2StringPtr_c ( const ExprSortJson2StringPtr_c & rhs )
		: m_tJsonCol ( rhs.m_tJsonCol )
		, m_pExpr ( SafeClone (rhs.m_pExpr) )
	{}
};


const char * GetInternalAttrPrefix()
{
	return g_sIntAttrPrefix;
}

const char * GetInternalJsonPrefix()
{
	return g_sIntJsonPrefix;
}

bool IsSortStringInternal ( const CSphString & sColumnName )
{
	assert ( sColumnName.cstr ());
	return ( strncmp ( sColumnName.cstr (), g_sIntAttrPrefix, sizeof ( g_sIntAttrPrefix )-1 )==0 );
}

bool IsSortJsonInternal ( const CSphString& sColumnName  )
{
	assert ( sColumnName.cstr ());
	return ( strncmp ( sColumnName.cstr (), g_sIntJsonPrefix, sizeof ( g_sIntJsonPrefix )-1 )==0 );
}

CSphString SortJsonInternalSet ( const CSphString& sColumnName )
{
	CSphString sName;
	if ( !sColumnName.IsEmpty() )
		( StringBuilder_c () << g_sIntJsonPrefix << "_" << sColumnName ).MoveTo ( sName );
	return sName;
}


static bool ExprHasJoinPrefix ( const CSphString & sExpr, const JoinArgs_t * pArgs )
{
	if ( !pArgs )
		return false;

	CSphString sPrefix;
	sPrefix.SetSprintf ( "%s.", pArgs->m_sIndex2.cstr() );

	const char * szFound = strstr ( sExpr.cstr(), sPrefix.cstr() );
	if ( !szFound )
		return false;

	if ( szFound > sExpr.cstr() )
	{
		char c = *(szFound-1);
		if ( ( c>='0' && c<='9' ) || ( c>='a' && c<='z' ) || ( c>='A' && c<='Z' ) || c=='_' )
			return false;
	}

	return true;
}

/////////////////////////
// SORTING QUEUE FACTORY
/////////////////////////

template < typename COMP >
static ISphMatchSorter * CreatePlainSorter ( bool bKbuffer, int iMaxMatches, bool bFactors )
{
	if ( bKbuffer )
	{
		if ( bFactors )
			return new CSphKbufferMatchQueue<COMP, true> ( iMaxMatches );
		return new CSphKbufferMatchQueue<COMP, false> ( iMaxMatches );
	}
	if ( bFactors )
		return new CSphMatchQueue<COMP, true> ( iMaxMatches );
	return new CSphMatchQueue<COMP, false> ( iMaxMatches );
}


static ISphMatchSorter * CreatePlainSorter ( ESphSortFunc eMatchFunc, bool bKbuffer, int iMaxMatches, bool bFactors )
{
	switch ( eMatchFunc )
	{
		case FUNC_REL_DESC:		return CreatePlainSorter<MatchRelevanceLt_fn>	( bKbuffer, iMaxMatches, bFactors );
		case FUNC_TIMESEGS:		return CreatePlainSorter<MatchTimeSegments_fn>	( bKbuffer, iMaxMatches, bFactors );
		case FUNC_GENERIC1:		return CreatePlainSorter<MatchGeneric1_fn>		( bKbuffer, iMaxMatches, bFactors );
		case FUNC_GENERIC2:		return CreatePlainSorter<MatchGeneric2_fn>		( bKbuffer, iMaxMatches, bFactors );
		case FUNC_GENERIC3:		return CreatePlainSorter<MatchGeneric3_fn>		( bKbuffer, iMaxMatches, bFactors );
		case FUNC_GENERIC4:		return CreatePlainSorter<MatchGeneric4_fn>		( bKbuffer, iMaxMatches, bFactors );
		case FUNC_GENERIC5:		return CreatePlainSorter<MatchGeneric5_fn>		( bKbuffer, iMaxMatches, bFactors );
		case FUNC_EXPR:			return CreatePlainSorter<MatchExpr_fn>			( bKbuffer, iMaxMatches, bFactors );
		default:				return nullptr;
	}
}


void QueueCreator_c::ExtraAddSortkeys ( const int * dAttrs )
{
	for ( int i=0; i<CSphMatchComparatorState::MAX_ATTRS; ++i )
		if ( dAttrs[i]>=0 )
		{
			const auto & tAttr = m_pSorterSchema->GetAttr ( dAttrs[i] );
			m_bJoinedGroupSort |= IsJoinAttr ( tAttr.m_sName );
			m_hExtra.Add ( tAttr.m_sName );
		}
}

bool QueueCreator_c::Err ( const char * sFmt, ... ) const
{
	va_list ap;
	va_start ( ap, sFmt );
	m_sError.SetSprintfVa ( sFmt, ap );
	va_end ( ap );
	return false;
}


void QueueCreator_c::SelectStageForColumnarExpr ( CSphColumnInfo & tExprCol )
{
	if ( !tExprCol.IsColumnarExpr() )
	{
		tExprCol.m_eStage = SPH_EVAL_PREFILTER;
		return;
	}

	// columnar expressions are a special case
	// it is sometimes faster to evaluate them in the filter than to evaluate the expression, store it in the match and then use it in the filter

	// FIXME: add sorters?
	int iRank = 0;
	iRank += tExprCol.m_sName==m_tQuery.m_sGroupBy ? 1 : 0;
	iRank += m_tQuery.m_dFilters.any_of ( [&tExprCol]( const CSphFilterSettings & tFilter ) { return tFilter.m_sAttrName==tExprCol.m_sName; } ) ? 1 : 0;

	if ( iRank>1 )
		tExprCol.m_eStage = SPH_EVAL_PREFILTER;
}


void QueueCreator_c::FetchDependencyChains ( IntVec_t & dDependentCols )
{
	ARRAY_FOREACH ( i, dDependentCols )
	{
		const CSphColumnInfo & tCol = m_pSorterSchema->GetAttr ( dDependentCols[i] );

		// handle chains of dependencies (e.g. SELECT 1+attr f1, f1-1 f2 ... WHERE f2>5)
		if ( tCol.m_pExpr )
			tCol.m_pExpr->Command ( SPH_EXPR_GET_DEPENDENT_COLS, &dDependentCols );
	}

	dDependentCols.Uniq();
}


void QueueCreator_c::PropagateEvalStage ( CSphColumnInfo & tExprCol, IntVec_t & dDependentCols )
{
	bool bWeight = false;
	for ( auto i : dDependentCols )
	{
		const CSphColumnInfo & tCol = m_pSorterSchema->GetAttr(i);
		bWeight |= tCol.m_bWeight;
	}

	if ( bWeight )
	{
		tExprCol.m_eStage = SPH_EVAL_PRESORT;
		tExprCol.m_bWeight = true;
	}

	for ( auto i : dDependentCols )
	{
		auto & tDep = const_cast < CSphColumnInfo & > ( m_pSorterSchema->GetAttr(i) );
		if ( tDep.m_eStage > tExprCol.m_eStage )
			tDep.m_eStage = tExprCol.m_eStage;
	}
}


bool QueueCreator_c::SetupAggregateExpr ( CSphColumnInfo & tExprCol, const CSphString & sExpr, DWORD uQueryPackedFactorFlags )
{
	switch ( tExprCol.m_eAggrFunc )
	{
	case SPH_AGGR_AVG:
		// force AVG() to be computed in doubles
		tExprCol.m_eAttrType = SPH_ATTR_DOUBLE;
		tExprCol.m_tLocator.m_iBitCount = 64;
		break;

	case SPH_AGGR_CAT:
		// force GROUP_CONCAT() to be computed as strings
		tExprCol.m_eAttrType = SPH_ATTR_STRINGPTR;
		tExprCol.m_tLocator.m_iBitCount = ROWITEMPTR_BITS;
		break;

	case SPH_AGGR_SUM:
		if ( tExprCol.m_eAttrType==SPH_ATTR_BOOL )
		{
			tExprCol.m_eAttrType = SPH_ATTR_INTEGER;
			tExprCol.m_tLocator.m_iBitCount = 32;
		} else if ( tExprCol.m_eAttrType==SPH_ATTR_INTEGER )
		{
			tExprCol.m_eAttrType = SPH_ATTR_BIGINT;
			tExprCol.m_tLocator.m_iBitCount = 64;
		}
		break;

	default:
		break;
	}

	// force explicit type conversion for JSON attributes
	if ( tExprCol.m_eAggrFunc!=SPH_AGGR_NONE && tExprCol.m_eAttrType==SPH_ATTR_JSON_FIELD )
		return Err ( "ambiguous attribute type '%s', use INTEGER(), BIGINT() or DOUBLE() conversion functions", sExpr.cstr() );

	if ( uQueryPackedFactorFlags & SPH_FACTOR_JSON_OUT )
		tExprCol.m_eAttrType = SPH_ATTR_FACTORS_JSON;

	return true;
}


bool QueueCreator_c::SetupColumnarAggregates ( CSphColumnInfo & tExprCol )
{
	CSphVector<int> dDependentCols;
	tExprCol.m_pExpr->Command ( SPH_EXPR_GET_DEPENDENT_COLS, &dDependentCols );
	FetchDependencyChains ( dDependentCols );

	if ( !dDependentCols.GetLength() )
		return tExprCol.IsColumnarExpr();

	if ( dDependentCols.GetLength()==1 )
	{
		const CSphColumnInfo & tColumnarAttr = m_pSorterSchema->GetAttr ( dDependentCols[0] );
		if ( tColumnarAttr.IsColumnarExpr() )
		{
			CSphString sColumnarCol;
			tColumnarAttr.m_pExpr->Command ( SPH_EXPR_GET_COLUMNAR_COL, &sColumnarCol );

			// let aggregate expression know that it is working with that columnar attribute
			tExprCol.m_pExpr->Command ( SPH_EXPR_SET_COLUMNAR_COL, &sColumnarCol );

			return true;
		}
	}

	return false;
}


void QueueCreator_c::UpdateAggregateDependencies ( CSphColumnInfo & tExprCol )
{
	/// update aggregate dependencies (e.g. SELECT 1+attr f1, min(f1), ...)
	CSphVector<int> dDependentCols;
	tExprCol.m_pExpr->Command ( SPH_EXPR_GET_DEPENDENT_COLS, &dDependentCols );
	FetchDependencyChains ( dDependentCols );
	ARRAY_FOREACH ( j, dDependentCols )
	{
		auto & tDep = const_cast < CSphColumnInfo & > ( m_pSorterSchema->GetAttr ( dDependentCols[j] ) );
		bool bJoinedAttr = ExprHasJoinPrefix ( tDep.m_sName, m_tSettings.m_pJoinArgs.get() ) && tDep.m_eStage==SPH_EVAL_SORTER && tDep.m_tLocator.m_bDynamic && !tDep.m_pExpr;
		if ( tDep.m_eStage>tExprCol.m_eStage && !bJoinedAttr )
			tDep.m_eStage = tExprCol.m_eStage;
	}
}


void QueueCreator_c::AddAttrsFromSchema ( const ISphSchema & tSchema, const CSphString & sPrefix )
{
	for ( int i=0; i<tSchema.GetAttrsCount(); i++ )
	{
		CSphString sAttrName = tSchema.GetAttr(i).m_sName;
		sAttrName.SetSprintf ( "%s%s", sPrefix.scstr(), sAttrName.cstr() );
		m_hQueryDups.Add ( sAttrName );
		m_hQueryColumns.Add ( sAttrName );
	}
}


void QueueCreator_c::ModifyExprForJoin ( CSphColumnInfo & tExprCol, const CSphString & sExpr )
{
	// even if it's over a join expr, it references another attr, so don't remove the expression
	if ( tExprCol.m_eAggrFunc!=SPH_AGGR_NONE )
		return;

	// check expr and its alias
	if ( !ExprHasJoinPrefix ( tExprCol.m_sName, m_tSettings.m_pJoinArgs.get() ) && !ExprHasJoinPrefix ( sExpr, m_tSettings.m_pJoinArgs.get() ) )
		return;

	// we receive already precalculated JSON field expressions from JOIN
	// we don't need to evaluate them once again
	tExprCol.m_eAttrType = sphPlainAttrToPtrAttr ( tExprCol.m_eAttrType );
	tExprCol.m_pExpr = nullptr;
	tExprCol.m_eStage = SPH_EVAL_SORTER;
	tExprCol.m_uAttrFlags |= CSphColumnInfo::ATTR_JOINED;
}


void QueueCreator_c::SelectExprEvalStage ( CSphColumnInfo & tExprCol )
{
	// is this expression used in filter?
	// OPTIMIZE? hash filters and do hash lookups?
	if ( tExprCol.m_eAttrType==SPH_ATTR_JSON_FIELD )
		return;

	if ( tExprCol.m_uAttrFlags & CSphColumnInfo::ATTR_JOINED )
		return;

	ARRAY_FOREACH ( i, m_tQuery.m_dFilters )
		if ( m_tQuery.m_dFilters[i].m_sAttrName==tExprCol.m_sName )
		{
			// is this a hack?
			// m_bWeight is computed after EarlyReject() get called
			// that means we can't evaluate expressions with WEIGHT() in prefilter phase
			if ( tExprCol.m_bWeight )
			{
				tExprCol.m_eStage = SPH_EVAL_PRESORT; // special, weight filter ( short cut )
				break;
			}

			// so we are about to add a filter condition,
			// but it might depend on some preceding columns (e.g. SELECT 1+attr f1 ... WHERE f1>5)
			// lets detect those and move them to prefilter \ presort phase too
			CSphVector<int> dDependentCols;
			tExprCol.m_pExpr->Command ( SPH_EXPR_GET_DEPENDENT_COLS, &dDependentCols );

			SelectStageForColumnarExpr(tExprCol);
			FetchDependencyChains ( dDependentCols );
			PropagateEvalStage ( tExprCol, dDependentCols );

			break;
		}
}


bool QueueCreator_c::ParseQueryItem ( const CSphQueryItem & tItem )
{
	assert ( m_pSorterSchema );
	const CSphString & sExpr = tItem.m_sExpr;
	bool bIsCount = IsCount(sExpr);
	m_bHasCount |= bIsCount;

	if ( sExpr=="*" )
	{
		m_bHaveStar = true;
		CSphString sPrefix;
		if ( m_tSettings.m_pJoinArgs )
			sPrefix.SetSprintf ( "%s.", m_tSettings.m_pJoinArgs->m_sIndex1.cstr() );

		AddAttrsFromSchema ( m_tSettings.m_tSchema, sPrefix );

		if ( m_tSettings.m_pJoinArgs )
		{
			sPrefix.SetSprintf ( "%s.", m_tSettings.m_pJoinArgs->m_sIndex2.cstr() );
			AddAttrsFromSchema ( m_tSettings.m_pJoinArgs->m_tJoinedSchema, sPrefix );
		}
	}

	// for now, just always pass "plain" attrs from index to sorter; they will be filtered on searchd level
	int iAttrIdx = m_tSettings.m_tSchema.GetAttrIndex ( sExpr.cstr() );
	bool bColumnar = iAttrIdx>=0 && m_tSettings.m_tSchema.GetAttr(iAttrIdx).IsColumnar();
	bool bPlainAttr = ( ( sExpr=="*" || ( iAttrIdx>=0 && tItem.m_eAggrFunc==SPH_AGGR_NONE && !bColumnar ) ) &&
		( tItem.m_sAlias.IsEmpty() || tItem.m_sAlias==tItem.m_sExpr ) );
	if ( iAttrIdx>=0 )
	{
		ESphAttr eAttr = m_tSettings.m_tSchema.GetAttr ( iAttrIdx ).m_eAttrType;
		if ( eAttr==SPH_ATTR_STRING || eAttr==SPH_ATTR_STRINGPTR
			|| eAttr==SPH_ATTR_UINT32SET || eAttr==SPH_ATTR_INT64SET )
		{
			if ( tItem.m_eAggrFunc!=SPH_AGGR_NONE )
				return Err ( "can not aggregate non-scalar attribute '%s'",	tItem.m_sExpr.cstr() );

			if ( !bPlainAttr && !bColumnar && ( eAttr==SPH_ATTR_STRING || eAttr==SPH_ATTR_STRINGPTR ) )
			{
				bPlainAttr = true;
				for ( const auto & i : m_tQuery.m_dItems )
					if ( sExpr==i.m_sAlias )
						bPlainAttr = false;
			}
		}
	}

	if ( bPlainAttr || IsGroupby ( sExpr ) || bIsCount )
	{
		if ( sExpr!="*" && !tItem.m_sAlias.IsEmpty() )
		{
			m_hQueryDups.Add ( tItem.m_sAlias );
			if ( bPlainAttr )
				m_hQueryColumns.Add ( tItem.m_sExpr );
		}
		m_bHasGroupByExpr = IsGroupby ( sExpr );
		return true;
	}

	if ( IsKnnDist(sExpr) && m_pSorterSchema->GetAttrIndex ( GetKnnDistAttrName() )<0 )
		return Err ( "KNN_DIST() is only allowed for KNN() queries" );

	// not an attribute? must be an expression, and must be aliased by query parser
	assert ( !tItem.m_sAlias.IsEmpty() );

	// tricky part
	// we might be fed with precomputed matches, but it's all or nothing
	// the incoming match either does not have anything computed, or it has everything
	// unless it is a JOIN - then we have partially precomputed matches
	int iSorterAttr = m_pSorterSchema->GetAttrIndex ( tItem.m_sAlias.cstr() );
	if ( iSorterAttr>=0 )
	{
		if ( m_hQueryDups[tItem.m_sAlias] )
		{
			bool bJoined = m_pSorterSchema->GetAttr(iSorterAttr).m_tLocator.m_bDynamic;
			if ( bColumnar || bJoined )	// we might have several similar aliases for columnar attributes (and they are not plain attrs but expressions)
				return true;
			else
				return Err ( "alias '%s' must be unique (conflicts with another alias)", tItem.m_sAlias.cstr() );
		}
	}

	// a new and shiny expression, lets parse
	CSphColumnInfo tExprCol ( tItem.m_sAlias.cstr(), SPH_ATTR_NONE );
	DWORD uQueryPackedFactorFlags = SPH_FACTOR_DISABLE;
	bool bHasZonespanlist = false;
	bool bExprsNeedDocids = false;

	ExprParseArgs_t tExprParseArgs;
	tExprParseArgs.m_pAttrType = &tExprCol.m_eAttrType;
	tExprParseArgs.m_pUsesWeight = &tExprCol.m_bWeight;
	tExprParseArgs.m_pProfiler = m_tSettings.m_pProfiler;
	tExprParseArgs.m_eCollation = m_tQuery.m_eCollation;
	tExprParseArgs.m_pHook = m_tSettings.m_pHook;
	tExprParseArgs.m_pZonespanlist = &bHasZonespanlist;
	tExprParseArgs.m_pPackedFactorsFlags = &uQueryPackedFactorFlags;
	tExprParseArgs.m_pEvalStage = &tExprCol.m_eStage;
	tExprParseArgs.m_pStoredField = &tExprCol.m_uFieldFlags;
	tExprParseArgs.m_pNeedDocIds = &bExprsNeedDocids;

	// tricky bit
	// GROUP_CONCAT() adds an implicit TO_STRING() conversion on top of its argument
	// and then the aggregate operation simply concatenates strings as matches arrive
	// ideally, we would instead pass ownership of the expression to G_C() implementation
	// and also the original expression type, and let the string conversion happen in G_C() itself
	// but that ideal route seems somewhat more complicated in the current architecture
	if ( tItem.m_eAggrFunc==SPH_AGGR_CAT )
	{
		CSphString sExpr2;
		sExpr2.SetSprintf ( "TO_STRING(%s)", sExpr.cstr() );
		tExprCol.m_pExpr = sphExprParse ( sExpr2.cstr(), *m_pSorterSchema, m_tSettings.m_pJoinArgs.get(), m_sError, tExprParseArgs );
	}
	else
		tExprCol.m_pExpr = sphExprParse ( sExpr.cstr(), *m_pSorterSchema, m_tSettings.m_pJoinArgs.get(), m_sError, tExprParseArgs );

	m_uPackedFactorFlags |= uQueryPackedFactorFlags;
	m_bZonespanlist |= bHasZonespanlist;
	m_bExprsNeedDocids |= bExprsNeedDocids;
	tExprCol.m_eAggrFunc = tItem.m_eAggrFunc;
	tExprCol.m_iIndex = iSorterAttr>= 0 ? m_pSorterSchema->GetAttrIndexOriginal ( tItem.m_sAlias.cstr() ) : -1;
	if ( !tExprCol.m_pExpr )
		return Err ( "parse error: %s", m_sError.cstr() );

	// remove original column
	if ( iSorterAttr>=0 )
		m_pSorterSchema->RemoveStaticAttr(iSorterAttr);

	if ( !SetupAggregateExpr ( tExprCol, tItem.m_sExpr, uQueryPackedFactorFlags ) )
		return false;

	ModifyExprForJoin ( tExprCol, tItem.m_sExpr );

	// postpone aggregates, add non-aggregates
	if ( tExprCol.m_eAggrFunc==SPH_AGGR_NONE )
	{
		SelectExprEvalStage(tExprCol);

		// add it!
		// NOTE, "final" stage might need to be fixed up later
		// we'll do that when parsing sorting clause
		m_pSorterSchema->AddAttr ( tExprCol, true );
	}
	else // some aggregate
	{
		bool bColumnarAggregate = SetupColumnarAggregates(tExprCol);
		bool bJoinAggregate = ExprHasJoinPrefix ( tExprCol.m_sName, m_tSettings.m_pJoinArgs.get() );

		// columnar aggregates have their own code path; no need to calculate them in presort
		// and aggregates over joined attrs are calculated in the join sorter
		tExprCol.m_eStage = ( bColumnarAggregate || bJoinAggregate ) ? SPH_EVAL_SORTER : SPH_EVAL_PRESORT;

		m_pSorterSchema->AddAttr ( tExprCol, true );
		m_hExtra.Add ( tExprCol.m_sName );

		if ( !bColumnarAggregate )
			UpdateAggregateDependencies ( tExprCol );
	}

	m_hQueryDups.Add ( tExprCol.m_sName );
	m_hQueryColumns.Add ( tExprCol.m_sName );

	// need to add all dependent columns for post limit expressions
	if ( tExprCol.m_eStage==SPH_EVAL_POSTLIMIT && tExprCol.m_pExpr )
	{
		CSphVector<int> dCur;
		tExprCol.m_pExpr->Command ( SPH_EXPR_GET_DEPENDENT_COLS, &dCur );

		ARRAY_FOREACH ( j, dCur )
		{
			const CSphColumnInfo & tCol = m_pSorterSchema->GetAttr ( dCur[j] );
			if ( tCol.m_pExpr )
				tCol.m_pExpr->Command ( SPH_EXPR_GET_DEPENDENT_COLS, &dCur );
		}
		dCur.Uniq ();

		ARRAY_FOREACH ( j, dCur )
		{
			const CSphColumnInfo & tDep = m_pSorterSchema->GetAttr ( dCur[j] );
			m_hQueryColumns.Add ( tDep.m_sName );
		}
	}

	return true;
}


bool QueueCreator_c::ReplaceWithColumnarItem ( const CSphString & sAttr, ESphEvalStage eStage )
{
	const CSphColumnInfo * pAttr = m_pSorterSchema->GetAttr ( sAttr.cstr() );
	if ( !pAttr->IsColumnar() )
		return true;

	m_hQueryDups.Delete(sAttr);

	CSphQueryItem tItem;
	tItem.m_sExpr = tItem.m_sAlias = sAttr;
	if ( !ParseQueryItem ( tItem ) )
		return false;

	// force stage
	const CSphColumnInfo * pNewAttr = m_pSorterSchema->GetAttr ( sAttr.cstr() );
	const_cast<CSphColumnInfo *>(pNewAttr)->m_eStage = Min ( pNewAttr->m_eStage, eStage );

	return true;
}


// Test for @geodist and setup, if any
bool QueueCreator_c::MaybeAddGeodistColumn ()
{
	if ( !m_tQuery.m_bGeoAnchor || m_pSorterSchema->GetAttrIndex ( "@geodist" )>=0 )
		return true;

	// replace columnar lat/lon with expressions before adding geodist
	if ( !ReplaceWithColumnarItem ( m_tQuery.m_sGeoLatAttr, SPH_EVAL_PREFILTER ) ) return false;
	if ( !ReplaceWithColumnarItem ( m_tQuery.m_sGeoLongAttr, SPH_EVAL_PREFILTER ) ) return false;

	auto pExpr = new ExprGeodist_t();
	if ( !pExpr->Setup ( &m_tQuery, *m_pSorterSchema, m_sError ))
	{
		pExpr->Release ();
		return false;
	}

	CSphColumnInfo tCol ( "@geodist", SPH_ATTR_FLOAT );
	tCol.m_pExpr = pExpr; // takes ownership, no need to for explicit pExpr release
	tCol.m_eStage = SPH_EVAL_PREFILTER; // OPTIMIZE? actual stage depends on usage
	m_pSorterSchema->AddAttr ( tCol, true );
	m_hExtra.Add ( tCol.m_sName );
	m_hQueryAttrs.Add ( tCol.m_sName );

	return true;
}

// Test for @expr and setup, if any
bool QueueCreator_c::MaybeAddExprColumn ()
{
	if ( m_tQuery.m_eSort!=SPH_SORT_EXPR || m_pSorterSchema->GetAttrIndex ( "@expr" )>=0 )
		return true;

	CSphColumnInfo tCol ( "@expr", SPH_ATTR_FLOAT ); // enforce float type for backwards compatibility
	// (i.e. too lazy to fix those tests right now)
	bool bHasZonespanlist;
	ExprParseArgs_t tExprArgs;
	tExprArgs.m_pProfiler = m_tSettings.m_pProfiler;
	tExprArgs.m_eCollation = m_tQuery.m_eCollation;
	tExprArgs.m_pZonespanlist = &bHasZonespanlist;

	tCol.m_pExpr = sphExprParse ( m_tQuery.m_sSortBy.cstr (), *m_pSorterSchema, m_tSettings.m_pJoinArgs.get(), m_sError, tExprArgs );
	if ( !tCol.m_pExpr )
		return false;

	m_bZonespanlist |= bHasZonespanlist;
	tCol.m_eStage = SPH_EVAL_PRESORT;
	m_pSorterSchema->AddAttr ( tCol, true );
	m_hQueryAttrs.Add ( tCol.m_sName );

	return true;
}


bool QueueCreator_c::AddStoredFieldExpressions()
{
	for ( int i = 0; i<m_tSettings.m_tSchema.GetFieldsCount(); i++ )
	{
		const CSphColumnInfo & tField = m_tSettings.m_tSchema.GetField(i);
		if ( !(tField.m_uFieldFlags & CSphColumnInfo::FIELD_STORED) )
			continue;

		CSphQueryItem tItem;
		tItem.m_sExpr = tField.m_sName;
		tItem.m_sAlias = tField.m_sName;

		if ( !ParseQueryItem ( tItem ) )
			return false;
	}

	return true;
}


bool QueueCreator_c::AddColumnarAttributeExpressions()
{
	for ( int i = 0; i<m_tSettings.m_tSchema.GetAttrsCount(); i++ )
	{
		const CSphColumnInfo & tAttr = m_tSettings.m_tSchema.GetAttr(i);
		const CSphColumnInfo * pSorterAttr = m_pSorterSchema->GetAttr ( tAttr.m_sName.cstr() );

		if ( !tAttr.IsColumnar() || ( pSorterAttr && !pSorterAttr->IsColumnar() ) )
			continue;

		m_hQueryDups.Delete ( tAttr.m_sName );

		CSphQueryItem tItem;
		tItem.m_sExpr = tItem.m_sAlias = tAttr.m_sName;
		if ( !ParseQueryItem ( tItem ) )
			return false;
	}

	return true;
}


// Add computed items
bool QueueCreator_c::MaybeAddExpressionsFromSelectList ()
{
	// expressions from select items
	if ( !m_tSettings.m_bComputeItems )
		return true;

	if ( !m_tQuery.m_dItems.all_of ( [&] ( const CSphQueryItem & v ) { return ParseQueryItem ( v ); } ))
		return false;

	if ( m_bHaveStar )
	{
		if ( !AddColumnarAttributeExpressions() )
			return false;

		if ( !AddStoredFieldExpressions() )
			return false;
	}

	return true;
}


bool QueueCreator_c::AddExpressionsForUpdates()
{
	if ( !m_tSettings.m_pCollection )
		return true;

	const CSphColumnInfo * pOldDocId = m_pSorterSchema->GetAttr ( sphGetDocidName() );
	if ( !pOldDocId->IsColumnar() && !pOldDocId->IsColumnarExpr() )
		return true;

	if ( pOldDocId->IsColumnar() )
	{
		// add columnar id expressions to update queue. otherwise we won't be able to fetch docids which are needed to run updates/deletes
		CSphQueryItem tItem;
		tItem.m_sExpr = tItem.m_sAlias = sphGetDocidName();
		if ( !ParseQueryItem ( tItem ) )
			return false;
	}

	auto * pDocId = const_cast<CSphColumnInfo *> ( m_pSorterSchema->GetAttr ( sphGetDocidName() ) );
	assert(pDocId);
	pDocId->m_eStage = SPH_EVAL_PRESORT;	// update/delete queues don't have real Finalize(), so just evaluate it at presort stage

	return true;
}


bool QueueCreator_c::IsJoinAttr ( const CSphString & sAttr ) const
{
	if ( !m_tSettings.m_pJoinArgs )
		return false;

	CSphString sPrefix;
	sPrefix.SetSprintf ( "%s.", m_tSettings.m_pJoinArgs->m_sIndex2.cstr() );

	return sAttr.Begins ( sPrefix.cstr() );
}


bool QueueCreator_c::MaybeAddGroupbyMagic ( bool bGotDistinct )
{
	CSphString sJsonGroupBy;
	// now let's add @groupby etc. if needed
	if ( m_bGotGroupby && m_pSorterSchema->GetAttrIndex ( "@groupby" )<0 )
	{
		ESphAttr eGroupByResult = ( !m_tGroupSorterSettings.m_bImplicit )
				? m_tGroupSorterSettings.m_pGrouper->GetResultType ()
				: SPH_ATTR_INTEGER; // implicit do not have grouper

		// all FACET group by should be the widest possible type
		if ( m_tQuery.m_bFacet || m_tQuery.m_bFacetHead	|| m_bMulti )
			eGroupByResult = SPH_ATTR_BIGINT;

		CSphColumnInfo tGroupby ( "@groupby", eGroupByResult );
		CSphColumnInfo tCount ( "@count", SPH_ATTR_BIGINT );

		tGroupby.m_eStage = SPH_EVAL_SORTER;
		tCount.m_eStage = SPH_EVAL_SORTER;

		auto AddColumn = [this] ( const CSphColumnInfo & tCol )
		{
			m_pSorterSchema->AddAttr ( tCol, true );
			m_hQueryColumns.Add ( tCol.m_sName );
		};

		AddColumn ( tGroupby );
		AddColumn ( tCount );

		if ( bGotDistinct )
		{
			CSphColumnInfo tDistinct ( "@distinct", SPH_ATTR_INTEGER );
			tDistinct.m_eStage = SPH_EVAL_SORTER;
			AddColumn ( tDistinct );
		}

		// add @groupbystr last in case we need to skip it on sending (like @int_attr_*)
		if ( m_tGroupSorterSettings.m_bJson )
		{
			bool bJoinAttr = IsJoinAttr ( m_tQuery.m_sGroupBy );

			sJsonGroupBy = SortJsonInternalSet ( m_tQuery.m_sGroupBy );
			if ( !m_pSorterSchema->GetAttr ( sJsonGroupBy.cstr() ) )
			{
				CSphColumnInfo tGroupbyStr ( sJsonGroupBy.cstr() );
				if ( bJoinAttr )
					tGroupbyStr.m_eAttrType = SPH_ATTR_STRINGPTR;
				else
					tGroupbyStr.m_eAttrType = SPH_ATTR_JSON_FIELD;

				tGroupbyStr.m_eStage = SPH_EVAL_SORTER;
				AddColumn ( tGroupbyStr );
			}

			if ( bJoinAttr )
			{
				// we can't do grouping directly on joined JSON fields
				// so we need to change the grouper
				// fixme! this will not work on stuff that generates multiple groupby keys (like JSON arrays)
				const CSphColumnInfo * pRemapped = m_pSorterSchema->GetAttr ( sJsonGroupBy.cstr() );
				assert(pRemapped);

				m_tGroupSorterSettings.m_pGrouper = CreateGrouperString ( pRemapped->m_tLocator, m_tQuery.m_eCollation );
				m_tGroupSorterSettings.m_bJson = false;
			}
		}
	}

	#define LOC_CHECK( _cond, _msg ) if (!(_cond)) { m_sError = "invalid schema: " _msg; return false; }

	int iGroupby = m_pSorterSchema->GetAttrIndex ( "@groupby" );
	if ( iGroupby>=0 )
	{
		m_tGroupSorterSettings.m_bDistinct = bGotDistinct;
		m_tGroupSorterSettings.m_tLocGroupby = m_pSorterSchema->GetAttr ( iGroupby ).m_tLocator;
		LOC_CHECK ( m_tGroupSorterSettings.m_tLocGroupby.m_bDynamic, "@groupby must be dynamic" );

		int iCount = m_pSorterSchema->GetAttrIndex ( "@count" );
		LOC_CHECK ( iCount>=0, "missing @count" );

		m_tGroupSorterSettings.m_tLocCount = m_pSorterSchema->GetAttr ( iCount ).m_tLocator;
		LOC_CHECK ( m_tGroupSorterSettings.m_tLocCount.m_bDynamic, "@count must be dynamic" );

		int iDistinct = m_pSorterSchema->GetAttrIndex ( "@distinct" );
		if ( bGotDistinct )
		{
			LOC_CHECK ( iDistinct>=0, "missing @distinct" );
			m_tGroupSorterSettings.m_tLocDistinct = m_pSorterSchema->GetAttr ( iDistinct ).m_tLocator;
			LOC_CHECK ( m_tGroupSorterSettings.m_tLocDistinct.m_bDynamic, "@distinct must be dynamic" );
		}
		else
			LOC_CHECK ( iDistinct<=0, "unexpected @distinct" );

		int iGroupbyStr = m_pSorterSchema->GetAttrIndex ( sJsonGroupBy.cstr() );
		if ( iGroupbyStr>=0 )
			m_tGroupSorterSettings.m_tLocGroupbyStr = m_pSorterSchema->GetAttr ( iGroupbyStr ).m_tLocator;
	}

	if ( m_bHasCount )
		LOC_CHECK ( m_pSorterSchema->GetAttrIndex ( "@count" )>=0, "Count(*) or @count is queried, but not available in the schema" );

	#undef LOC_CHECK
	return true;
}


bool QueueCreator_c::AddKNNDistColumn()
{
	if ( m_tQuery.m_sKNNAttr.IsEmpty() || m_pSorterSchema->GetAttrIndex ( GetKnnDistAttrName() )>=0 )
		return true;

	auto pAttr = m_pSorterSchema->GetAttr ( m_tQuery.m_sKNNAttr.cstr() );
	if ( !pAttr )
	{
		m_sError.SetSprintf ( "requested KNN search attribute '%s' not found", m_tQuery.m_sKNNAttr.cstr() );
		return false;
	}

	if ( !pAttr->IsIndexedKNN() )
	{
		m_sError.SetSprintf ( "KNN index not enabled for attribute '%s'", m_tQuery.m_sKNNAttr.cstr() );
		return false;
	}

	if ( pAttr->m_tKNN.m_iDims!=m_tQuery.m_dKNNVec.GetLength() )
	{
		m_sError.SetSprintf ( "KNN index '%s' requires a vector of %d entries; %d entries specified", m_tQuery.m_sKNNAttr.cstr(), pAttr->m_tKNN.m_iDims, m_tQuery.m_dKNNVec.GetLength() );
		return false;
	}

	CSphColumnInfo tKNNDist ( GetKnnDistAttrName(), SPH_ATTR_FLOAT );
	tKNNDist.m_eStage = SPH_EVAL_PRESORT;
	tKNNDist.m_pExpr = CreateExpr_KNNDist ( m_tQuery.m_dKNNVec, *pAttr );

	m_pSorterSchema->AddAttr ( tKNNDist, true );
	m_hQueryColumns.Add ( tKNNDist.m_sName );

	return true;
}


bool QueueCreator_c::ParseJoinExpr ( CSphColumnInfo & tExprCol, const CSphString & sAttr, const CSphString & sExpr ) const
{
	tExprCol = CSphColumnInfo ( sAttr.cstr() );

	ExprParseArgs_t tExprParseArgs;
	tExprParseArgs.m_pAttrType = &tExprCol.m_eAttrType;
	tExprParseArgs.m_pProfiler = m_tSettings.m_pProfiler;
	tExprParseArgs.m_eCollation = m_tQuery.m_eCollation;
	tExprCol.m_eStage = SPH_EVAL_PRESORT;
	tExprCol.m_pExpr = sphExprParse ( sExpr.cstr(), *m_pSorterSchema, m_tSettings.m_pJoinArgs.get(), m_sError, tExprParseArgs );
	tExprCol.m_uAttrFlags |= CSphColumnInfo::ATTR_JOINED;
	return !!tExprCol.m_pExpr;
}


bool QueueCreator_c::AddJsonJoinOnFilter ( const CSphString & sAttr1, const CSphString & sAttr2 )
{
	const CSphColumnInfo * pAttr = m_pSorterSchema->GetAttr ( sAttr1.cstr() );
	if ( pAttr )
		return true;

	if ( !sphJsonNameSplit ( sAttr1.cstr(), nullptr ) )
	{
		m_sError.SetSprintf ( "Unable to perform join on '%s'", sAttr1.cstr() );
		return false;
	}

	CSphColumnInfo tExprCol;
	if ( !ParseJoinExpr ( tExprCol, sAttr1, sAttr1 ) )
		return false;

	const auto & tSchema = m_tSettings.m_pJoinArgs->m_tJoinedSchema;

	// convert JSON fields to join attr type
	if ( tExprCol.m_eAttrType==SPH_ATTR_JSON_FIELD )
	{
		auto * pJoinAttr = tSchema.GetAttr ( sAttr2.cstr() );
		if ( !pJoinAttr )
		{
			m_sError.SetSprintf ( "join-on attribute '%s' not found", sAttr2.cstr() );
			return false;
		}

		CSphString sConverted;
		switch ( pJoinAttr->m_eAttrType )
		{
		case SPH_ATTR_STRING:
			sConverted.SetSprintf ( "TO_STRING(%s)", sAttr1.cstr() );
			break;

		case SPH_ATTR_FLOAT:
			sConverted.SetSprintf ( "DOUBLE(%s)", sAttr1.cstr() );
			break;

		default:
			sConverted.SetSprintf ( "BIGINT(%s)", sAttr1.cstr() );
			break;
		}

		if ( !ParseJoinExpr ( tExprCol, sAttr1, sConverted ) )
			return false;
	}

	m_pSorterSchema->AddAttr ( tExprCol, true );
	return true;
}


bool QueueCreator_c::AddColumnarJoinOnFilter ( const CSphString & sAttr )
{
	const CSphColumnInfo * pAttr = m_pSorterSchema->GetAttr ( sAttr.cstr() );
	if ( pAttr && pAttr->m_pExpr && !pAttr->m_pExpr->UsesDocstore() )
	{
		const_cast<CSphColumnInfo *>(pAttr)->m_eStage = Min ( pAttr->m_eStage, SPH_EVAL_PRESORT );
		return true;
	}

	return ReplaceWithColumnarItem ( sAttr, SPH_EVAL_PRESORT );
}


bool QueueCreator_c::AddJoinAttrs()
{
	if ( !m_tSettings.m_pJoinArgs )
		return true;

	const auto & tSchema = m_tSettings.m_pJoinArgs->m_tJoinedSchema;
	for ( int i = 0; i < tSchema.GetAttrsCount(); i++ )
		if ( !sphIsInternalAttr ( tSchema.GetAttr(i).m_sName ) )
		{
			CSphColumnInfo tAttr = tSchema.GetAttr(i);
			tAttr.m_sName.SetSprintf ( "%s.%s", m_tSettings.m_pJoinArgs->m_sIndex2.cstr(), tAttr.m_sName.cstr() );
			tAttr.m_eAttrType = sphPlainAttrToPtrAttr ( tAttr.m_eAttrType );
			tAttr.m_tLocator.Reset();
			tAttr.m_eStage = SPH_EVAL_SORTER;
			tAttr.m_uAttrFlags |= CSphColumnInfo::ATTR_JOINED;
			m_pSorterSchema->AddAttr ( tAttr, true );

			m_hQueryDups.Add ( tAttr.m_sName );
			m_hQueryColumns.Add ( tAttr.m_sName );
		}

	return true;
}


bool QueueCreator_c::AddJoinFilterAttrs()
{
	if ( !m_tSettings.m_pJoinArgs )
		return true;

	const CSphString & sLeftIndex = m_tSettings.m_pJoinArgs->m_sIndex1;
	for ( const auto & i : m_tQuery.m_dOnFilters )
	{
		if ( i.m_sIdx1==sLeftIndex )
		{
			if ( !AddJsonJoinOnFilter ( i.m_sAttr1, i.m_sAttr2 ) )	return false;
			if ( !AddColumnarJoinOnFilter ( i.m_sAttr1 ) )			return false;
		}

		if ( i.m_sIdx2==sLeftIndex )
		{
			if ( !AddJsonJoinOnFilter ( i.m_sAttr2, i.m_sAttr1 ) )	return false;
			if ( !AddColumnarJoinOnFilter ( i.m_sAttr2 ) )			return false;
		}
	}

	return true;
}


bool QueueCreator_c::AddNullBitmask()
{
	if ( !m_tSettings.m_pJoinArgs || m_tQuery.m_eJoinType!=JoinType_e::LEFT )
		return true;

	int iNumJoinAttrs = 0;
	int iDynamic = 0;
	for ( int i = 0; i < m_pSorterSchema->GetAttrsCount(); i++ )
	{
		const auto & tAttr = m_pSorterSchema->GetAttr(i);
		if ( !tAttr.m_tLocator.m_bDynamic )
			continue;

		iDynamic++;
		if ( tAttr.m_uAttrFlags & CSphColumnInfo::ATTR_JOINED )
			iNumJoinAttrs = Max ( iNumJoinAttrs, iDynamic );
	}

	CSphColumnInfo tAttr ( GetNullMaskAttrName(), DetermineNullMaskType(iNumJoinAttrs) );
	tAttr.m_eStage = SPH_EVAL_SORTER;
	m_pSorterSchema->AddAttr ( tAttr, true );

	m_hQueryDups.Add ( tAttr.m_sName );
	m_hQueryColumns.Add ( tAttr.m_sName );

	return true;
}


bool QueueCreator_c::CheckHavingConstraints () const
{
	if ( m_tSettings.m_pAggrFilter && !m_tSettings.m_pAggrFilter->m_sAttrName.IsEmpty () )
	{
		if ( !m_bGotGroupby )
			return Err ( "can not use HAVING without GROUP BY" );

		// should be column named at group by, or it's alias or aggregate
		const CSphString & sHaving = m_tSettings.m_pAggrFilter->m_sAttrName;
		if ( !IsGroupbyMagic ( sHaving ) )
		{
			bool bValidHaving = false;
			for ( const CSphQueryItem & tItem : m_tQuery.m_dItems )
			{
				if ( tItem.m_sAlias!=sHaving )
					continue;

				bValidHaving = ( IsGroupbyMagic ( tItem.m_sExpr ) || tItem.m_eAggrFunc!=SPH_AGGR_NONE );
				break;
			}

			if ( !bValidHaving )
				return Err ( "can not use HAVING with attribute not related to GROUP BY" );
		}
	}
	return true;
}


void QueueCreator_c::SetupRemapColJson ( CSphColumnInfo & tRemapCol, CSphMatchComparatorState & tState, CSphVector<ExtraSortExpr_t> & dExtraExprs, int iStateAttr )
{
	bool bFunc = dExtraExprs[iStateAttr].m_tKey.m_uMask==0;

	tRemapCol.m_eStage = SPH_EVAL_PRESORT;
	if ( bFunc )
	{
		tRemapCol.m_pExpr = dExtraExprs[iStateAttr].m_pExpr;
		tRemapCol.m_eAttrType = dExtraExprs[iStateAttr].m_eType;
		tState.m_eKeypart[iStateAttr] = Attr2Keypart ( tRemapCol.m_eAttrType );
	}
	else
		tRemapCol.m_pExpr = new ExprSortJson2StringPtr_c ( tState.m_tLocator[iStateAttr], dExtraExprs[iStateAttr].m_pExpr );
}


const CSphColumnInfo * QueueCreator_c::GetGroupbyStr ( int iAttr, int iNumOldAttrs ) const
{
	assert ( m_pSorterSchema );
	auto & tSorterSchema = *m_pSorterSchema;

	if ( m_tSettings.m_bComputeItems && iAttr>=0 && iAttr<iNumOldAttrs && tSorterSchema.GetAttr(iAttr).m_sName=="@groupby" && m_dGroupColumns.GetLength() )
	{
		// FIXME!!! add support of multi group by
		const CSphColumnInfo & tGroupCol = tSorterSchema.GetAttr ( m_dGroupColumns[0].first );
		if ( tGroupCol.m_eAttrType==SPH_ATTR_STRING || tGroupCol.m_eAttrType==SPH_ATTR_STRINGPTR )
			return &tGroupCol;
	}

	return nullptr;
}


void QueueCreator_c::ReplaceGroupbyStrWithExprs ( CSphMatchComparatorState & tState, int iNumOldAttrs )
{
	assert ( m_pSorterSchema );
	auto & tSorterSchema = *m_pSorterSchema;

	for ( int i = 0; i<CSphMatchComparatorState::MAX_ATTRS; i++ )
	{
		const CSphColumnInfo * pGroupStrBase = GetGroupbyStr ( tState.m_dAttrs[i], iNumOldAttrs );
		if ( !pGroupStrBase )
			continue;

		assert ( tState.m_dAttrs[i]>=0 && tState.m_dAttrs[i]<iNumOldAttrs );

		int iRemap = -1;
		if ( pGroupStrBase->m_eAttrType==SPH_ATTR_STRINGPTR )
		{
			// grouping by (columnar) string; and the same string is used in sorting
			// correct the locator and change the evaluation stage to PRESORT
			iRemap = tSorterSchema.GetAttrIndex ( pGroupStrBase->m_sName.cstr() );
			assert ( iRemap>=0 );
			const CSphColumnInfo & tAttr = tSorterSchema.GetAttr(iRemap);
			const_cast<CSphColumnInfo &>(tAttr).m_eStage = SPH_EVAL_PRESORT;
		}
		else if ( !pGroupStrBase->IsColumnar() )
		{
			CSphString sRemapCol;
			sRemapCol.SetSprintf ( "%s%s", g_sIntAttrPrefix, pGroupStrBase->m_sName.cstr() );
			iRemap = tSorterSchema.GetAttrIndex ( sRemapCol.cstr() );

			if ( iRemap==-1 )
			{
				CSphColumnInfo tRemapCol ( sRemapCol.cstr(), SPH_ATTR_STRINGPTR );
				tRemapCol.m_pExpr = new ExprSortStringAttrFixup_c ( pGroupStrBase->m_tLocator );
				tRemapCol.m_eStage = SPH_EVAL_PRESORT;

				iRemap = tSorterSchema.GetAttrsCount();
				tSorterSchema.AddAttr ( tRemapCol, true );
			}
		}

		if ( iRemap!=-1 )
		{
			tState.m_eKeypart[i] = SPH_KEYPART_STRINGPTR;
			tState.m_tLocator[i] = tSorterSchema.GetAttr(iRemap).m_tLocator;
			tState.m_dAttrs[i] = iRemap;
			tState.m_dRemapped.BitSet ( i );
		}
	}
}


void QueueCreator_c::ReplaceStaticStringsWithExprs ( CSphMatchComparatorState & tState )
{
	assert ( m_pSorterSchema );
	auto & tSorterSchema = *m_pSorterSchema;

	for ( int i = 0; i<CSphMatchComparatorState::MAX_ATTRS; i++ )
	{
		if ( tState.m_dRemapped.BitGet ( i ) )
			continue;

		if ( tState.m_eKeypart[i]!=SPH_KEYPART_STRING )
			continue;

		int iRemap = -1;
		int iAttrId = tState.m_dAttrs[i];
		const CSphColumnInfo & tAttr = tSorterSchema.GetAttr(iAttrId);
		if ( tAttr.IsColumnar() )
		{
			CSphString sAttrName = tAttr.m_sName;
			tSorterSchema.RemoveStaticAttr(iAttrId);
			
			CSphColumnInfo tRemapCol ( sAttrName.cstr(), SPH_ATTR_STRINGPTR );
			tRemapCol.m_eStage = SPH_EVAL_PRESORT;
			tRemapCol.m_pExpr = CreateExpr_GetColumnarString ( sAttrName, tAttr.m_uAttrFlags & CSphColumnInfo::ATTR_STORED );
			tSorterSchema.AddAttr ( tRemapCol, true );

			iRemap = tSorterSchema.GetAttrIndex ( sAttrName.cstr() );
		}
		else
		{
			CSphString sRemapCol;
			sRemapCol.SetSprintf ( "%s%s", g_sIntAttrPrefix, tSorterSchema.GetAttr(iAttrId).m_sName.cstr() );
			iRemap = tSorterSchema.GetAttrIndex ( sRemapCol.cstr() );
			if ( iRemap==-1 )
			{
				CSphColumnInfo tRemapCol ( sRemapCol.cstr(), SPH_ATTR_STRINGPTR );
				tRemapCol.m_eStage = SPH_EVAL_PRESORT;
				tRemapCol.m_pExpr = new ExprSortStringAttrFixup_c ( tState.m_tLocator[i] );

				iRemap = tSorterSchema.GetAttrsCount();
				tSorterSchema.AddAttr ( tRemapCol, true );
			}
		}

		tState.m_tLocator[i] = tSorterSchema.GetAttr ( iRemap ).m_tLocator;
		tState.m_dAttrs[i] = iRemap;
		tState.m_eKeypart[i] = SPH_KEYPART_STRINGPTR;
		tState.m_dRemapped.BitSet ( i );
	}
}


void QueueCreator_c::ReplaceJsonWithExprs ( CSphMatchComparatorState & tState, CSphVector<ExtraSortExpr_t> & dExtraExprs )
{
	assert ( m_pSorterSchema );
	auto & tSorterSchema = *m_pSorterSchema;

	for ( int i = 0; i<CSphMatchComparatorState::MAX_ATTRS; i++ )
	{
		if ( tState.m_dRemapped.BitGet ( i ) )
			continue;

		if ( dExtraExprs[i].m_tKey.m_sKey.IsEmpty() )
			continue;

		CSphString sRemapCol;
		sRemapCol.SetSprintf ( "%s%s", g_sIntAttrPrefix, dExtraExprs[i].m_tKey.m_sKey.cstr() );

		int iRemap = tSorterSchema.GetAttrIndex ( sRemapCol.cstr() );
		if ( iRemap==-1 )
		{
			CSphString sRemapLowercase = sRemapCol;
			sRemapLowercase.ToLower();
			iRemap = tSorterSchema.GetAttrIndex ( sRemapLowercase.cstr() );
		}

		if ( iRemap==-1 )
		{
			CSphColumnInfo tRemapCol ( sRemapCol.cstr(), SPH_ATTR_STRINGPTR );
			SetupRemapColJson ( tRemapCol, tState, dExtraExprs, i );
			iRemap = tSorterSchema.GetAttrsCount();
			tSorterSchema.AddAttr ( tRemapCol, true );
		}

		tState.m_tLocator[i] = tSorterSchema.GetAttr(iRemap).m_tLocator;
		tState.m_dAttrs[i] = iRemap;
		tState.m_dRemapped.BitSet ( i );
	}
}


void QueueCreator_c::AddColumnarExprsAsAttrs ( CSphMatchComparatorState & tState, CSphVector<ExtraSortExpr_t> & dExtraExprs )
{
	assert ( m_pSorterSchema );
	auto & tSorterSchema = *m_pSorterSchema;

	for ( int i = 0; i<CSphMatchComparatorState::MAX_ATTRS; i++ )
	{
		if ( tState.m_dRemapped.BitGet ( i ) )
			continue;

		ISphExpr * pExpr = dExtraExprs[i].m_pExpr;
		if ( !pExpr || !pExpr->IsColumnar() )
			continue;

		const CSphString & sAttrName = tSorterSchema.GetAttr ( tState.m_dAttrs[i] ).m_sName;
		CSphColumnInfo tRemapCol ( sAttrName.cstr(), dExtraExprs[i].m_eType );
		tRemapCol.m_eStage = SPH_EVAL_PRESORT;
		tRemapCol.m_pExpr = pExpr;
		tRemapCol.m_pExpr->AddRef();

		int iRemap = tSorterSchema.GetAttrsCount();
		tSorterSchema.AddAttr ( tRemapCol, true );

		// remove initial attribute from m_hExtra
		// that way it won't be evaluated twice when it is not in select list
		m_hExtra.Delete(sAttrName);

		tState.m_tLocator[i] = tSorterSchema.GetAttr ( iRemap ).m_tLocator;
		tState.m_dAttrs[i] = iRemap;
		tState.m_eKeypart[i] = Attr2Keypart ( dExtraExprs[i].m_eType );
		tState.m_dRemapped.BitSet ( i );
	}
}


void QueueCreator_c::RemapAttrs ( CSphMatchComparatorState & tState, CSphVector<ExtraSortExpr_t> & dExtraExprs )
{
	// we have extra attrs (expressions) that we created while parsing the sort clause
	// we couldn't add them to the schema at that stage,
	// but now we can. we create attributes, assign internal names and set their expressions

	assert ( m_pSorterSchema );
	auto & tSorterSchema = *m_pSorterSchema;
	int iNumOldAttrs = tSorterSchema.GetAttrsCount();

	ReplaceGroupbyStrWithExprs ( tState, iNumOldAttrs );
	ReplaceStaticStringsWithExprs ( tState );
	ReplaceJsonWithExprs ( tState, dExtraExprs );
	AddColumnarExprsAsAttrs ( tState, dExtraExprs );

	// need another sort keys add after setup remap
	if ( iNumOldAttrs!=tSorterSchema.GetAttrsCount() )
		ExtraAddSortkeys ( tState.m_dAttrs );
}


void QueueCreator_c::AddKnnDistSort ( CSphString & sSortBy )
{
	if ( m_pSorterSchema->GetAttr ( GetKnnDistAttrName() ) && !strstr ( sSortBy.cstr(), "knn_dist" ) )
		sSortBy.SetSprintf ( "knn_dist() asc, %s", sSortBy.cstr() );
}

// matches sorting function
bool QueueCreator_c::SetupMatchesSortingFunc()
{
	m_bRandomize = false;
	if ( m_tQuery.m_eSort==SPH_SORT_EXTENDED )
	{
		CSphString sSortBy = m_tQuery.m_sSortBy;
		AddKnnDistSort ( sSortBy );

		ESortClauseParseResult eRes = sphParseSortClause ( m_tQuery, sSortBy.cstr(), *m_pSorterSchema, m_eMatchFunc, m_tStateMatch, m_dMatchJsonExprs, m_tSettings.m_bComputeItems, m_tSettings.m_pJoinArgs.get(), m_sError );
		if ( eRes==SORT_CLAUSE_ERROR )
			return false;

		if ( eRes==SORT_CLAUSE_RANDOM )
			m_bRandomize = true;

		ExtraAddSortkeys ( m_tStateMatch.m_dAttrs );

		AssignOrderByToPresortStage ( m_tStateMatch.m_dAttrs, CSphMatchComparatorState::MAX_ATTRS );
		RemapAttrs ( m_tStateMatch, m_dMatchJsonExprs );
		return true;
	}

	if ( m_tQuery.m_eSort==SPH_SORT_EXPR )
	{
		m_tStateMatch.m_eKeypart[0] = SPH_KEYPART_INT;
		m_tStateMatch.m_tLocator[0] = m_pSorterSchema->GetAttr ( m_pSorterSchema->GetAttrIndex ( "@expr" ) ).m_tLocator;
		m_tStateMatch.m_eKeypart[1] = SPH_KEYPART_ROWID;
		m_tStateMatch.m_uAttrDesc = 1;
		m_eMatchFunc = FUNC_EXPR;
		return true;
	}

	// check sort-by attribute
	if ( m_tQuery.m_eSort!=SPH_SORT_RELEVANCE )
	{
		int iSortAttr = m_pSorterSchema->GetAttrIndex ( m_tQuery.m_sSortBy.cstr() );
		if ( iSortAttr<0 )
		{
			Err ( "sort-by attribute '%s' not found", m_tQuery.m_sSortBy.cstr() );
			return false;
		}

		const CSphColumnInfo & tAttr = m_pSorterSchema->GetAttr ( iSortAttr );
		m_tStateMatch.m_eKeypart[0] = Attr2Keypart ( tAttr.m_eAttrType );
		m_tStateMatch.m_tLocator[0] = tAttr.m_tLocator;
		m_tStateMatch.m_dAttrs[0] = iSortAttr;
		RemapAttrs ( m_tStateMatch, m_dMatchJsonExprs );
	}

	ExtraAddSortkeys ( m_tStateMatch.m_dAttrs );

	// find out what function to use and whether it needs attributes
	switch (m_tQuery.m_eSort )
	{
		case SPH_SORT_TIME_SEGMENTS:	m_eMatchFunc = FUNC_TIMESEGS; break;
		case SPH_SORT_RELEVANCE:	m_eMatchFunc = FUNC_REL_DESC; break;
		default:
			Err ( "unknown sorting mode %d", m_tQuery.m_eSort );
			return false;
	}
	return true;
}

bool QueueCreator_c::SetupGroupSortingFunc ( bool bGotDistinct )
{
	assert ( m_bGotGroupby );
	CSphString sGroupOrderBy = m_tQuery.m_sGroupSortBy;
	if ( sGroupOrderBy=="@weight desc" )
		AddKnnDistSort ( sGroupOrderBy );

	ESortClauseParseResult eRes = sphParseSortClause ( m_tQuery, sGroupOrderBy.cstr(), *m_pSorterSchema, m_eGroupFunc,	m_tStateGroup, m_dGroupJsonExprs, m_tSettings.m_bComputeItems, m_tSettings.m_pJoinArgs.get(), m_sError );

	if ( eRes==SORT_CLAUSE_ERROR || eRes==SORT_CLAUSE_RANDOM )
	{
		if ( eRes==SORT_CLAUSE_RANDOM )
			m_sError = "groups can not be sorted by @random";

		return false;
	}

	ExtraAddSortkeys ( m_tStateGroup.m_dAttrs );

	if ( !m_tGroupSorterSettings.m_bImplicit )
	{
		for ( const auto & tGroupColumn : m_dGroupColumns )
			m_hExtra.Add ( m_pSorterSchema->GetAttr ( tGroupColumn.first ).m_sName );
	}

	if ( bGotDistinct )
	{
		m_dGroupColumns.Add ( { m_pSorterSchema->GetAttrIndex ( m_tQuery.m_sGroupDistinct.cstr() ), true } );
		assert ( m_dGroupColumns.Last().first>=0 );
		m_hExtra.Add ( m_pSorterSchema->GetAttr ( m_dGroupColumns.Last().first ).m_sName );
	}

	// implicit case
	CSphVector<int> dGroupByCols;
	for ( const auto & i : m_dGroupColumns )
		if ( i.second )
			dGroupByCols.Add ( i.first );

	AssignOrderByToPresortStage ( dGroupByCols.Begin(), dGroupByCols.GetLength() );
	AssignOrderByToPresortStage ( m_tStateGroup.m_dAttrs, CSphMatchComparatorState::MAX_ATTRS );

	// GroupSortBy str attributes setup
	RemapAttrs ( m_tStateGroup, m_dGroupJsonExprs );
	return true;
}

// set up aggregate filter for grouper
std::unique_ptr<ISphFilter> QueueCreator_c::CreateAggrFilter () const
{
	assert ( m_bGotGroupby );
	if ( m_pSorterSchema->GetAttr ( m_tSettings.m_pAggrFilter->m_sAttrName.cstr() ) )
		return sphCreateAggrFilter ( m_tSettings.m_pAggrFilter, m_tSettings.m_pAggrFilter->m_sAttrName,
				*m_pSorterSchema, m_sError );

	// having might reference aliased attributes but @* attributes got stored without alias in sorter schema
	CSphString sHaving;
	for ( const auto & tItem : m_tQuery.m_dItems )
		if ( tItem.m_sAlias==m_tSettings.m_pAggrFilter->m_sAttrName )
		{
			sHaving = tItem.m_sExpr;
			break;
		}

	if ( sHaving=="groupby()" )
		sHaving = "@groupby";
	else if ( sHaving=="count(*)" )
		sHaving = "@count";

	return sphCreateAggrFilter ( m_tSettings.m_pAggrFilter, sHaving, *m_pSorterSchema, m_sError );
}

void QueueCreator_c::SetupCollation()
{
	SphStringCmp_fn fnCmp = GetStringCmpFunc ( m_tQuery.m_eCollation );
	m_tStateMatch.m_fnStrCmp = fnCmp;
	m_tStateGroup.m_fnStrCmp = fnCmp;
}

bool QueueCreator_c::AddGroupbyStuff ()
{
	// need schema with group related columns however not need grouper
	m_bHeadWOGroup = ( m_tQuery.m_sGroupBy.IsEmpty () && m_tQuery.m_bFacetHead );
	auto fnIsImplicit = [] ( const CSphQueryItem & t )
	{
		return ( t.m_eAggrFunc!=SPH_AGGR_NONE ) || t.m_sExpr=="count(*)" || t.m_sExpr=="@distinct";
	};

	bool bHasImplicitGrouping = HasImplicitGrouping(m_tQuery);

	// count(*) and distinct wo group by at main query should keep implicit flag
	if ( bHasImplicitGrouping && m_bHeadWOGroup )
		m_bHeadWOGroup = !m_tQuery.m_dRefItems.any_of ( fnIsImplicit );

	if ( !SetupGroupbySettings(bHasImplicitGrouping) )
		return false;

	// or else, check in SetupGroupbySettings() would already fail
	m_bGotGroupby = !m_tQuery.m_sGroupBy.IsEmpty () || m_tGroupSorterSettings.m_bImplicit;
	m_bGotDistinct = !!m_tGroupSorterSettings.m_pDistinctFetcher;

	if ( m_bHasGroupByExpr && !m_bGotGroupby )
		return Err ( "GROUPBY() is allowed only in GROUP BY queries" );

	// check for HAVING constrains
	if ( !CheckHavingConstraints() )
		return false;

	// now let's add @groupby stuff, if necessary
	return MaybeAddGroupbyMagic(m_bGotDistinct);
}

bool QueueCreator_c::SetGroupSorting()
{
	if ( m_bGotGroupby )
	{
		if ( !SetupGroupSortingFunc ( m_bGotDistinct ) )
			return false;

		if ( m_tSettings.m_pAggrFilter && !m_tSettings.m_pAggrFilter->m_sAttrName.IsEmpty() )
		{
			auto pFilter = CreateAggrFilter ();
			if ( !pFilter )
				return false;

			m_tGroupSorterSettings.m_pAggrFilterTrait = pFilter.release();
		}

		int iDistinctAccuracyThresh = m_tQuery.m_bExplicitDistinctThresh ? m_tQuery.m_iDistinctThresh : GetDistinctThreshDefault();
		m_tGroupSorterSettings.SetupDistinctAccuracy ( iDistinctAccuracyThresh );
	}

	for ( auto & tIdx: m_hExtra )
	{
		m_hQueryColumns.Add ( tIdx.first );
		if ( m_pExtra )
			m_pExtra->Add ( tIdx.first );
	}

	return true;
}


bool QueueCreator_c::PredictAggregates() const
{
	for ( int i = 0; i < m_pSorterSchema->GetAttrsCount(); i++ )
	{
		const CSphColumnInfo & tAttr = m_pSorterSchema->GetAttr(i);
		if ( !(tAttr.m_eAggrFunc==SPH_AGGR_NONE || IsGroupbyMagic ( tAttr.m_sName ) || IsSortStringInternal ( tAttr.m_sName.cstr () )) )
			return true;
	}

	return false;
}


int QueueCreator_c::ReduceMaxMatches() const
{
	assert ( !m_bGotGroupby );
	if ( m_tQuery.m_bExplicitMaxMatches || m_tQuery.m_bHasOuter || !m_tSettings.m_bComputeItems )
		return Max ( m_tSettings.m_iMaxMatches, 1 );

	return Max ( Min ( m_tSettings.m_iMaxMatches, m_tQuery.m_iLimit+m_tQuery.m_iOffset ), 1 );
}


int QueueCreator_c::AdjustMaxMatches ( int iMaxMatches ) const
{
	assert ( m_bGotGroupby );
	if ( m_tQuery.m_bExplicitMaxMatches || m_tSettings.m_bForceSingleThread )
		return iMaxMatches;

	int iGroupbyAttr = GetGroupbyAttrIndex();
	if ( iGroupbyAttr<0 )
		return iMaxMatches;

	int iCountDistinct = m_tSettings.m_fnGetCountDistinct ? m_tSettings.m_fnGetCountDistinct ( m_pSorterSchema->GetAttr(iGroupbyAttr).m_sName ) : -1;
	if ( iCountDistinct > m_tQuery.m_iMaxMatchThresh )
		return iMaxMatches;

	return Max ( iCountDistinct, iMaxMatches );
}


bool QueueCreator_c::CanCalcFastCountDistinct() const
{
	bool bHasAggregates = PredictAggregates();
	return !bHasAggregates && m_tGroupSorterSettings.m_bImplicit && m_tGroupSorterSettings.m_bDistinct && m_tQuery.m_dFilters.IsEmpty() && m_tQuery.m_sQuery.IsEmpty() && m_tQuery.m_sKNNAttr.IsEmpty();
}


bool QueueCreator_c::CanCalcFastCountFilter() const
{
	bool bHasAggregates = PredictAggregates();
	return !bHasAggregates && m_tGroupSorterSettings.m_bImplicit && !m_tGroupSorterSettings.m_bDistinct && m_tQuery.m_dFilters.GetLength()==1 && m_tQuery.m_sQuery.IsEmpty() && m_tQuery.m_sKNNAttr.IsEmpty();
}


bool QueueCreator_c::CanCalcFastCount() const
{
	bool bHasAggregates = PredictAggregates();
	return !bHasAggregates && m_tGroupSorterSettings.m_bImplicit && !m_tGroupSorterSettings.m_bDistinct && m_tQuery.m_dFilters.IsEmpty() && m_tQuery.m_sQuery.IsEmpty() && m_tQuery.m_sKNNAttr.IsEmpty();
}


Precalculated_t QueueCreator_c::FetchPrecalculatedValues() const
{
	Precalculated_t tPrecalc;
	if ( CanCalcFastCountDistinct() )
	{
		int iCountDistinctAttr = GetGroupDistinctAttrIndex();
		if ( iCountDistinctAttr>0 && m_tSettings.m_bEnableFastDistinct )
			tPrecalc.m_iCountDistinct = m_tSettings.m_fnGetCountDistinct ? m_tSettings.m_fnGetCountDistinct ( m_pSorterSchema->GetAttr(iCountDistinctAttr).m_sName ) : -1;
	}

	if ( CanCalcFastCountFilter() )
		tPrecalc.m_iCountFilter = m_tSettings.m_fnGetCountFilter ? m_tSettings.m_fnGetCountFilter ( m_tQuery.m_dFilters[0] ) : -1;

	if ( CanCalcFastCount() )
		tPrecalc.m_iCount = m_tSettings.m_fnGetCount ? m_tSettings.m_fnGetCount() : -1;

	return tPrecalc;
>>>>>>> 7dd013d3
}


bool DirectSqlQueue_c::PushMatch ( CSphMatch & tEntry )
{
	SendSchemaOnce();
	++m_iDocs;

	if ( m_ppOpaque1 )
	{
		auto pDocstoreReader = *m_ppOpaque1;
		if ( pDocstoreReader!=std::exchange (m_pCurDocstore, pDocstoreReader) && pDocstoreReader )
		{
			DocstoreSession_c::InfoDocID_t tSessionInfo;
			tSessionInfo.m_pDocstore = (const DocstoreReader_i *)pDocstoreReader;
			tSessionInfo.m_iSessionId = -1;

			// value is copied; no leak of pointer to local here.
			m_dDocstores.for_each ( [&tSessionInfo] ( ISphExpr* pExpr ) { pExpr->Command ( SPH_EXPR_SET_DOCSTORE_DOCID, &tSessionInfo ); } );
		}
	}

	if ( m_ppOpaque2 )
	{
		auto pDocstore = *m_ppOpaque2;
		if ( pDocstore != std::exchange ( m_pCurDocstoreReader, pDocstore ) && pDocstore )
		{
			DocstoreSession_c::InfoRowID_t tSessionInfo;
			tSessionInfo.m_pDocstore = (Docstore_i*)pDocstore;
			tSessionInfo.m_iSessionId = -1;

			// value is copied; no leak of pointer to local here.
			m_dFinals.for_each ( [&tSessionInfo] ( ISphExpr* pExpr ) { pExpr->Command ( SPH_EXPR_SET_DOCSTORE_ROWID, &tSessionInfo ); } );
		}
	}

	m_dCtx.CalcFinal(tEntry);

	SendSqlMatch ( *m_pSchema, m_pOutput, tEntry, m_pBlobPool, m_dOrder, m_bDynamicDocid );
	return true;
}

/// final update pass
void DirectSqlQueue_c::Finalize ( MatchProcessor_i&, bool, bool bFinalizeMatches )
{
<<<<<<< HEAD
	if ( !bFinalizeMatches )
		return;
=======
	return AddJoinAttrs()
		&& MaybeAddGeodistColumn ()
		&& AddKNNDistColumn()
		&& MaybeAddExprColumn ()
		&& MaybeAddExpressionsFromSelectList ()
		&& AddExpressionsForUpdates()
		&& AddJoinFilterAttrs()
		&& AddNullBitmask();
}
>>>>>>> 7dd013d3

	FinalizeOnce();
}

void DirectSqlQueue_c::FinalizeOnce ()
{
	if ( !std::exchange ( m_bNotYetFinalized, false ) )
		return;

	SendSchemaOnce();
	m_pOutput->Eof();
}


void DirectSqlQueue_c::SetSchema ( ISphSchema * pSchema, bool bRemapCmp )
{
	BASE::SetSchema ( pSchema, bRemapCmp );
}


ISphMatchSorter * CreateDirectSqlQueue ( RowBuffer_i * pOutput, void ** ppOpaque1, void ** ppOpaque2, const StrVec_t & dColumns )
{
	return new DirectSqlQueue_c ( pOutput, ppOpaque1, ppOpaque2, dColumns );
}

//////////////////////////////////////////////////////////////////////////
// SORT CLAUSE PARSER
//////////////////////////////////////////////////////////////////////////

class SortClauseTokenizer_t
{
protected:
	const char * m_pCur;
	const char * m_pMax;
	char * m_pBuf;

protected:
	char ToLower ( char c )
	{
		// 0..9, A..Z->a..z, _, a..z, @, .
		if ( ( c>='0' && c<='9' ) || ( c>='a' && c<='z' ) || c=='_' || c=='@' || c=='.' || c=='[' || c==']' || c=='\'' || c=='\"' || c=='(' || c==')' || c=='*' )
			return c;
		if ( c>='A' && c<='Z' )
			return c-'A'+'a';
		return 0;
	}

public:
	explicit SortClauseTokenizer_t ( const char * sBuffer )
	{
		auto iLen = (int) strlen(sBuffer);
		m_pBuf = new char [ iLen+1 ];
		m_pMax = m_pBuf+iLen;
		m_pCur = m_pBuf;

		// make string lowercase but keep case of JSON.field
		bool bJson = false;
		for ( int i=0; i<=iLen; i++ )
		{
			char cSrc = sBuffer[i];
			char cDst = ToLower ( cSrc );
			bJson = ( cSrc=='.' || cSrc=='[' || ( bJson && cDst>0 ) ); // keep case of valid char sequence after '.' and '[' symbols
			m_pBuf[i] = bJson ? cSrc : cDst;
		}
	}

	~SortClauseTokenizer_t ()
	{
		SafeDeleteArray ( m_pBuf );
	}

	const char * GetToken ()
	{
		// skip spaces
		while ( m_pCur<m_pMax && !*m_pCur )
			m_pCur++;
		if ( m_pCur>=m_pMax )
			return nullptr;

		// memorize token start, and move pointer forward
		const char * sRes = m_pCur;
		while ( *m_pCur )
			m_pCur++;
		return sRes;
	}

	bool IsSparseCount ( const char * sTok )
	{
		const char * sSeq = "(*)";
		for ( ; sTok<m_pMax && *sSeq; sTok++ )
		{
			bool bGotSeq = ( *sSeq==*sTok );
			if ( bGotSeq )
				sSeq++;

			// stop checking on any non-space char outside sequence or sequence end
			if ( ( !bGotSeq && !sphIsSpace ( *sTok ) && *sTok!='\0' ) || !*sSeq )
				break;
		}

		if ( !*sSeq && sTok+1<m_pMax && !sTok[1] )
		{
			// advance token iterator after composite count(*) token
			m_pCur = sTok+1;
			return true;
		} else
		{
			return false;
		}
	}
};

<<<<<<< HEAD
//////////////////////////////////////////////////////////////////////////
// SORTING+GROUPING INSTANTIATION
//////////////////////////////////////////////////////////////////////////
=======
static ISphMatchSorter * CreateQueue ( QueueCreator_c & tCreator, SphQueueRes_t & tRes )
{
	ISphMatchSorter * pSorter = tCreator.CreateQueue ();
	tRes.m_bZonespanlist = tCreator.m_bZonespanlist;
	tRes.m_uPackedFactorFlags = tCreator.m_uPackedFactorFlags;
	tRes.m_bJoinedGroupSort	= tCreator.m_bJoinedGroupSort;
	return pSorter;
}
>>>>>>> 7dd013d3

ISphMatchSorter * CreateSorter ( ESphSortFunc eMatchFunc, ESphSortFunc eGroupFunc, const CSphQuery * pQuery, const CSphGroupSorterSettings & tSettings, bool bHasPackedFactors, bool bHasAggregates, const PrecalculatedSorterResults_t & tPrecalc )
{
	CSphRefcountedPtr<ISphMatchComparator> pComp;
	if ( !tSettings.m_bImplicit )
		switch ( eMatchFunc )
		{
			case FUNC_REL_DESC:		pComp = new MatchRelevanceLt_fn(); break;
			case FUNC_TIMESEGS:		pComp = new MatchTimeSegments_fn(); break;
			case FUNC_GENERIC1:		pComp = new MatchGeneric1_fn(); break;
			case FUNC_GENERIC2:		pComp = new MatchGeneric2_fn(); break;
			case FUNC_GENERIC3:		pComp = new MatchGeneric3_fn(); break;
			case FUNC_GENERIC4:		pComp = new MatchGeneric4_fn(); break;
			case FUNC_GENERIC5:		pComp = new MatchGeneric5_fn(); break;
			case FUNC_EXPR:			pComp = new MatchExpr_fn(); break; // only for non-bitfields, obviously
		}

	return CreateGroupSorter ( eGroupFunc, pComp, pQuery, tSettings, bHasPackedFactors, bHasAggregates, tPrecalc );
}

/////////////////////////
// SORTING QUEUE FACTORY
/////////////////////////

template < typename COMP >
static ISphMatchSorter * CreatePlainSorter ( bool bKbuffer, int iMaxMatches, bool bFactors )
{
	if ( bKbuffer )
	{
		if ( bFactors )
			return new CSphKbufferMatchQueue<COMP, true> ( iMaxMatches );
		return new CSphKbufferMatchQueue<COMP, false> ( iMaxMatches );
	}
	if ( bFactors )
		return new CSphMatchQueue<COMP, true> ( iMaxMatches );
	return new CSphMatchQueue<COMP, false> ( iMaxMatches );
}


ISphMatchSorter * CreatePlainSorter ( ESphSortFunc eMatchFunc, bool bKbuffer, int iMaxMatches, bool bFactors )
{
	switch ( eMatchFunc )
	{
		case FUNC_REL_DESC:		return CreatePlainSorter<MatchRelevanceLt_fn>	( bKbuffer, iMaxMatches, bFactors );
		case FUNC_TIMESEGS:		return CreatePlainSorter<MatchTimeSegments_fn>	( bKbuffer, iMaxMatches, bFactors );
		case FUNC_GENERIC1:		return CreatePlainSorter<MatchGeneric1_fn>		( bKbuffer, iMaxMatches, bFactors );
		case FUNC_GENERIC2:		return CreatePlainSorter<MatchGeneric2_fn>		( bKbuffer, iMaxMatches, bFactors );
		case FUNC_GENERIC3:		return CreatePlainSorter<MatchGeneric3_fn>		( bKbuffer, iMaxMatches, bFactors );
		case FUNC_GENERIC4:		return CreatePlainSorter<MatchGeneric4_fn>		( bKbuffer, iMaxMatches, bFactors );
		case FUNC_GENERIC5:		return CreatePlainSorter<MatchGeneric5_fn>		( bKbuffer, iMaxMatches, bFactors );
		case FUNC_EXPR:			return CreatePlainSorter<MatchExpr_fn>			( bKbuffer, iMaxMatches, bFactors );
		default:				return nullptr;
	}
}


int ApplyImplicitCutoff ( const CSphQuery & tQuery, const VecTraits_T<ISphMatchSorter*> & dSorters, bool bFT )
{
	bool bAllPrecalc = dSorters.GetLength() && dSorters.all_of ( []( auto pSorter ){ return pSorter->IsPrecalc(); } );
	if ( bAllPrecalc )
		return 1;	// only need one match for precalc sorters

	if ( tQuery.m_iCutoff>0 )
		return tQuery.m_iCutoff;

	if ( !tQuery.m_iCutoff )
		return -1;

	// this is the same as checking the sorters for disabled cutoff
	// but this works when sorters are not yet available (e.g. GetPseudoShardingMetric())
	if ( HasImplicitGrouping ( tQuery ) )
		return -1;

	bool bDisableCutoff = dSorters.any_of ( []( auto * pSorter ){ return pSorter->IsCutoffDisabled(); } );
	if ( bDisableCutoff )
		return -1;

	// implicit cutoff when there's no sorting and no grouping
	if ( !bFT && ( tQuery.m_sSortBy=="@weight desc" || tQuery.m_sSortBy.IsEmpty() ) && tQuery.m_sGroupBy.IsEmpty() && !tQuery.m_bFacet && !tQuery.m_bFacetHead )
		return tQuery.m_iLimit+tQuery.m_iOffset;

	return -1;
}<|MERGE_RESOLUTION|>--- conflicted
+++ resolved
@@ -15,15 +15,12 @@
 #include "aggregate.h"
 #include "distinct.h"
 #include "netreceive_ql.h"
-<<<<<<< HEAD
 #include "queuecreator.h"
 #include "sortertraits.h"
 #include "sortergroup.h"
-=======
 #include "grouper.h"
 #include "knnmisc.h"
 #include "joinsorter.h"
->>>>>>> 7dd013d3
 #include "querycontext.h"
 
 #include <ctime>
@@ -59,724 +56,6 @@
 	return g_iDistinctThresh;
 }
 
-<<<<<<< HEAD
-=======
-
-void sphFixupLocator ( CSphAttrLocator & tLocator, const ISphSchema * pOldSchema, const ISphSchema * pNewSchema )
-{
-	// first time schema setup?
-	if ( !pOldSchema )
-		return;
-
-	if ( tLocator.m_iBlobAttrId==-1 && tLocator.m_iBitCount==-1 )
-		return;
-
-	assert ( pNewSchema );
-	for ( int i = 0; i < pOldSchema->GetAttrsCount(); i++ )
-	{
-		const CSphColumnInfo & tAttr = pOldSchema->GetAttr(i);
-		if ( tLocator==tAttr.m_tLocator )
-		{
-			const CSphColumnInfo * pAttrInNewSchema = pNewSchema->GetAttr ( tAttr.m_sName.cstr() );
-			if ( pAttrInNewSchema )
-			{
-				tLocator = pAttrInNewSchema->m_tLocator;
-				return;
-			}
-		}
-	}
-}
-
-namespace {
-
-const char g_sIntAttrPrefix[] = "@int_attr_";
-const char g_sIntJsonPrefix[] = "@groupbystr";
-
-template <typename FN>
-void FnSortGetStringRemap ( const ISphSchema & tDstSchema, const ISphSchema & tSrcSchema, FN fnProcess )
-{
-	for ( int i = 0; i<tDstSchema.GetAttrsCount (); ++i )
-	{
-		const CSphColumnInfo & tDst = tDstSchema.GetAttr ( i );
-		// remap only static strings
-		if ( tDst.m_eAttrType==SPH_ATTR_STRINGPTR || !IsSortStringInternal ( tDst.m_sName ) )
-			continue;
-
-		auto iSrcCol = tSrcSchema.GetAttrIndex ( tDst.m_sName.cstr ()+sizeof ( g_sIntAttrPrefix )-1 );
-		if ( iSrcCol!=-1 ) // skip internal attributes received from agents
-			fnProcess ( iSrcCol, i );
-	}
-}
-} // unnamed (static) namespace
-
-int GetStringRemapCount ( const ISphSchema & tDstSchema, const ISphSchema & tSrcSchema )
-{
-	int iMaps = 0;
-	FnSortGetStringRemap ( tDstSchema, tSrcSchema, [&iMaps] ( int, int ) { ++iMaps; } );
-	return iMaps;
-}
-
-
-static ESphAttr DetermineNullMaskType ( int iNumAttrs )
-{
-	if ( iNumAttrs<=32 )
-		return SPH_ATTR_INTEGER;
-
-	if ( iNumAttrs<=64 )
-		return SPH_ATTR_BIGINT;
-
-	return SPH_ATTR_STRINGPTR;
-}
-
-//////////////////////////////////////////////////////////////////////////
-
-class TransformedSchemaBuilder_c
-{
-public:
-			TransformedSchemaBuilder_c ( const ISphSchema & tOldSchema, CSphSchema & tNewSchema );
-
-	void	AddAttr ( const CSphString & sName );
-	void	Finalize();
-
-private:
-	const ISphSchema &	m_tOldSchema;
-	CSphSchema &		m_tNewSchema;
-
-	void	ReplaceColumnarAttrWithExpression ( CSphColumnInfo & tAttr, int iLocator );
-};
-
-
-TransformedSchemaBuilder_c::TransformedSchemaBuilder_c ( const ISphSchema & tOldSchema, CSphSchema & tNewSchema )
-	: m_tOldSchema ( tOldSchema )
-	, m_tNewSchema ( tNewSchema )
-{}
-
-
-void TransformedSchemaBuilder_c::AddAttr ( const CSphString & sName )
-{
-	const CSphColumnInfo * pAttr = m_tOldSchema.GetAttr ( sName.cstr() );
-	if ( !pAttr )
-		return;
-
-	CSphColumnInfo tAttr = *pAttr;
-	tAttr.m_tLocator.Reset();
-
-	if ( tAttr.m_iIndex==-1 )
-		tAttr.m_iIndex = m_tOldSchema.GetAttrIndexOriginal ( tAttr.m_sName.cstr() );
-
-	// check if new columnar attributes were added (that were not in the select list originally)
-	if ( tAttr.IsColumnar() )
-		ReplaceColumnarAttrWithExpression ( tAttr, m_tNewSchema.GetAttrsCount() );
-
-	tAttr.m_eAttrType = sphPlainAttrToPtrAttr ( tAttr.m_eAttrType );
-
-	m_tNewSchema.AddAttr ( tAttr, true );
-}
-
-
-void TransformedSchemaBuilder_c::Finalize()
-{
-	const CSphColumnInfo * pOld = m_tOldSchema.GetAttr ( GetNullMaskAttrName() );
-	if ( !pOld )
-		return;
-
-	const CSphColumnInfo * pNew = m_tNewSchema.GetAttr ( GetNullMaskAttrName() );
-	assert(!pNew);
-
-	CSphColumnInfo tAttr ( GetNullMaskAttrName(), DetermineNullMaskType ( m_tNewSchema.GetAttrsCount() ) );
-	m_tNewSchema.AddAttr ( tAttr,  true );
-}
-
-
-void TransformedSchemaBuilder_c::ReplaceColumnarAttrWithExpression ( CSphColumnInfo & tAttr, int iLocator )
-{
-	assert ( tAttr.IsColumnar() );
-	assert ( !tAttr.m_pExpr );
-
-	// temporarily add attr to new schema
-	// when result set is finalized, corresponding columnar expression (will be spawned later)
-	// will be evaluated and put into the match
-	// and this expression will be used to fetch that value
-	tAttr.m_uAttrFlags &= ~CSphColumnInfo::ATTR_COLUMNAR;
-	tAttr.m_eAttrType = sphPlainAttrToPtrAttr ( tAttr.m_eAttrType );
-	m_tNewSchema.AddAttr ( tAttr, true );
-
-	// parse expression as if it is not columnar
-	CSphString		 sError;
-	ExprParseArgs_t	 tExprArgs;
-	tAttr.m_pExpr = sphExprParse ( tAttr.m_sName.cstr(), m_tNewSchema, nullptr, sError, tExprArgs );
-	assert ( tAttr.m_pExpr );
-
-	// now remove it from schema (it will be added later with the supplied expression)
-	m_tNewSchema.RemoveAttr( tAttr.m_sName.cstr(), true );
-}
-
-//////////////////////////////////////////////////////////////////////////
-
-class MatchesToNewSchema_c : public MatchProcessor_i
-{
-public:
-		MatchesToNewSchema_c ( const ISphSchema * pOldSchema, const ISphSchema * pNewSchema, GetBlobPoolFromMatch_fn fnGetBlobPool, GetColumnarFromMatch_fn fnGetColumnar );
-
-	// performs actual processing according created plan
-	void Process ( CSphMatch * pMatch ) final			{ ProcessMatch(pMatch); }
-	void Process ( VecTraits_T<CSphMatch *> & dMatches ) final { dMatches.for_each ( [this]( CSphMatch * pMatch ){ ProcessMatch(pMatch); } ); }
-	bool ProcessInRowIdOrder() const final				{ return m_dActions.any_of ( []( const MapAction_t & i ){ return i.IsExprEval(); } ); }
-
-private:
-	struct MapAction_t
-	{
-		// what is to do with current position
-		enum Action_e
-		{
-			SETZERO,			// set default (0)
-			COPY,				// copy as is (plain attribute)
-			COPYBLOB,			// deep copy (unpack/pack) the blob
-			COPYJSONFIELD,		// json field (packed blob with type)
-			EVALEXPR_INT,		// evaluate the expression for the recently added int attribute
-			EVALEXPR_BIGINT,	// evaluate the expression for the recently added bigint attribute
-			EVALEXPR_STR,		// evaluate the expression for the recently added string attribute
-			EVALEXPR_MVA,		// evaluate the expression for the recently added mva attribute
-			NULLMASK_INT2INT,	// repack null attribute mask for the new schema
-			NULLMASK_STR2INT,	// repack null attribute mask for the new schema
-			NULLMASK_INT2STR,	// repack null attribute mask for the new schema
-			NULLMASK_STR2STR	// repack null attribute mask for the new schema
-		};
-
-		const CSphAttrLocator *	m_pFrom;
-		const CSphAttrLocator *	m_pTo;
-		ISphExprRefPtr_c		m_pExpr;
-		Action_e				m_eAction;
-
-		mutable columnar::Columnar_i * m_pPrevColumnar = nullptr;
-
-		bool IsExprEval() const
-		{
-			return m_eAction==EVALEXPR_INT || m_eAction==EVALEXPR_BIGINT || m_eAction==EVALEXPR_STR || m_eAction==EVALEXPR_MVA;
-		}
-	};
-
-	int						m_iDynamicSize;		// target dynamic size, from schema
-	int						m_iNumDstAttrs = 0;	// num attrs in dst schema
-	CSphVector<MapAction_t>	m_dActions;			// the recipe
-	CSphVector<std::pair<CSphAttrLocator, CSphAttrLocator>> m_dRemapCmp;	// remap @int_attr_ATTR -> ATTR
-	CSphVector<int>			m_dNullRemap;		// attr remap for null bitmaps
-	CSphVector<int>			m_dDataPtrAttrs;	// orphaned attrs we have to free before swap to new attr
-	GetBlobPoolFromMatch_fn	m_fnGetBlobPool;	// provides base for pool copying
-	GetColumnarFromMatch_fn	m_fnGetColumnar;	// columnar storage getter
-
-	static void			SetupAction ( const CSphColumnInfo & tOld, const CSphColumnInfo & tNew, const ISphSchema * pOldSchema, MapAction_t & tAction );
-
-	void				SetupNullMaskRemap ( const ISphSchema * pOldSchema, const ISphSchema * pNewSchema );
-	FORCE_INLINE void	ProcessMatch ( CSphMatch * pMatch );
-	FORCE_INLINE void	PerformAction ( const MapAction_t & tAction, CSphMatch * pMatch, CSphMatch & tResult, const BYTE * pBlobPool, columnar::Columnar_i * pColumnar );
-};
-
-
-MatchesToNewSchema_c::MatchesToNewSchema_c ( const ISphSchema * pOldSchema, const ISphSchema * pNewSchema, GetBlobPoolFromMatch_fn fnGetBlobPool, GetColumnarFromMatch_fn fnGetColumnar )
-	: m_iDynamicSize ( pNewSchema->GetDynamicSize () )
-	, m_fnGetBlobPool ( std::move ( fnGetBlobPool ) )
-	, m_fnGetColumnar ( std::move ( fnGetColumnar ) )
-{
-	assert ( pOldSchema && pNewSchema );
-
-	// prepare transforming recipe
-
-	// initial state: set all new columns to be reset by default
-	for ( int i = 0; i<pNewSchema->GetAttrsCount(); ++i )
-		m_dActions.Add ( { nullptr, &pNewSchema->GetAttr(i).m_tLocator, nullptr, MapAction_t::SETZERO } );
-
-	// add mapping from old to new according to column type
-	for ( int i = 0; i<pOldSchema->GetAttrsCount(); ++i )
-	{
-		const CSphColumnInfo & tOld = pOldSchema->GetAttr(i);
-		auto iNewIdx = pNewSchema->GetAttrIndex ( tOld.m_sName.cstr () );
-		if ( iNewIdx == -1 )
-		{
-			// dataptr present in old, but not in the new - mark it for releasing
-			if ( sphIsDataPtrAttr ( tOld.m_eAttrType ) && tOld.m_tLocator.m_bDynamic )
-				m_dDataPtrAttrs.Add( tOld.m_tLocator.m_iBitOffset >> ROWITEM_SHIFT );
-			continue;
-		}
-
-		const CSphColumnInfo & tNew = pNewSchema->GetAttr(iNewIdx);
-
-		auto & tAction = m_dActions[iNewIdx];
-
-		SetupAction ( tOld, tNew, pOldSchema, tAction );
-	}
-
-	// need to update @int_attr_ locator to use new schema
-	// no need to pass pOldSchema as we remap only new schema pointers
-	// also need to update group sorter keypart to be str_ptr in caller code SetSchema
-	FnSortGetStringRemap ( *pNewSchema, *pNewSchema, [this, pNewSchema] ( int iSrc, int iDst )
-		{
-			m_dRemapCmp.Add ( { pNewSchema->GetAttr(iSrc).m_tLocator, pNewSchema->GetAttr(iDst).m_tLocator } );
-		} );
-
-	SetupNullMaskRemap ( pOldSchema, pNewSchema );
-	m_iNumDstAttrs = pNewSchema->GetAttrsCount();
-}
-
-
-void MatchesToNewSchema_c::SetupNullMaskRemap ( const ISphSchema * pOldSchema, const ISphSchema * pNewSchema )
-{
-	if ( !pOldSchema->GetAttr ( GetNullMaskAttrName() ) )
-		return;
-
-	for ( int i = 0; i < pOldSchema->GetAttrsCount(); i++ )
-	{
-		const CSphColumnInfo & tOldAttr = pOldSchema->GetAttr(i);
-		if ( tOldAttr.m_tLocator.m_bDynamic )
-			m_dNullRemap.Add ( pNewSchema->GetAttrIndex ( tOldAttr.m_sName.cstr() ) );
-	}
-}
-
-
-void MatchesToNewSchema_c::SetupAction ( const CSphColumnInfo & tOld, const CSphColumnInfo & tNew, const ISphSchema * pOldSchema, MapAction_t & tAction )
-{
-	tAction.m_pFrom = &tOld.m_tLocator;
-
-	if ( tOld.m_sName==GetNullMaskAttrName() )
-	{
-		bool bOldInt = tOld.m_eAttrType==SPH_ATTR_INTEGER || tOld.m_eAttrType==SPH_ATTR_BIGINT;
-		bool bNewInt = tNew.m_eAttrType==SPH_ATTR_INTEGER || tNew.m_eAttrType==SPH_ATTR_BIGINT;
-
-		if ( bOldInt )
-			tAction.m_eAction = bNewInt ? MapAction_t::NULLMASK_INT2INT : MapAction_t::NULLMASK_INT2STR;
-		else
-			tAction.m_eAction = bNewInt ? MapAction_t::NULLMASK_STR2INT : MapAction_t::NULLMASK_STR2STR;
-
-		return;
-	}
-
-	// columnar attr replaced by an expression
-	// we now need to create an expression that fetches data from columnar storage
-	if ( tOld.IsColumnar() && tNew.m_pExpr )
-	{
-		CSphString		sError;
-		ExprParseArgs_t tExprArgs;
-		tAction.m_pExpr =  sphExprParse ( tOld.m_sName.cstr(), *pOldSchema, nullptr, sError, tExprArgs );
-		assert ( tAction.m_pExpr );
-
-		switch ( tNew.m_eAttrType )
-		{
-		case SPH_ATTR_STRINGPTR:		tAction.m_eAction = MapAction_t::EVALEXPR_STR;		break;
-		case SPH_ATTR_BIGINT:			tAction.m_eAction = MapAction_t::EVALEXPR_BIGINT;	break;
-		case SPH_ATTR_UINT32SET_PTR:
-		case SPH_ATTR_INT64SET_PTR:
-		case SPH_ATTR_FLOAT_VECTOR_PTR:	tAction.m_eAction = MapAction_t::EVALEXPR_MVA;		break;
-		default:						tAction.m_eAction = MapAction_t::EVALEXPR_INT;		break;
-		}
-
-		return;
-	}
-
-	// same type - just copy attr as is
-	if ( tOld.m_eAttrType==tNew.m_eAttrType )
-	{
-		tAction.m_eAction = MapAction_t::COPY;
-		return;
-	}
-
-	assert ( !sphIsDataPtrAttr ( tOld.m_eAttrType ) && sphIsDataPtrAttr ( tNew.m_eAttrType ) );
-
-	if ( tOld.m_eAttrType==SPH_ATTR_JSON_FIELD )
-		tAction.m_eAction = MapAction_t::COPYJSONFIELD;
-	else
-		tAction.m_eAction = MapAction_t::COPYBLOB;
-}
-
-
-void MatchesToNewSchema_c::ProcessMatch ( CSphMatch * pMatch )
-{
-	CSphMatch tResult;
-	tResult.Reset ( m_iDynamicSize );
-
-	const BYTE * pBlobPool = m_fnGetBlobPool(pMatch);
-	columnar::Columnar_i * pColumnar = m_fnGetColumnar(pMatch);
-	for ( const auto & tAction : m_dActions )
-		PerformAction ( tAction, pMatch, tResult, pBlobPool, pColumnar );
-
-	// remap comparator attributes
-	for ( const auto & tRemap : m_dRemapCmp )
-		tResult.SetAttr ( tRemap.second, tResult.GetAttr ( tRemap.first ) );
-
-	// free original orphaned pointers
-	CSphSchemaHelper::FreeDataSpecial ( *pMatch, m_dDataPtrAttrs );
-
-	Swap ( pMatch->m_pDynamic, tResult.m_pDynamic );
-	pMatch->m_pStatic = nullptr;
-}
-
-
-void MatchesToNewSchema_c::PerformAction ( const MapAction_t & tAction, CSphMatch * pMatch, CSphMatch & tResult, const BYTE * pBlobPool, columnar::Columnar_i * pColumnar )
-{
-	// try to minimize columnar switches inside the expression as this leads to recreating iterators
-	if ( tAction.IsExprEval() && pColumnar!=tAction.m_pPrevColumnar )
-	{
-		tAction.m_pExpr->Command ( SPH_EXPR_SET_COLUMNAR, (void*)pColumnar );
-		tAction.m_pPrevColumnar = pColumnar;
-	}
-
-	SphAttr_t uValue = 0;
-	switch ( tAction.m_eAction )
-	{
-	case MapAction_t::SETZERO:
-		break;
-
-	case MapAction_t::COPY:
-		uValue = pMatch->GetAttr ( *tAction.m_pFrom );
-		break;
-
-	case MapAction_t::COPYBLOB:
-	{
-		auto dBlob = sphGetBlobAttr ( *pMatch, *tAction.m_pFrom, pBlobPool );
-		uValue = (SphAttr_t) sphPackPtrAttr ( dBlob );
-	}
-	break;
-
-	case MapAction_t::COPYJSONFIELD:
-	{
-		SphAttr_t uPacked = pMatch->GetAttr ( *tAction.m_pFrom );
-		const BYTE * pStr = uPacked ? pBlobPool+sphJsonUnpackOffset ( uPacked ) : nullptr;
-		ESphJsonType eJson = sphJsonUnpackType ( uPacked );
-
-		if ( pStr && eJson!=JSON_NULL )
-		{
-			int iLengthBytes = sphJsonNodeSize ( eJson, pStr );
-			BYTE * pData = nullptr;
-			uValue = (SphAttr_t) sphPackPtrAttr ( iLengthBytes+1, &pData );
-
-			// store field type before the field
-			*pData = (BYTE) eJson;
-			memcpy ( pData+1, pStr, iLengthBytes );
-		}
-	}
-	break;
-
-	case MapAction_t::EVALEXPR_INT:
-		uValue = (SphAttr_t)tAction.m_pExpr->IntEval(*pMatch);
-		break;
-
-	case MapAction_t::EVALEXPR_BIGINT:
-		uValue = (SphAttr_t)tAction.m_pExpr->Int64Eval(*pMatch);
-		break;
-
-	case MapAction_t::EVALEXPR_STR:
-		uValue = (SphAttr_t)tAction.m_pExpr->StringEvalPacked(*pMatch);
-		break;
-
-	case MapAction_t::EVALEXPR_MVA:
-		uValue = (SphAttr_t)tAction.m_pExpr->Int64Eval(*pMatch);
-		break;
-
-	case MapAction_t::NULLMASK_INT2INT:
-	{
-		SphAttr_t uSrcValue = pMatch->GetAttr ( *tAction.m_pFrom );
-		for ( int i = 0; i < m_dNullRemap.GetLength(); i++ )
-			if ( ( uSrcValue & ( 1ULL << i ) ) && m_dNullRemap[i]!=-1 )
-				uValue |= 1ULL << m_dNullRemap[i];
-	}
-	break;
-
-	case MapAction_t::NULLMASK_STR2INT:
-	{
-		ByteBlob_t dUnpacked = sphUnpackPtrAttr ( (const BYTE*)pMatch->GetAttr ( *tAction.m_pFrom ) );
-		int iNumElements = dUnpacked.second*8;
-		BitVec_T<BYTE> tSrcMask ( (BYTE*)dUnpacked.first, iNumElements );
-		for ( int i = 0; i < iNumElements; i++ )
-			if ( tSrcMask.BitGet(i) && m_dNullRemap[i]!=-1 )
-				uValue |= 1ULL << m_dNullRemap[i];
-	}
-	break;
-
-	case MapAction_t::NULLMASK_INT2STR:
-	{
-		SphAttr_t uSrcValue = pMatch->GetAttr ( *tAction.m_pFrom );
-		BitVec_T<BYTE> tDstMask ( m_iNumDstAttrs );
-		for ( int i = 0; i < m_dNullRemap.GetLength(); i++ )
-			if ( ( uSrcValue & ( 1ULL << i ) ) && m_dNullRemap[i]!=-1 )
-				tDstMask.BitSet ( m_dNullRemap[i] );
-
-		uValue = (SphAttr_t)sphPackPtrAttr ( { tDstMask.Begin(), tDstMask.GetSizeBytes() } );
-	}
-	break;
-
-	case MapAction_t::NULLMASK_STR2STR:
-	{
-		ByteBlob_t dUnpacked = sphUnpackPtrAttr ( (const BYTE*)pMatch->GetAttr ( *tAction.m_pFrom ) );
-		int iNumElements = dUnpacked.second*8;
-		BitVec_T<BYTE> tSrcMask ( (BYTE*)dUnpacked.first, iNumElements );
-		BitVec_T<BYTE> tDstMask ( m_iNumDstAttrs );
-		for ( int i = 0; i < iNumElements; i++ )
-			if ( tSrcMask.BitGet(i) && m_dNullRemap[i]!=-1 )
-				tDstMask.BitSet ( m_dNullRemap[i] );
-
-		uValue = (SphAttr_t)sphPackPtrAttr ( { tDstMask.Begin(), tDstMask.GetSizeBytes() } );
-	}
-	break;
-
-	default:
-		assert(false && "Unknown state");
-	}
-
-	tResult.SetAttr ( *tAction.m_pTo, uValue );
-}
-
-//////////////////////////////////////////////////////////////////////////
-
-class MatchSorter_c : public ISphMatchSorter
-{
-public:
-	void				SetState ( const CSphMatchComparatorState & tState ) override;
-	const CSphMatchComparatorState & GetState() const override { return m_tState; }
-
-	void				SetSchema ( ISphSchema * pSchema, bool bRemapCmp ) override;
-	const ISphSchema *	GetSchema() const override { return ( ISphSchema *) m_pSchema; }
-
-	void				SetColumnar ( columnar::Columnar_i * pColumnar ) override { m_pColumnar = pColumnar; }
-	int64_t				GetTotalCount() const override { return m_iTotal; }
-	void				CloneTo ( ISphMatchSorter * pTrg ) const override;
-	bool				CanBeCloned() const override;
-	void				SetFilteredAttrs ( const sph::StringSet & hAttrs, bool bAddDocid ) override;
-	void				TransformPooled2StandalonePtrs ( GetBlobPoolFromMatch_fn fnBlobPoolFromMatch, GetColumnarFromMatch_fn fnGetColumnarFromMatch, bool bFinalizeSorters ) override;
-
-	void				SetRandom ( bool bRandom ) override { m_bRandomize = bRandom; }
-	bool				IsRandom() const override { return m_bRandomize; }
-
-	int					GetMatchCapacity() const override { return m_iMatchCapacity; }
-
-	RowTagged_t					GetJustPushed() const override { return m_tJustPushed; }
-	VecTraits_T<RowTagged_t>	GetJustPopped() const override { return m_dJustPopped; }
-
-protected:
-	SharedPtr_t<ISphSchema>		m_pSchema;		///< sorter schema (adds dynamic attributes on top of index schema)
-	CSphMatchComparatorState	m_tState;		///< protected to set m_iNow automatically on SetState() calls
-	StrVec_t					m_dTransformed;
-
-	columnar::Columnar_i *		m_pColumnar = nullptr;
-
-	bool						m_bRandomize = false;
-	int64_t						m_iTotal = 0;
-
-	int							m_iMatchCapacity = 0;
-	RowTagged_t						m_tJustPushed;
-	CSphTightVector<RowTagged_t>	m_dJustPopped;
-};
-
-
-void MatchSorter_c::SetSchema ( ISphSchema * pSchema, bool bRemapCmp )
-{
-	assert ( pSchema );
-	m_tState.FixupLocators ( m_pSchema, pSchema, bRemapCmp );
-
-	m_pSchema = pSchema;
-}
-
-
-void MatchSorter_c::SetState ( const CSphMatchComparatorState & tState )
-{
-	m_tState = tState;
-	m_tState.m_iNow = (DWORD) time ( nullptr );
-}
-
-
-void MatchSorter_c::CloneTo ( ISphMatchSorter * pTrg ) const
-{
-	assert ( pTrg );
-	pTrg->SetRandom(m_bRandomize);
-	pTrg->SetState(m_tState);
-	pTrg->SetSchema ( m_pSchema->CloneMe(), false );
-}
-
-
-bool MatchSorter_c::CanBeCloned() const
-{
-	if ( !m_pSchema )
-		return true;
-
-	bool bGotStatefulUDF = false;
-	for ( int i = 0; i < m_pSchema->GetAttrsCount() && !bGotStatefulUDF; i++ )
-	{
-		auto & pExpr = m_pSchema->GetAttr(i).m_pExpr;
-		if ( pExpr )
-			pExpr->Command ( SPH_EXPR_GET_STATEFUL_UDF, &bGotStatefulUDF );
-	}
-
-	return !bGotStatefulUDF;
-}
-
-
-void MatchSorter_c::SetFilteredAttrs ( const sph::StringSet & hAttrs, bool bAddDocid )
-{
-	assert ( m_pSchema );
-
-	m_dTransformed.Reserve ( hAttrs.GetLength() );
-
-	if ( bAddDocid && !hAttrs[sphGetDocidName()] )
-		m_dTransformed.Add ( sphGetDocidName() );
-
-	for ( auto & tName : hAttrs )
-	{
-		const CSphColumnInfo * pCol = m_pSchema->GetAttr ( tName.first.cstr() );
-		if ( pCol )
-			m_dTransformed.Add ( pCol->m_sName );
-	}
-}
-
-void MatchSorter_c::TransformPooled2StandalonePtrs ( GetBlobPoolFromMatch_fn fnBlobPoolFromMatch, GetColumnarFromMatch_fn fnGetColumnarFromMatch, bool bFinalizeSorters )
-{
-	auto * pOldSchema = GetSchema();
-	assert ( pOldSchema );
-
-	// create new standalone schema (from old, or from filtered)
-	auto * pNewSchema = new CSphSchema ( "standalone" );
-	for ( int i = 0; i<pOldSchema->GetFieldsCount (); ++i )
-		pNewSchema->AddField ( pOldSchema->GetField(i) );
-
-	TransformedSchemaBuilder_c tBuilder ( *pOldSchema, *pNewSchema );
-
-	if ( m_dTransformed.IsEmpty() )
-	{
-		// keep id as the first attribute
-		const CSphColumnInfo* pId = pOldSchema->GetAttr ( sphGetDocidName() );
-		if ( pId )
-			tBuilder.AddAttr ( sphGetDocidName() );
-
-		// add the rest
-		for ( int i = 0; i<pOldSchema->GetAttrsCount (); i++ )
-		{
-			const CSphColumnInfo & tAttr = pOldSchema->GetAttr(i);
-			if ( tAttr.m_sName!=sphGetDocidName() && tAttr.m_sName!=GetNullMaskAttrName() )
-				tBuilder.AddAttr ( tAttr.m_sName );
-		}
-	}
-	else
-	{
-		// keep id as the first attribute, then the rest.
-		m_dTransformed.any_of ( [&tBuilder] ( const auto& sName ) { auto bID = ( sName==sphGetDocidName() ); if ( bID ) tBuilder.AddAttr(sName); return bID; } );
-		m_dTransformed.for_each ( [&tBuilder] ( const auto& sName ) { if ( sName!=sphGetDocidName() && sName!=GetNullMaskAttrName() ) tBuilder.AddAttr(sName); } );
-	}
-
-	for ( int i = 0; i <pNewSchema->GetAttrsCount(); ++i )
-	{
-		auto & pExpr = pNewSchema->GetAttr(i).m_pExpr;
-		if ( pExpr )
-			pExpr->FixupLocator ( pOldSchema, pNewSchema );
-	}
-
-	tBuilder.Finalize();
-
-	MatchesToNewSchema_c fnFinal ( pOldSchema, pNewSchema, std::move ( fnBlobPoolFromMatch ), std::move ( fnGetColumnarFromMatch ) );
-	Finalize ( fnFinal, false, bFinalizeSorters );
-	SetSchema ( pNewSchema, true );
-}
-
-//////////////////////////////////////////////////////////////////////////
-/// match-sorting priority queue traits
-class CSphMatchQueueTraits : public MatchSorter_c, ISphNoncopyable
-{
-protected:
-	int							m_iSize;	// size of internal struct we can operate
-	CSphFixedVector<CSphMatch>	m_dData;
-	CSphTightVector<int>		m_dIData;	// indexes into m_pData, to avoid extra moving of matches themselves
-
-public:
-	/// ctor
-	explicit CSphMatchQueueTraits ( int iSize )
-		: m_iSize ( iSize )
-		, m_dData { iSize }
-	{
-		assert ( iSize>0 );
-		m_iMatchCapacity = iSize;
-		m_dIData.Resize ( iSize );
-		m_tState.m_iNow = (DWORD) time ( nullptr );
-
-		ARRAY_FOREACH ( i, m_dIData )
-			m_dIData[i] = i;
-		m_dIData.Resize ( 0 );
-	}
-
-	/// dtor make FreeDataPtrs here, then ResetDynamic also get called on m_dData d-tr.
-	~CSphMatchQueueTraits () override
-	{
-		if ( m_pSchema )
-			m_dData.Apply ( [this] ( CSphMatch& tMatch ) { m_pSchema->FreeDataPtrs ( tMatch ); } );
-	}
-
-public:
-	int			GetLength() override								{ return Used(); }
-
-	// helper
-	void SwapMatchQueueTraits ( CSphMatchQueueTraits& rhs )
-	{
-		// ISphMatchSorter
-		::Swap ( m_iTotal, rhs.m_iTotal );
-
-		// CSphMatchQueueTraits
-		m_dData.SwapData ( rhs.m_dData );
-		m_dIData.SwapData ( rhs.m_dIData );
-		assert ( m_iSize==rhs.m_iSize );
-	}
-
-	const VecTraits_T<CSphMatch>& GetMatches() const { return m_dData; }
-
-protected:
-	CSphMatch * Last () const
-	{
-		return &m_dData[m_dIData.Last ()];
-	}
-
-	CSphMatch & Get ( int iElem ) const
-	{
-		return m_dData[m_dIData[iElem]];
-	}
-
-	CSphMatch & Add ()
-	{
-		// proper ids at m_dIData already set at constructor
-		// they will be same during life-span - that is why Add used like anti-Pop
-		int iLast = m_dIData.Add();
-		return m_dData[iLast];
-	}
-
-	int Used() const
-	{
-		return m_dIData.GetLength();
-	}
-
-	bool IsEmpty() const
-	{
-		return m_dIData.IsEmpty();
-	}
-
-	void ResetAfterFlatten()
-	{
-		m_dIData.Resize(0);
-	}
-
-	int ResetDynamic ( int iMaxUsed )
-	{
-		for ( int i=0; i<iMaxUsed; i++ )
-			m_dData[i].ResetDynamic();
-
-		return -1;
-	}
-
-	int ResetDynamicFreeData ( int iMaxUsed )
-	{
-		for ( int i=0; i<iMaxUsed; i++ )
-		{
-			m_pSchema->FreeDataPtrs ( m_dData[i] );
-			m_dData[i].ResetDynamic();
-		}
-
-		return -1;
-	}
-};
-
->>>>>>> 7dd013d3
 //////////////////////////////////////////////////////////////////////////
 // SORTING QUEUES
 //////////////////////////////////////////////////////////////////////////
@@ -1660,8 +939,6 @@
 	CSphQueryResultMeta tFakeMeta;
 	CSphVector<const ISphSchema*> tFakeSchemas;
 	m_dCtx.SetupCalc ( tFakeMeta, *m_pSchema, *m_pSchema, m_pBlobPool, m_pColumnar, tFakeSchemas );
-<<<<<<< HEAD
-=======
 }
 
 
@@ -1728,2356 +1005,11 @@
 	BASE::SetSchema ( pSchema, bRemapCmp );
 }
 
-//////////////////////////////////////////////////////////////////////////
-
-static bool IsCount ( const CSphString & s )
-{
-	return s=="@count" || s=="count(*)";
-}
-
-static bool IsGroupby ( const CSphString & s )
-{
-	return s=="@groupby"
-		|| s=="@distinct"
-		|| s=="groupby()"
-		|| IsSortJsonInternal(s);
-}
-
-static bool IsKnnDist ( const CSphString & sExpr )
-{
-	return sExpr==GetKnnDistAttrName() || sExpr=="knn_dist()";
-}
-
-bool IsGroupbyMagic ( const CSphString & s )
-{
-	return IsGroupby ( s ) || IsCount ( s );
-}
-
-/////////////////////////////////////////////////////////////////////////////
-/// group sorting functor
-template < typename COMPGROUP >
-struct GroupSorter_fn : public CSphMatchComparatorState, public MatchSortAccessor_t
-{
-	const VecTraits_T<CSphMatch> & m_dBase;
-
-	explicit GroupSorter_fn ( const CSphMatchQueueTraits& dBase )
-		: m_dBase ( dBase.GetMatches() )
-	{}
-
-	FORCE_INLINE bool IsLess ( int a, int b ) const
-	{
-		return COMPGROUP::IsLess ( m_dBase[b], m_dBase[a], *this );
-	}
-};
-
-
-/// additional group-by sorter settings
-struct CSphGroupSorterSettings
-{
-	CSphAttrLocator		m_tLocGroupby;		///< locator for @groupby
-	CSphAttrLocator		m_tLocCount;		///< locator for @count
-	CSphAttrLocator		m_tLocDistinct;		///< locator for @distinct
-	CSphAttrLocator		m_tLocGroupbyStr;	///< locator for @groupbystr
-
-	bool				m_bDistinct = false;///< whether we need distinct
-	CSphRefcountedPtr<CSphGrouper>		m_pGrouper;///< group key calculator
-	CSphRefcountedPtr<DistinctFetcher_i> m_pDistinctFetcher;
-	bool				m_bImplicit = false;///< for queries with aggregate functions but without group by clause
-	SharedPtr_t<ISphFilter>	m_pAggrFilterTrait; ///< aggregate filter that got owned by grouper
-	bool				m_bJson = false;	///< whether we're grouping by Json attribute
-	int					m_iMaxMatches = 0;
-	bool				m_bGrouped = false;	///< are we going to push already grouped matches to it?
-	int					m_iDistinctAccuracy = 16;	///< HyperLogLog accuracy. 0 means "don't use HLL"
-
-	void FixupLocators ( const ISphSchema * pOldSchema, const ISphSchema * pNewSchema )
-	{
-		sphFixupLocator ( m_tLocGroupby, pOldSchema, pNewSchema );
-		sphFixupLocator ( m_tLocCount, pOldSchema, pNewSchema );
-		sphFixupLocator ( m_tLocDistinct, pOldSchema, pNewSchema );
-		sphFixupLocator ( m_tLocGroupbyStr, pOldSchema, pNewSchema );
-
-		if ( m_pDistinctFetcher )
-			m_pDistinctFetcher->FixupLocators ( pOldSchema, pNewSchema );
-	}
-
-	void SetupDistinctAccuracy ( int iThresh )
-	{
-		if ( !iThresh )
-		{
-			m_iDistinctAccuracy = 0;
-			return;
-		}
-
-		iThresh = int ( float(iThresh) / OpenHashTable_T<int,int>::GetLoadFactor() ) + 1;
-		m_iDistinctAccuracy = iThresh ? sphLog2(iThresh) + 4 : 0;
-		m_iDistinctAccuracy = Min ( m_iDistinctAccuracy, 18 );
-		m_iDistinctAccuracy = Max ( m_iDistinctAccuracy, 14 );
-	}
-};
-
-
-struct MatchCloner_t
-{
-private:
-	CSphFixedVector<CSphRowitem>	m_dRowBuf { 0 };
-	CSphVector<CSphAttrLocator>		m_dAttrsGrp; // locators for grouping attrs (@groupby, @count, @distinct, etc.)
-	CSphVector<CSphAttrLocator>		m_dAttrsPtr; // locators for group_concat attrs
-	CSphVector<int>					m_dMyPtrRows; // rowids matching m_dAttrsPtr. i.e. grpconcat ptr result I own
-	CSphVector<int>					m_dOtherPtrRows; // rest rowids NOT matching m_dAttrsPtr. i.e. other ptr results
-	const CSphSchemaHelper *		m_pSchema = nullptr;
-	bool							m_bPtrRowsCommited = false; // readiness of m_dMyPtrRows and m_dOtherPtrRows
-
-public:
-	void SetSchema ( const ISphSchema * pSchema )
-	{
-		m_pSchema = (const CSphSchemaHelper *) pSchema; /// lazy hack
-		m_dRowBuf.Reset ( m_pSchema->GetDynamicSize() );
-	}
-
-	// clone plain part (incl. pointers) from src to dst
-	// keep group part (aggregates, group_concat) of dst intact
-	// it assumes that tDst m_pDynamic contains correct data, or wiped away.
-	void CloneKeepingAggrs ( CSphMatch & tDst, const CSphMatch & tSrc )
-	{
-		assert ( m_pSchema );
-		assert ( m_bPtrRowsCommited );
-
-		// memorize old dynamic first
-		memcpy ( m_dRowBuf.Begin(), tDst.m_pDynamic, m_dRowBuf.GetLengthBytes() );
-
-		m_pSchema->CloneMatchSpecial ( tDst, tSrc, m_dOtherPtrRows );
-
-		/*
-			FreeDataSpecial ( tDst, m_dOtherPtrRows );
-			pDst->Combine ( *pSrc, GetDynamicSize () );
-			CopyPtrsSpecial ( tDst, tSrc, m_dOtherPtrRows );
-		*/
-
-		// restore back group-by attributes
-		for ( auto & tAttrGrp : m_dAttrsGrp )
-			tDst.SetAttr ( tAttrGrp, sphGetRowAttr ( m_dRowBuf.Begin(), tAttrGrp ) );
-
-		// restore back group_concat attribute(s)
-		for ( auto & tAttrPtr : m_dAttrsPtr )
-			tDst.SetAttr ( tAttrPtr, sphGetRowAttr ( m_dRowBuf.Begin (), tAttrPtr ) );
-	}
-
-	// clone plain part (incl. pointers) from src to dst
-	// group part (aggregates, group_concat) is not copied
-	void CloneWithoutAggrs ( CSphMatch & tDst, const CSphMatch & tSrc )
-	{
-		assert ( m_pSchema );
-		assert ( m_bPtrRowsCommited );
-
-		m_pSchema->CloneMatchSpecial ( tDst, tSrc, m_dOtherPtrRows );
-		/*
-			FreeDataSpecial ( tDst, m_dOtherPtrRows );
-			pDst->Combine ( *pSrc, GetDynamicSize () );
-			CopyPtrsSpecial ( tDst, tSrc, m_dOtherPtrRows );
-		*/
-	}
-
-	// just write group part (aggregates, group_concat) without cloning
-	// assumes tDst has allocated m_pDynamic. Fixme! look to #881 again...
-	void CopyAggrs ( CSphMatch & tDst, const CSphMatch & tSrc )
-	{
-		assert ( m_pSchema );
-		assert ( m_bPtrRowsCommited );
-		assert ( &tDst!=&tSrc );
-		assert ( tDst.m_pDynamic );
-
-		for ( auto & dAttrGrp : m_dAttrsGrp )
-			tDst.SetAttr ( dAttrGrp, tSrc.GetAttr ( dAttrGrp ));
-
-		CSphSchemaHelper::FreeDataSpecial ( tDst, m_dMyPtrRows );
-		CSphSchemaHelper::CopyPtrsSpecial ( tDst, tSrc, m_dMyPtrRows );
-	}
-
-	// copy group part (aggregates)
-	// move group_concat part without reallocating
-	void MoveAggrs ( CSphMatch & tDst, CSphMatch & tSrc )
-	{
-		assert ( m_pSchema );
-		assert ( m_bPtrRowsCommited );
-		assert ( &tDst!=&tSrc );
-		assert ( tDst.m_pDynamic );
-
-		for ( auto & dAttrGrp : m_dAttrsGrp )
-			tDst.SetAttr ( dAttrGrp, tSrc.GetAttr ( dAttrGrp ));
-
-		CSphSchemaHelper::MovePtrsSpecial( tDst, tSrc, m_dMyPtrRows );
-	}
-
-	inline void AddRaw ( const CSphAttrLocator& tLoc )
-	{
-		m_dAttrsGrp.Add ( tLoc );
-	}
-
-	inline void AddPtr ( const CSphAttrLocator &tLoc )
-	{
-		m_dAttrsPtr.Add ( tLoc );
-	}
-	inline void ResetAttrs()
-	{
-		m_dAttrsGrp.Resize ( 0 );
-		m_dAttrsPtr.Resize ( 0 );
-	}
-
-	// (re)fill m_dMyPtrRows and m_dOtherPtrRows from m_dAttrsPtr
-	inline void CommitPtrs ()
-	{
-		assert ( m_pSchema );
-		static const int SIZE_OF_ROW = 8 * sizeof ( CSphRowitem );
-
-		if ( m_bPtrRowsCommited )
-			m_dMyPtrRows.Resize(0);
-
-		for ( const CSphAttrLocator &tLoc : m_dAttrsPtr )
-			m_dMyPtrRows.Add ( tLoc.m_iBitOffset / SIZE_OF_ROW );
-
-		m_dOtherPtrRows = m_pSchema->SubsetPtrs ( m_dMyPtrRows );
-
-#ifndef NDEBUG
-		// sanitize check
-		m_dMyPtrRows = m_pSchema->SubsetPtrs ( m_dOtherPtrRows );
-		assert ( m_dMyPtrRows.GetLength ()==m_dAttrsPtr.GetLength () );
-#endif
-		m_bPtrRowsCommited = true;
-	}
-};
-
-
-class BaseGroupSorter_c : public BlobPool_c, protected CSphGroupSorterSettings
-{
-	using BASE = CSphGroupSorterSettings;
-
-public:
-	FWD_BASECTOR( BaseGroupSorter_c )
-
-	~BaseGroupSorter_c() override { ResetAggregates(); }
-
-protected:
-	MatchCloner_t			m_tPregroup;
-	CSphVector<AggrFunc_i *>	m_dAggregates;
-
-	void SetColumnar ( columnar::Columnar_i * pColumnar )
-	{
-		for ( auto i : m_dAggregates )
-			i->SetColumnar(pColumnar);
-	}
-
-	/// schema, aggregates setup
-	template <int DISTINCT>
-	inline void SetupBaseGrouper ( ISphSchema * pSchema, CSphVector<AggrFunc_i *> * pAvgs = nullptr )
-	{
-		m_tPregroup.ResetAttrs();
-		ResetAggregates();
-
-		m_tPregroup.SetSchema ( pSchema );
-		m_tPregroup.AddRaw ( m_tLocGroupby ); // @groupby
-		m_tPregroup.AddRaw ( m_tLocCount ); // @count
-		if constexpr ( DISTINCT )
-			m_tPregroup.AddRaw ( m_tLocDistinct ); // @distinct
-
-		// extract aggregates
-		for ( int i = 0; i<pSchema->GetAttrsCount (); ++i )
-		{
-			const CSphColumnInfo &tAttr = pSchema->GetAttr ( i );
-
-			if ( tAttr.m_eAggrFunc==SPH_AGGR_NONE
-				|| IsGroupbyMagic ( tAttr.m_sName ) // @count, @groupby, @groupbystr, @distinct, count(*), groupby()
-				|| IsSortStringInternal ( tAttr.m_sName.cstr () ) )
-				continue;
-
-			switch ( tAttr.m_eAggrFunc )
-			{
-			case SPH_AGGR_SUM:	m_dAggregates.Add ( CreateAggrSum(tAttr) );	break;
-			case SPH_AGGR_AVG:
-				m_dAggregates.Add ( CreateAggrAvg ( tAttr, m_tLocCount ) );
-
-				// store avg to calculate these attributes prior to groups sort
-				if ( pAvgs )
-					pAvgs->Add ( m_dAggregates.Last() );
-				break;
-
-			case SPH_AGGR_MIN:	m_dAggregates.Add ( CreateAggrMin(tAttr) );	break;
-			case SPH_AGGR_MAX:	m_dAggregates.Add ( CreateAggrMax(tAttr) );	break;
-			case SPH_AGGR_CAT:
-				m_dAggregates.Add ( CreateAggrConcat(tAttr) );
-				m_tPregroup.AddPtr ( tAttr.m_tLocator );
-				break;
-
-			default: assert ( 0 && "internal error: unhandled aggregate function" );
-				break;
-			}
-
-			if ( tAttr.m_eAggrFunc!=SPH_AGGR_CAT )
-				m_tPregroup.AddRaw ( tAttr.m_tLocator );
-		}
-		m_tPregroup.CommitPtrs();
-	}
-
-	// HAVING filtering
-	bool EvalHAVING ( const CSphMatch& tMatch )
-	{
-		return !m_pAggrFilterTrait || m_pAggrFilterTrait->Eval ( tMatch );
-	}
-
-	void AggrUpdate ( CSphMatch & tDst, const CSphMatch & tSrc, bool bGrouped, bool bMerge = false )
-	{
-		for ( auto * pAggregate : this->m_dAggregates )
-			pAggregate->Update ( tDst, tSrc, bGrouped, bMerge );
-	}
-
-	void AggrSetup ( CSphMatch & tDst, const CSphMatch & tSrc, bool bMerge = false )
-	{
-		for ( auto * pAggregate : this->m_dAggregates )
-			pAggregate->Setup ( tDst, tSrc, bMerge );
-	}
-
-	void AggrUngroup ( CSphMatch & tMatch )
-	{
-		for ( auto * pAggregate : this->m_dAggregates )
-			pAggregate->Ungroup ( tMatch );
-	}
-
-private:
-	void ResetAggregates()
-	{
-		for ( auto & pAggregate : m_dAggregates )
-			SafeDelete ( pAggregate );
-
-		m_dAggregates.Resize(0);
-	}
-};
-
-class SubGroupSorter_fn : public ISphNoncopyable
-{
-	const VecTraits_T<CSphMatch> & m_dBase;
-	const CSphMatchComparatorState& m_tState;
-	const ISphMatchComparator * m_pComp;
-
-public:
-	SubGroupSorter_fn ( const CSphMatchQueueTraits & dBase, const ISphMatchComparator * pC )
-		: m_dBase ( dBase.GetMatches () )
-		, m_tState ( dBase.GetState() )
-		, m_pComp ( pC )
-	{
-		assert ( m_pComp );
-		m_pComp->AddRef();
-	}
-
-	~SubGroupSorter_fn()
-	{
-		m_pComp->Release();
-	}
-
-	const ISphMatchComparator * GetComparator() const
-	{
-		return m_pComp;
-	}
-
-	bool MatchIsGreater ( const CSphMatch & a, const CSphMatch & b ) const
-	{
-		return m_pComp->VirtualIsLess ( b, a, m_tState );
-	}
-
-	// inverse order, i.e. work as IsGreater
-	bool IsLess ( int a, int b ) const
-	{
-		return m_pComp->VirtualIsLess ( m_dBase[b], m_dBase[a], m_tState );
-	}
-};
-
-/// match sorter with k-buffering and group-by - common part
-template<typename COMPGROUP, typename UNIQ, int DISTINCT, bool NOTIFICATIONS>
-class KBufferGroupSorter_T : public CSphMatchQueueTraits, protected BaseGroupSorter_c
-{
-	using MYTYPE = KBufferGroupSorter_T<COMPGROUP,UNIQ,DISTINCT,NOTIFICATIONS>;
-	using BASE = CSphMatchQueueTraits;
-
-public:
-	KBufferGroupSorter_T ( const ISphMatchComparator * pComp, const CSphQuery * pQuery, const CSphGroupSorterSettings & tSettings )
-		: CSphMatchQueueTraits ( tSettings.m_iMaxMatches*GROUPBY_FACTOR )
-		, BaseGroupSorter_c ( tSettings )
-		, m_eGroupBy ( pQuery->m_eGroupFunc )
-		, m_iLimit ( tSettings.m_iMaxMatches )
-		, m_tGroupSorter (*this)
-		, m_tSubSorter ( *this, pComp )
-	{
-		assert ( GROUPBY_FACTOR>1 );
-		assert ( !DISTINCT || tSettings.m_pDistinctFetcher );
-		if constexpr ( NOTIFICATIONS )
-			m_dJustPopped.Reserve ( m_iSize );
-
-		m_pGrouper = tSettings.m_pGrouper;
-		m_pDistinctFetcher = tSettings.m_pDistinctFetcher;
-		m_tUniq.SetAccuracy ( tSettings.m_iDistinctAccuracy );
-	}
-
-	/// schema setup
-	void SetSchema ( ISphSchema * pSchema, bool bRemapCmp ) final
-	{
-		if ( m_pSchema )
-		{
-			FixupLocators ( m_pSchema, pSchema );
-			m_tGroupSorter.FixupLocators ( m_pSchema, pSchema, bRemapCmp );
-			m_tPregroup.ResetAttrs ();
-			m_dAggregates.Apply ( [] ( AggrFunc_i * pAggr ) { SafeDelete ( pAggr ); } );
-			m_dAggregates.Resize ( 0 );
-			m_dAvgs.Resize ( 0 );
-		}
-
-		BASE::SetSchema ( pSchema, bRemapCmp );
-		SetupBaseGrouper<DISTINCT> ( pSchema, &m_dAvgs );
-	}
-
-	/// check if this sorter does groupby
-	bool IsGroupby () const final
-	{
-		return true;
-	}
-
-	/// set blob pool pointer (for string+groupby sorters)
-	void SetBlobPool ( const BYTE * pBlobPool ) final
-	{
-		BlobPool_c::SetBlobPool ( pBlobPool );
-		m_pGrouper->SetBlobPool ( pBlobPool );
-		if ( m_pDistinctFetcher )
-			m_pDistinctFetcher->SetBlobPool(pBlobPool);
-	}
-
-	void SetColumnar ( columnar::Columnar_i * pColumnar ) final
-	{
-		CSphMatchQueueTraits::SetColumnar(pColumnar);
-		BaseGroupSorter_c::SetColumnar(pColumnar);
-		m_pGrouper->SetColumnar(pColumnar);
-		if ( m_pDistinctFetcher )
-			m_pDistinctFetcher->SetColumnar(pColumnar);
-	}
-
-	/// get entries count
-	int GetLength () override
-	{
-		return Min ( Used(), m_iLimit );
-	}
-
-	/// set group comparator state
-	void SetGroupState ( const CSphMatchComparatorState & tState ) final
-	{
-		m_tGroupSorter.m_fnStrCmp = tState.m_fnStrCmp;
-
-		// FIXME! manual bitwise copying.. yuck
-		for ( int i=0; i<CSphMatchComparatorState::MAX_ATTRS; ++i )
-		{
-			m_tGroupSorter.m_eKeypart[i] = tState.m_eKeypart[i];
-			m_tGroupSorter.m_tLocator[i] = tState.m_tLocator[i];
-		}
-		m_tGroupSorter.m_uAttrDesc = tState.m_uAttrDesc;
-		m_tGroupSorter.m_iNow = tState.m_iNow;
-
-		// check whether we sort by distinct
-		if constexpr ( DISTINCT )
-		{
-			const CSphColumnInfo * pDistinct = m_pSchema->GetAttr("@distinct");
-			assert(pDistinct);
-
-			for ( const auto & tLocator : m_tGroupSorter.m_tLocator )
-				if ( tLocator==pDistinct->m_tLocator )
-				{
-					m_bSortByDistinct = true;
-					break;
-				}
-		}
-	}
-
-	bool CanBeCloned() const final { return !DISTINCT && BASE::CanBeCloned(); }
-
-protected:
-	ESphGroupBy 				m_eGroupBy;     ///< group-by function
-	int							m_iLimit;		///< max matches to be retrieved
-	UNIQ						m_tUniq;
-	bool						m_bSortByDistinct = false;
-	GroupSorter_fn<COMPGROUP>	m_tGroupSorter;
-	SubGroupSorter_fn			m_tSubSorter;
-	CSphVector<AggrFunc_i *>	m_dAvgs;
-	bool						m_bAvgFinal = false;
-	CSphVector<SphAttr_t>		m_dDistinctKeys;
-	static const int			GROUPBY_FACTOR = 4;	///< allocate this times more storage when doing group-by (k, as in k-buffer)
-
-	/// finalize distinct counters
-	template <typename FIND>
-	void Distinct ( FIND&& fnFind )
-	{
-		m_tUniq.Sort ();
-		SphGroupKey_t uGroup;
-		for ( int iCount = m_tUniq.CountStart ( uGroup ); iCount; iCount = m_tUniq.CountNext ( uGroup ) )
-		{
-			CSphMatch * pMatch = fnFind ( uGroup );
-			if ( pMatch )
-				pMatch->SetAttr ( m_tLocDistinct, iCount );
-		}
-	}
-
-	inline void SetupBaseGrouperWrp ( ISphSchema * pSchema, CSphVector<AggrFunc_i *> * pAvgs )
-	{
-		SetupBaseGrouper<DISTINCT> ( pSchema, pAvgs );
-	}
-
-	void CloneKBufferGroupSorter ( MYTYPE* pClone ) const
-	{
-		// basic clone
-		BASE::CloneTo ( pClone );
-
-		// actions from SetGroupState
-		pClone->m_bSortByDistinct = m_bSortByDistinct;
-		pClone->m_tGroupSorter.m_fnStrCmp = m_tGroupSorter.m_fnStrCmp;
-		for ( int i = 0; i<CSphMatchComparatorState::MAX_ATTRS; i++ )
-		{
-			pClone->m_tGroupSorter.m_eKeypart[i] = m_tGroupSorter.m_eKeypart[i];
-			pClone->m_tGroupSorter.m_tLocator[i] = m_tGroupSorter.m_tLocator[i];
-		}
-		pClone->m_tGroupSorter.m_uAttrDesc = m_tGroupSorter.m_uAttrDesc;
-		pClone->m_tGroupSorter.m_iNow = m_tGroupSorter.m_iNow;
-
-		// complete SetSchema
-		pClone->m_dAvgs.Resize ( 0 );
-		pClone->SetupBaseGrouperWrp ( pClone->m_pSchema, &pClone->m_dAvgs );
-
-		// m_pGrouper also need to be cloned (otherwise SetBlobPool will cause races)
-		if ( m_pGrouper )
-			pClone->m_pGrouper = m_pGrouper->Clone ();
-
-		if ( m_pDistinctFetcher )
-			pClone->m_pDistinctFetcher = m_pDistinctFetcher->Clone ();
-	}
-
-	template<typename SORTER> SORTER * CloneSorterT () const
-	{
-		CSphQuery dFoo;
-		dFoo.m_iMaxMatches = m_iLimit;
-		dFoo.m_eGroupFunc = m_eGroupBy;
-		auto pClone = new SORTER ( m_tSubSorter.GetComparator (), &dFoo, *this );
-		CloneKBufferGroupSorter ( pClone );
-		return pClone;
-	}
-
-	CSphVector<AggrFunc_i *> GetAggregatesWithoutAvgs() const
-	{
-		CSphVector<AggrFunc_i *> dAggrs;
-		if ( m_dAggregates.GetLength ()!=m_dAvgs.GetLength ())
-		{
-			dAggrs = m_dAggregates;
-			for ( auto * pAvg : this->m_dAvgs )
-				dAggrs.RemoveValue ( pAvg );
-		}
-		return dAggrs;
-	}
-
-	FORCE_INLINE void FreeMatchPtrs ( int iMatch, bool bNotify=true )
-	{
-		if ( NOTIFICATIONS && bNotify )
-			m_dJustPopped.Add ( RowTagged_t ( m_dData[iMatch] ) );
-
-		m_pSchema->FreeDataPtrs ( m_dData[iMatch] );
-
-		// on final pass we totally wipe match.
-		// That is need, since otherwise such 'garbage' matches with non-null m_pDynamic
-		// will be targeted in d-tr with FreeDataPtrs with possible another(!) schema
-		if ( !bNotify )
-			m_dData[iMatch].ResetDynamic ();
-	}
-
-	template <bool GROUPED>
-	FORCE_INLINE void UpdateDistinct ( const CSphMatch & tEntry, const SphGroupKey_t uGroupKey )
-	{
-		int iCount = 1;
-		if constexpr ( GROUPED )
-			iCount = (int)tEntry.GetAttr ( m_tLocDistinct );
-
-		assert(m_pDistinctFetcher);
-
-		if constexpr ( DISTINCT==1 )
-			m_tUniq.Add ( {uGroupKey, m_pDistinctFetcher->GetKey(tEntry), iCount} );
-		else
-		{
-			m_pDistinctFetcher->GetKeys ( tEntry, this->m_dDistinctKeys );
-			for ( auto i : this->m_dDistinctKeys )
-				m_tUniq.Add ( {uGroupKey, i, iCount} );
-		}	
-	}
-
-	void RemoveDistinct ( VecTraits_T<SphGroupKey_t>& dRemove )
-	{
-		// sort and compact
-		if ( !m_bSortByDistinct )
-			m_tUniq.Sort ();
-		m_tUniq.Compact ( dRemove );
-	}
-};
-
-/// match sorter with k-buffering and group-by
-/// invoking by select ... group by ... where only plain attributes (i.e. NO mva, NO jsons)
-template < typename COMPGROUP, typename UNIQ, int DISTINCT, bool NOTIFICATIONS, bool HAS_AGGREGATES >
-class CSphKBufferGroupSorter : public KBufferGroupSorter_T<COMPGROUP,UNIQ,DISTINCT,NOTIFICATIONS>
-{
-	using MYTYPE = CSphKBufferGroupSorter<COMPGROUP, UNIQ, DISTINCT, NOTIFICATIONS, HAS_AGGREGATES>;
-	bool m_bMatchesFinalized = false;
-	int m_iMaxUsed = -1;
-
-protected:
-	OpenHashTableFastClear_T <SphGroupKey_t, CSphMatch *> m_hGroup2Match;
-
-	// since we inherit from template, we need to write boring 'using' block
-	using KBufferGroupSorter = KBufferGroupSorter_T<COMPGROUP, UNIQ, DISTINCT, NOTIFICATIONS>;
-	using KBufferGroupSorter::m_eGroupBy;
-	using KBufferGroupSorter::m_pGrouper;
-	using KBufferGroupSorter::m_iLimit;
-	using KBufferGroupSorter::m_tUniq;
-	using KBufferGroupSorter::m_bSortByDistinct;
-	using KBufferGroupSorter::m_tGroupSorter;
-	using KBufferGroupSorter::m_tSubSorter;
-	using KBufferGroupSorter::m_dAvgs;
-	using KBufferGroupSorter::GROUPBY_FACTOR;
-	using KBufferGroupSorter::GetAggregatesWithoutAvgs;
-	using KBufferGroupSorter::Distinct;
-	using KBufferGroupSorter::UpdateDistinct;
-	using KBufferGroupSorter::RemoveDistinct;
-	using KBufferGroupSorter::FreeMatchPtrs;
-	using KBufferGroupSorter::m_bAvgFinal;
-
-	using CSphGroupSorterSettings::m_tLocGroupby;
-	using CSphGroupSorterSettings::m_tLocCount;
-	using CSphGroupSorterSettings::m_tLocDistinct;
-
-	using BaseGroupSorter_c::EvalHAVING;
-	using BaseGroupSorter_c::AggrSetup;
-	using BaseGroupSorter_c::AggrUpdate;
-	using BaseGroupSorter_c::AggrUngroup;
-
-	using CSphMatchQueueTraits::m_iSize;
-	using CSphMatchQueueTraits::m_dData;
-	using CSphMatchQueueTraits::Get;
-	using CSphMatchQueueTraits::Add;
-	using CSphMatchQueueTraits::Used;
-	using CSphMatchQueueTraits::ResetAfterFlatten;
-	using CSphMatchQueueTraits::ResetDynamic;
-	using CSphMatchQueueTraits::ResetDynamicFreeData;
-
-	using MatchSorter_c::m_iTotal;
-	using MatchSorter_c::m_tJustPushed;
-	using MatchSorter_c::m_dJustPopped;
-	using MatchSorter_c::m_pSchema;
-
-public:
-	/// ctor
-	CSphKBufferGroupSorter ( const ISphMatchComparator * pComp, const CSphQuery * pQuery, const CSphGroupSorterSettings & tSettings )
-		: KBufferGroupSorter ( pComp, pQuery, tSettings )
-		, m_hGroup2Match ( tSettings.m_iMaxMatches*GROUPBY_FACTOR )
-	{}
-
-	bool	Push ( const CSphMatch & tEntry ) override						{ return PushEx<false> ( tEntry, m_pGrouper->KeyFromMatch(tEntry), false, false, true, nullptr ); }
-	void	Push ( const VecTraits_T<const CSphMatch> & dMatches ) override	{ assert ( 0 && "Not supported in grouping"); }
-	bool	PushGrouped ( const CSphMatch & tEntry, bool ) override			{ return PushEx<true> ( tEntry, tEntry.GetAttr ( m_tLocGroupby ), false, false, true, nullptr ); }
-	ISphMatchSorter * Clone() const override								{ return this->template CloneSorterT<MYTYPE>(); }
-
-	/// store all entries into specified location in sorted order, and remove them from queue
-	int Flatten ( CSphMatch * pTo ) override
-	{
-		FinalizeMatches();
-
-		auto dAggrs = GetAggregatesWithoutAvgs();
-		const CSphMatch * pBegin = pTo;
-
-		for ( auto iMatch : this->m_dIData )
-		{
-			CSphMatch & tMatch = m_dData[iMatch];
-			if constexpr ( HAS_AGGREGATES )
-				dAggrs.Apply ( [&tMatch] ( AggrFunc_i * pAggr ) { pAggr->Finalize ( tMatch ); } );
-
-			if ( !EvalHAVING ( tMatch ))
-			{
-				FreeMatchPtrs ( iMatch, false );
-				continue;
-			}
-
-			Swap ( *pTo, tMatch );
-			++pTo;
-		}
-
-		m_iTotal = 0;
-		m_bMatchesFinalized = false;
-
-		if constexpr ( DISTINCT )
-			m_tUniq.Reset();
-
-		ResetAfterFlatten ();
-		m_iMaxUsed = ResetDynamic ( m_iMaxUsed );
-
-		return int ( pTo-pBegin );
-	}
-
-
-	void MoveTo ( ISphMatchSorter * pRhs, bool bCopyMeta ) final
-	{
-		if ( !Used () )
-			return;
-
-		auto& dRhs = *(MYTYPE *) pRhs;
-		if ( dRhs.IsEmpty () )
-		{
-			CSphMatchQueueTraits::SwapMatchQueueTraits ( dRhs );
-			dRhs.m_hGroup2Match = std::move ( m_hGroup2Match );
-			dRhs.m_bMatchesFinalized = m_bMatchesFinalized;
-			dRhs.m_iMaxUsed = m_iMaxUsed;
-			if ( !m_bMatchesFinalized && bCopyMeta )
-				dRhs.m_tUniq = std::move(m_tUniq);
-
-			m_iMaxUsed = -1;
-			return;
-		}
-
-		bool bUniqUpdated = false;
-		if ( !m_bMatchesFinalized && bCopyMeta )
-		{
-			// can not move m_tUniq into dRhs as move invalidates m_tUniq then breaks FinalizeMatches
-			m_tUniq.CopyTo ( dRhs.m_tUniq );
-			bUniqUpdated = true;
-		}
-
-		// if we're copying meta (uniq counters), we don't need distinct calculation right now
-		// we can do it later after all sorters are merged
-		FinalizeMatches ( !bCopyMeta );
-
-		// matches in dRhs are using a new (standalone) schema
-		// however, some supposedly unused matches still have old schema
-		// they were not cleared immediately for performance reasons
-		// we need to do that now
-		for ( int i = dRhs.m_dIData.GetLength(); i < dRhs.m_dData.GetLength(); i++ )
-		{
-			int iId = *(dRhs.m_dIData.Begin()+i);
-			dRhs.m_dData[iId].ResetDynamic();
-		}
-
-		dRhs.m_bUpdateDistinct = !bUniqUpdated;
-		dRhs.SetMerge(true);
-
-		// just push in heap order
-		// since we have grouped matches, it is not always possible to move them,
-		// so use plain push instead
-		for ( auto iMatch : this->m_dIData )
-			dRhs.PushGrouped ( m_dData[iMatch], false );
-
-		dRhs.m_bUpdateDistinct = true;
-		dRhs.SetMerge(false);
-
-		// once we're done copying, cleanup
-		m_iMaxUsed = ResetDynamicFreeData ( m_iMaxUsed );
-	}
-
-	void Finalize ( MatchProcessor_i & tProcessor, bool, bool bFinalizeMatches ) override
-	{
-		if ( !Used() )
-			return;
-
-		if ( bFinalizeMatches )
-			FinalizeMatches();
-		else if constexpr ( DISTINCT )
-		{
-			// if we are not finalizing matches, we are using global sorters
-			// let's try to remove dupes while we are processing data in separate threads
-			// so that the main thread will have fewer data to work with
-			m_tUniq.Sort();
-			VecTraits_T<SphGroupKey_t> dStub;
-			m_tUniq.Compact(dStub);
-		}
-
-		// just evaluate in heap order
-		for ( auto iMatch : this->m_dIData )
-			tProcessor.Process ( &m_dData[iMatch] );
-
-		if constexpr ( DISTINCT )
-		{
-			// need to clean up matches NOT from m_dIData with current schema
-			// as after schema change data_ptr attributes will have garbage in ptr part for matches not processed by tProcessor
-			// and global sorters have differrent clean up code path that do not handle this garbage as usual sorters do
-			if ( this->m_dIData.GetLength()!=m_iMaxUsed )
-			{
-				for ( int i=0; i<m_iMaxUsed; i++ )
-				{
-					CSphMatch & tMatch = m_dData[i];
-					if ( !tMatch.m_pStatic ) // clean up match that was in m_dIData set
-						continue;
-
-					m_pSchema->FreeDataPtrs ( tMatch );
-					tMatch.ResetDynamic ();
-				}
-			}
-		}
-
-	}
-
-	void SetMerge ( bool bMerge ) override { m_bMerge = bMerge; }
-
-protected:
-	template <bool GROUPED>
-	bool PushIntoExistingGroup( CSphMatch & tGroup, const CSphMatch & tEntry, SphGroupKey_t uGroupKey, SphAttr_t * pAttr )
-	{
-		assert ( tGroup.GetAttr ( m_tLocGroupby )==uGroupKey );
-		assert ( tGroup.m_pDynamic[-1]==tEntry.m_pDynamic[-1] );
-
-		auto & tLocCount = m_tLocCount;
-		if constexpr ( GROUPED )
-			tGroup.AddCounterAttr ( tLocCount, tEntry );
-		else
-			tGroup.AddCounterScalar ( tLocCount, 1 );
-
-		if constexpr ( HAS_AGGREGATES )
-			AggrUpdate ( tGroup, tEntry, GROUPED, m_bMerge );
-
-		// if new entry is more relevant, update from it
-		if ( m_tSubSorter.MatchIsGreater ( tEntry, tGroup ) )
-		{
-			if constexpr ( NOTIFICATIONS )
-			{
-				m_tJustPushed = RowTagged_t ( tEntry );
-				this->m_dJustPopped.Add ( RowTagged_t ( tGroup ) );
-			}
-
-			// clone the low part of the match
-			this->m_tPregroup.CloneKeepingAggrs ( tGroup, tEntry );
-			if ( pAttr )
-				UpdateGroupbyStr ( tGroup, pAttr );
-		}
-
-		// submit actual distinct value
-		if ( DISTINCT && m_bUpdateDistinct )
-			KBufferGroupSorter::template UpdateDistinct<GROUPED> ( tEntry, uGroupKey );
-
-		return false; // since it is a dupe
-	}
-
-	/// add entry to the queue
-	template <bool GROUPED>
-	FORCE_INLINE bool PushEx ( const CSphMatch & tEntry, const SphGroupKey_t uGroupKey, [[maybe_unused]] bool bNewSet, [[maybe_unused]] bool bTailFinalized, bool bClearNotify, SphAttr_t * pAttr )
-	{
-		if constexpr ( NOTIFICATIONS )
-		{
-			if ( bClearNotify )
-			{
-				m_tJustPushed = RowTagged_t();
-				this->m_dJustPopped.Resize ( 0 );
-			}
-		}
-		auto & tLocCount = m_tLocCount;
-
-		m_bMatchesFinalized = false;
-		if ( HAS_AGGREGATES && m_bAvgFinal )
-			CalcAvg ( Avg_e::UNGROUP );
-
-		// if this group is already hashed, we only need to update the corresponding match
-		CSphMatch ** ppMatch = m_hGroup2Match.Find ( uGroupKey );
-		if ( ppMatch )
-		{
-			CSphMatch * pMatch = (*ppMatch);
-			assert ( pMatch );
-			assert ( pMatch->GetAttr ( m_tLocGroupby )==uGroupKey );
-			return PushIntoExistingGroup<GROUPED> ( *pMatch, tEntry, uGroupKey, pAttr );
-		}
-
-		// submit actual distinct value
-		if constexpr ( DISTINCT )
-			KBufferGroupSorter::template UpdateDistinct<GROUPED> ( tEntry, uGroupKey );
-
-		// if we're full, let's cut off some worst groups
-		if ( Used()==m_iSize )
-			CutWorst ( m_iLimit * (int)(GROUPBY_FACTOR/2) );
-
-		// do add
-		assert ( Used()<m_iSize );
-		CSphMatch & tNew = Add();
-		m_pSchema->CloneMatch ( tNew, tEntry );
-
-		if constexpr ( HAS_AGGREGATES )
-			AggrSetup ( tNew, tEntry, m_bMerge );
-
-		if constexpr ( NOTIFICATIONS )
-			m_tJustPushed = RowTagged_t ( tNew );
-
-		if constexpr ( GROUPED )
-		{
-			if constexpr ( HAS_AGGREGATES )
-				AggrUngroup(tNew);
-		}
-		else
-		{
-			tNew.SetAttr ( m_tLocGroupby, uGroupKey );
-			tNew.SetAttr ( tLocCount, 1 );
-			if ( DISTINCT && m_bUpdateDistinct )
-				tNew.SetAttr ( m_tLocDistinct, 0 );
-
-			if ( pAttr )
-				UpdateGroupbyStr ( tNew, pAttr );
-		}
-
-		m_hGroup2Match.Add ( uGroupKey, &tNew );
-		++m_iTotal;
-		return true;
-	}
-
-private:
-	enum class Avg_e { FINALIZE, UNGROUP };
-	bool	m_bUpdateDistinct = true;
-	bool	m_bMerge = false;
-	CSphVector<SphGroupKey_t> m_dRemove;
-
-	void CalcAvg ( Avg_e eGroup )
-	{
-		if ( m_dAvgs.IsEmpty() )
-			return;
-
-		m_bAvgFinal = ( eGroup==Avg_e::FINALIZE );
-
-		if ( eGroup==Avg_e::FINALIZE )
-			for ( auto i : this->m_dIData )
-				m_dAvgs.Apply( [this,i] ( AggrFunc_i * pAvg ) { pAvg->Finalize ( m_dData[i] ); } );
-		else
-			for ( auto i : this->m_dIData )
-				m_dAvgs.Apply ( [this,i] ( AggrFunc_i * pAvg ) { pAvg->Ungroup ( m_dData[i] ); } );
-	}
-
-	/// finalize counted distinct values
-	void CountDistinct ()
-	{
-		Distinct ( [this] ( SphGroupKey_t uGroup )->CSphMatch *
-		{
-			auto ppMatch = m_hGroup2Match.Find ( uGroup );
-			return ppMatch ? *ppMatch : nullptr;
-		});
-	}
-
-	// make final order before finalize/flatten call
-	void FinalizeMatches ( bool bCountDistinct=true )
-	{
-		if ( m_bMatchesFinalized )
-			return;
-
-		m_bMatchesFinalized = true;
-
-		if ( Used() > m_iLimit )
-			CutWorst ( m_iLimit, true );
-		else
-		{
-			if ( DISTINCT && bCountDistinct )
-				CountDistinct();
-
-			CalcAvg ( Avg_e::FINALIZE );
-			SortGroups();
-		}
-	}
-
-	void RebuildHash ()
-	{
-		for ( auto iMatch : this->m_dIData ) {
-			auto & tMatch = m_dData[iMatch];
-			m_hGroup2Match.Add ( tMatch.GetAttr ( m_tLocGroupby ), &tMatch );
-		}
-	}
-
-	/// cut worst N groups off the buffer tail, and maybe sort the best part
-	void CutWorst ( int iBound, bool bFinalize=false )
-	{
-		// prepare to partition - finalize distinct, avgs to provide smooth sorting
-		if ( DISTINCT && m_bSortByDistinct )
-			CountDistinct ();
-
-		CalcAvg ( Avg_e::FINALIZE );
-
-		// relocate best matches to the low part (up to the iBound)
-		BinaryPartition (iBound);
-
-		// take worst matches and free them (distinct stuff, data ptrs)
-		auto dWorst = this->m_dIData.Slice ( iBound );
-
-		if constexpr ( DISTINCT )
-		{
-			m_dRemove.Resize(0);
-			for ( auto iMatch : dWorst )
-				m_dRemove.Add ( m_dData[iMatch].GetAttr ( m_tLocGroupby ));
-			RemoveDistinct ( m_dRemove );
-		}
-
-		dWorst.Apply ( [this,bFinalize] ( int iMatch ) { FreeMatchPtrs ( iMatch, !bFinalize ); } );
-
-		m_iMaxUsed = Max ( m_iMaxUsed, this->m_dIData.GetLength() ); // memorize it for free dynamics later.
-		this->m_dIData.Resize ( iBound );
-		m_hGroup2Match.Clear();
-
-		if ( bFinalize )
-		{
-			SortGroups();
-			if ( DISTINCT && !m_bSortByDistinct ) // since they haven't counted at the top
-			{
-				RebuildHash(); // distinct uses m_hGroup2Match
-				CountDistinct();
-			}
-		} else
-		{
-			// we've called CalcAvg ( Avg_e::FINALIZE ) before partitioning groups
-			// now we can undo this calculation for the rest apart from thrown away
-			// on finalize (sorting) cut we don't need to ungroup here
-			CalcAvg ( Avg_e::UNGROUP );
-			RebuildHash();
-		}
-	}
-
-	/// sort groups buffer
-	void SortGroups ()
-	{
-		this->m_dIData.Sort ( m_tGroupSorter );
-	}
-
-	// update @groupbystr value, if available
-	void UpdateGroupbyStr ( CSphMatch& tMatch, const SphAttr_t * pAttr )
-	{
-		if ( this->m_tLocGroupbyStr.m_bDynamic )
-			tMatch.SetAttr ( this->m_tLocGroupbyStr, *pAttr );
-	}
-
-	// lazy resort matches so that best are located up to iBound
-	void BinaryPartition ( int iBound )
-	{
-		float COEFF = Max ( 1.0f, float(Used()) / iBound );
-		int iPivot = this->m_dIData[ int(iBound/COEFF) ];
-
-		--iBound;
-		int a=0;
-		int b=Used()-1;
-		while (true)
-		{
-			int i=a;
-			int j=b;
-			while (i<=j)
-			{
-				while (m_tGroupSorter.IsLess (this->m_dIData[i],iPivot)) 	++i;
-				while (m_tGroupSorter.IsLess (iPivot, this->m_dIData[j]))	--j;
-				if ( i<=j ) ::Swap( this->m_dIData[i++], this->m_dIData[j--]);
-			}
-			if ( iBound == j )
-				break;
-
-			if ( iBound < j)
-				b = j;  // too many elems acquired; continue with left part
-			else
-				a = i;  // too less elems acquired; continue with right part
-
-			int iPivotIndex = int ( ( a * ( COEFF-1 )+b ) / COEFF );
-			iPivot = this->m_dIData[iPivotIndex];
-		}
-	}
-};
-
-
-#define LOG_COMPONENT_NG __FILE__ << ":" << __LINE__ << " -"
-#define LOG_LEVEL_DIAG false
-
-#define DBG LOC(DIAG,NG)
-
-/// match sorter with k-buffering and N-best group-by
-
-/* Trick explanation
- *
- * Here we keep several grouped matches, but each one is not a single match, but a group.
- * On the backend we have solid vector of real matches. They are allocated once and freed, and never moved around.
- * To work with them, we have vector of indexes, so that each index points to corresponding match in the backend.
- * So when performing moving operations (sort, etc.) we actually change indexes and never move matches themselves.
- *
- * Say, when user pushes matches with weights of 5,2,3,1,4,6, and we then sort them, we will have the following relations:
- *
- * m5 m2 m3 m1 m4 m6 // backend, placed in natural order as they come here
- *  1  2  3  4  5  6 // original indexes, just points directly to backend matches.
- *
- * After, say, sort by asc matches weights, only index vector modified and became this:
- *
- *  4  2  3  5  1  6 // reading match[i[k]] for k in 0..5 will return matches in weight ascending order.
- *
- * When grouping we collect several matches together and sort them.
- * Say, if one group contains matches m1, m2, m5, m6 and second - m4, m3, we have to keep 2 sets of matches in hash:
- *
- * h1: m1 m2 m5 m6
- * h2: m4 m3
- *
- * How to store that sequences?
- *
- * Well, we can do it directly, set by set, keeping heads in hash:
- * m1 m2 m5 m6 m4 m3, heads 1, 5
- *
- * going to indirection indexes we have sequence
- *  4  2  1  6  5  3, hash 1, 4
- *
- * That looks ok, but since sets can dynamically change, it is hard to insert more into existing group.
- * That is like insertion into the middle of vector.
- *
- * Let's try to make a list (chain). Don't care about in-group ordering, just keep things chained.
- * To make things easier, ring the list (connect tail back to head), and store pos of one of the elems in the hash
- * (since it is ring - that is not important which exactly, just to have something to glue).
- *
- * m5 -> 1 heads 1
- * m2 -> 2, 1 heads 2
- * m3 -> 2, 1, 3, heads 2, 3
- * m1 -> 2, 4, 3, 1, heads 4, 3
- * m4 -> 2, 4, 5, 1, 3, heads 4, 5
- * m6 -> 2, 4, 5, 6, 3, 1  heads 6, 5
- *
- * On insert, we store old head into new elem, and new elem into the place of old head.
- * One thing rest here is indirect ref by position. I.e. we assume that index at position 6 points to match at position 6.
- * However, we can notice, that since it is ring, left elem of 6-th points to it directly by number 6.
- * So we can just shift heads back by one position - and that's all, indirect assumption no more necessary.
- * Final sequence will be this one:
- * m5 m2 m3 m1 m4 m6 - matches in their natural order
- * 2, 4, 5, 6, 3, 1 - indirection vec. 4, 3. - heads of groups.
- *
- * Iteration: take 1-st group with head 4:
- * 6->1->2->4*. Each num is both index of the link, and index of backend match. So, matches here are:
- * m6 m5 m2 m1, and we can resort them as necessary (indirectly). Viola!
- *
- * On deletion item goes to freelist.
- * Allocation of an elem is separate task, it is achieved by linear allocation (first), and by freelist (when filled).
- *
- */
-
-template < typename COMPGROUP, typename UNIQ, int DISTINCT, bool NOTIFICATIONS, bool HAS_AGGREGATES >
-class CSphKBufferNGroupSorter : public KBufferGroupSorter_T<COMPGROUP,UNIQ,DISTINCT,NOTIFICATIONS>
-{
-	using MYTYPE = CSphKBufferNGroupSorter<COMPGROUP, UNIQ, DISTINCT, NOTIFICATIONS,HAS_AGGREGATES>;
-
-protected:
-	using KBufferGroupSorter = KBufferGroupSorter_T<COMPGROUP, UNIQ, DISTINCT, NOTIFICATIONS>;
-	using KBufferGroupSorter::m_eGroupBy;
-	using KBufferGroupSorter::m_pGrouper;
-	using KBufferGroupSorter::m_iLimit;
-	using KBufferGroupSorter::m_tUniq;
-	using KBufferGroupSorter::m_bSortByDistinct;
-	using KBufferGroupSorter::m_tGroupSorter;
-	using KBufferGroupSorter::m_tSubSorter;
-	using KBufferGroupSorter::m_dAvgs;
-	using KBufferGroupSorter::GROUPBY_FACTOR;
-	using KBufferGroupSorter::GetAggregatesWithoutAvgs;
-	using KBufferGroupSorter::Distinct;
-	using KBufferGroupSorter::FreeMatchPtrs;
-	using KBufferGroupSorter::UpdateDistinct;
-	using KBufferGroupSorter::RemoveDistinct;
-	using KBufferGroupSorter::m_bAvgFinal;
-
-	using CSphGroupSorterSettings::m_tLocGroupby;
-	using CSphGroupSorterSettings::m_tLocCount;
-	using CSphGroupSorterSettings::m_tLocDistinct;
-//	using CSphGroupSorterSettings::m_tLocGroupbyStr; // check! unimplemented?
-
-	using BaseGroupSorter_c::EvalHAVING;
-	using BaseGroupSorter_c::AggrUpdate;
-	using BaseGroupSorter_c::AggrUngroup;
-
-	using CSphMatchQueueTraits::m_iSize;
-	using CSphMatchQueueTraits::m_dData;
-
-	using MatchSorter_c::m_iTotal;
-	using MatchSorter_c::m_tJustPushed;
-	using MatchSorter_c::m_pSchema;
-
-public:
-	/// ctor
-	CSphKBufferNGroupSorter ( const ISphMatchComparator * pComp, const CSphQuery * pQuery, const CSphGroupSorterSettings & tSettings ) // FIXME! make k configurable
-		: KBufferGroupSorter ( pComp, pQuery, tSettings )
-		, m_hGroup2Index ( tSettings.m_iMaxMatches*GROUPBY_FACTOR )
-		, m_iGLimit ( Min ( pQuery->m_iGroupbyLimit, m_iLimit ) )
-	{
-#ifndef NDEBUG
-		DBG << "Created iruns = " << m_iruns << " ipushed = " << m_ipushed;
-#endif
-		this->m_dIData.Resize ( m_iSize ); // m_iLimit * GROUPBY_FACTOR
-	}
-
-	inline void SetGLimit ( int iGLimit )	{ m_iGLimit = Min ( iGLimit, m_iLimit ); }
-	int GetLength() override				{ return Min ( m_iUsed, m_iLimit );	}
-
-	bool	Push ( const CSphMatch & tEntry ) override						{ return PushEx<false> ( tEntry, m_pGrouper->KeyFromMatch(tEntry), false, false, true, nullptr ); }
-	void	Push ( const VecTraits_T<const CSphMatch> & dMatches ) final	{ assert ( 0 && "Not supported in grouping"); }
-	bool	PushGrouped ( const CSphMatch & tEntry, bool bNewSet ) override	{ return PushEx<true> ( tEntry, tEntry.GetAttr ( m_tLocGroupby ), bNewSet, false, true, nullptr ); }
-
-	/// store all entries into specified location in sorted order, and remove them from queue
-	int Flatten ( CSphMatch * pTo ) override
-	{
-		if ( !GetLength() )
-			return 0;
-
-		if ( !m_bFinalized )
-		{
-			FinalizeChains ();
-			PrepareForExport ();
-			CountDistinct ();
-		}
-
-		auto fnSwap = [&pTo] ( CSphMatch & tSrc ) 	{ // the writer
-			Swap ( *pTo, tSrc );
-			++pTo;
-		};
-
-		const CSphMatch * pBegin = pTo;
-		for ( auto iHead : m_dFinalizedHeads )
-		{
-			CSphMatch & tGroupHead = m_dData[iHead];
-
-			if ( !EvalHAVING ( tGroupHead ))
-			{
-				DeleteChain ( iHead, false );
-				continue;
-			}
-
-			fnSwap ( tGroupHead ); // move top group match
-			for ( int i=this->m_dIData[iHead]; i!=iHead; i = this->m_dIData[i] )
-				fnSwap ( m_dData[i] ); // move tail matches
-		}
-
-		// final clean up before possible next pass
-		m_uLastGroupKey = -1;
-		m_iFree = 0;
-		m_iUsed = 0;
-		m_bFinalized = false;
-		m_iStorageSolidFrom = 0;
-		m_iTotal = 0;
-		m_dFinalizedHeads.Reset ();
-		m_hGroup2Index.Clear();
-		if constexpr ( DISTINCT )
-			m_tUniq.Reset();
-
-		return int ( pTo-pBegin );
-	}
-
-	void Finalize ( MatchProcessor_i & tProcessor, bool, bool bFinalizeMatches ) override
-	{
-		if ( !GetLength() )
-			return;
-
-		if ( bFinalizeMatches )
-		{
-			if ( !m_bFinalized )
-			{
-				FinalizeChains();
-				PrepareForExport();
-				CountDistinct();
-			}
-
-			ProcessData ( tProcessor, m_dFinalizedHeads );
-		}
-		else
-		{
-			ProcessData ( tProcessor, GetAllHeads() );
-
-			if constexpr ( DISTINCT )
-			{
-				// if we are not finalizing matches, we are using global sorters
-				// let's try to remove dupes while we are processing data in separate threads
-				// so that the main thread will have fewer data to work with
-				m_tUniq.Sort();
-				VecTraits_T<SphGroupKey_t> dStub;
-				m_tUniq.Compact(dStub);
-			}
-		}
-	}
-
-	// TODO! TEST!
-	ISphMatchSorter * Clone () const override
-	{
-		auto* pClone = this->template CloneSorterT<MYTYPE>();
-		pClone->SetGLimit (m_iGLimit);
-		return pClone;
-	}
-
-	void MoveTo ( ISphMatchSorter * pRhs, bool bCopyMeta ) final
-	{
-#ifndef NDEBUG
-		DBG << " MoveTo " << pRhs << " iRuns:iPushed - " << m_iruns << " " << m_ipushed;
-#endif
-		auto& dRhs = *(MYTYPE *) pRhs;
-		if ( !dRhs.m_iTotal )
-		{
-			DBG << " Rhs is empty, adopt! ";
-			CSphMatchQueueTraits::SwapMatchQueueTraits ( dRhs );
-			dRhs.m_hGroup2Index = std::move ( m_hGroup2Index );
-			::Swap ( m_uLastGroupKey, dRhs.m_uLastGroupKey );
-			::Swap ( m_iFree, dRhs.m_iFree );
-			::Swap ( m_iUsed, dRhs.m_iUsed );
-			::Swap ( m_bFinalized, dRhs.m_bFinalized );
-			m_dFinalizedHeads.SwapData ( dRhs.m_dFinalizedHeads );
-			::Swap ( m_iStorageSolidFrom, dRhs.m_iStorageSolidFrom );
-#ifndef NDEBUG
-			::Swap ( m_iruns, dRhs.m_iruns );
-			::Swap ( m_ipushed, dRhs.m_ipushed );
-			LOC_SWAP(dRhs);
-#endif
-			if ( !m_bFinalized && bCopyMeta )
-				dRhs.m_tUniq = std::move(m_tUniq);
-
-			return;
-		}
-
-		bool bUniqUpdated = false;
-		if ( !m_bFinalized && bCopyMeta )
-		{
-			m_tUniq.CopyTo ( dRhs.m_tUniq );
-			bUniqUpdated = true;
-		}
-
-		if ( !m_bFinalized )
-		{
-			FinalizeChains();
-//			PrepareForExport(); // for moving we not need fine-finaled matches; just cleaned is enough
-			CountDistinct();
-		}
-
-		dRhs.m_bUpdateDistinct = !bUniqUpdated;
-		dRhs.SetMerge(true);
-
-		auto iTotal = dRhs.m_iTotal;
-		for ( auto iHead : m_dFinalizedHeads )
-		{
-			auto uGroupKey = m_dData[iHead].GetAttr ( m_tLocGroupby );
-
-			// have to set bNewSet to true
-			// as need to fallthrough at PushAlreadyHashed and update count and aggregates values for head match
-			// even uGroupKey match already exists
-			dRhs.template PushEx<true> ( m_dData[iHead], uGroupKey, true, true, true, nullptr );
-			for ( int i = this->m_dIData[iHead]; i!=iHead; i = this->m_dIData[i] )
-				dRhs.template PushEx<false> ( m_dData[i], uGroupKey, false, true, true, nullptr );
-
-			DeleteChain ( iHead, false );
-		}
-
-		dRhs.m_bUpdateDistinct = true;
-		dRhs.SetMerge(false);
-
-		dRhs.m_iTotal = m_iTotal+iTotal;
-	}
-
-	void SetMerge ( bool bMerge ) override { m_bMerge = bMerge; }
-
-protected:
-	int m_iStorageSolidFrom = 0; // edge from witch storage is not yet touched and need no chaining freelist
-	OpenHashTable_T<SphGroupKey_t, int> m_hGroup2Index; // used to quickly locate group for incoming match
-
-	int				m_iGLimit;		///< limit per one group
-	SphGroupKey_t	m_uLastGroupKey = -1;	///< helps to determine in pushEx whether the new subgroup started
-	int				m_iFree = 0;			///< current insertion point
-	int				m_iUsed = 0;
-
-	// final cached data valid when everything is finalized
-	bool			m_bFinalized = false;	// helper to avoid double work
-	CSphVector<int> m_dFinalizedHeads;	/// < sorted finalized heads
-	int				m_iLastGroupCutoff;	/// < cutoff edge of last group to fit limit
-
-#ifndef NDEBUG
-	int				m_iruns = 0;		///< helpers for conditional breakpoints on debug
-	int				m_ipushed = 0;
-#endif
-	LOC_ADD;
-
-	/*
-	 * Every match according to uGroupKey came to own subset.
-	 * Head match of each group stored in the hash to quickly locate on next pushes
-	 * It hold all calculated stuff from aggregates/group_concat until finalization.
-	 */
-	template <bool GROUPED>
-	bool PushEx ( const CSphMatch & tEntry, const SphGroupKey_t uGroupKey, bool bNewSet, bool bTailFinalized, bool bClearNotify, [[maybe_unused]] SphAttr_t * pAttr )
-	{
-
-#ifndef NDEBUG
-		++m_ipushed;
-		DBG << "PushEx: tag" << tEntry.m_iTag << ",g" << uGroupKey << ": pushed" << m_ipushed
-			<< " g" << GROUPED << " n" << bNewSet;
-#endif
-
-		if constexpr ( NOTIFICATIONS )
-		{
-			if ( bClearNotify )
-			{
-				m_tJustPushed = RowTagged_t();
-				this->m_dJustPopped.Resize ( 0 );
-			}
-		}
-
-		this->m_bFinalized = false;
-		if ( HAS_AGGREGATES && m_bAvgFinal )
-			CalcAvg ( Avg_e::UNGROUP );
-
-		// place elem into the set
-		auto iNew = AllocateMatch ();
-		CSphMatch & tNew = m_dData[iNew];
-
-		// if such group already hashed
-		int * pGroupIdx = m_hGroup2Index.Find ( uGroupKey );
-		if ( pGroupIdx )
-			return PushAlreadyHashed<GROUPED> ( pGroupIdx, iNew, tEntry, uGroupKey, bNewSet, bTailFinalized );
-
-		// match came from MoveTo of another sorter, it is tail, and it has no group here (m.b. it is already
-		// deleted during finalization as one of worst). Just discard the whole group in the case.
-		if ( bTailFinalized && !GROUPED )
-		{
-			DeallocateMatch ( iNew );
-			return false;
-		}
-
-		m_pSchema->CloneMatch ( tNew, tEntry ); // fixme! check if essential data cloned
-		//	else
-		//			this->m_tPregroup.CloneWithoutAggrs ( tNew, tEntry );
-		//			this->m_tPregroup.CopyAggrs ( tNew, tEntry );
-
-
-		// submit actual distinct value in all cases
-		if ( DISTINCT && m_bUpdateDistinct )
-			KBufferGroupSorter::template UpdateDistinct<GROUPED> ( tNew, uGroupKey );
-
-		if constexpr ( NOTIFICATIONS )
-			m_tJustPushed = RowTagged_t ( tNew );
-
-		this->m_dIData[iNew] = iNew; // new head - points to self (0-ring)
-		Verify ( m_hGroup2Index.Add ( uGroupKey, iNew ));
-		++m_iTotal;
-
-		if constexpr ( GROUPED )
-		{
-			m_uLastGroupKey = uGroupKey;
-
-			if constexpr ( HAS_AGGREGATES )
-				AggrUngroup ( m_dData[iNew] );
-		} else
-		{
-			tNew.SetAttr ( m_tLocGroupby, uGroupKey );
-			tNew.SetAttr ( m_tLocCount, 1 );
-			if constexpr ( DISTINCT )
-				tNew.SetAttr ( m_tLocDistinct, 0 );
-		}
-		return true;
-	}
-
-private:
-	bool	m_bUpdateDistinct = true;
-	bool	m_bMerge = false;
-
-	// surely give place for a match (do vacuum-cleaning, if there is no place)
-	inline int AllocateMatch ()
-	{
-		auto iPlace = TryAllocateMatch ();
-		if ( iPlace<0 )
-		{
-			VacuumClean ();
-			iPlace = TryAllocateMatch ();
-		}
-		assert ( iPlace>=0 && iPlace<m_iSize );
-		DBG << "allocated: " << iPlace;
-		return iPlace;
-	}
-
-	// return match and free it's dataptrs
-	FORCE_INLINE void FreeMatch ( int iElem, bool bNotify ) // fixme! intersects with parent by name
-	{
-		FreeMatchPtrs ( iElem, bNotify );
-		DeallocateMatch ( iElem );
-	}
-
-	inline int TryAllocateMatch ()
-	{
-		if ( m_iUsed==m_iSize )
-			return -1; // no more place..
-
-		++m_iUsed;
-		auto iElem = m_iFree;
-		if ( iElem<m_iStorageSolidFrom )
-			m_iFree = this->m_dIData[iElem];
-		else {
-			++m_iFree;
-			m_iStorageSolidFrom = m_iFree;
-		}
-		return iElem;
-	}
-
-	inline void DeallocateMatch (int iElem)
-	{
-		--m_iUsed;
-		this->m_dIData[iElem] = m_iFree; // put to chain
-		m_iFree = iElem;
-		assert ( m_iFree >=0 );
-	}
-
-	// return length of the matches chain (-1 terminated)
-	int ChainLen ( int iPos ) const
-	{
-		int iChainLen = 1;
-		for ( int i = this->m_dIData[iPos]; i!=iPos; i = this->m_dIData[i] )
-			++iChainLen;
-
-		return iChainLen;
-	}
-
-	// add new match into the chain. Aggregates are relaxed and not managed till finalize
-	/*
-	 * chain of the matches is actually ring of integers. Each one points to the coherent
-	 * match in the storage, and simultaneously next member of the ring.
-	 * We can iterate over the chain starting from the head and looking until same index met again.
-	 */
-	void AddToChain ( int iNew, const CSphMatch & tEntry, int iHead )
-	{
-		CSphMatch & tNew = m_dData[iNew];
-		this->m_tPregroup.CloneWithoutAggrs ( tNew, tEntry );
-		if constexpr ( NOTIFICATIONS )
-			m_tJustPushed = RowTagged_t ( tNew );
-
-		// put after the head
-		auto iPrevChain = this->m_dIData[iHead];
-		this->m_dIData[iNew] = iPrevChain;
-		this->m_dIData[iHead] = iNew;
-	}
-
-	// add entry to existing group
-	/*
-	 * If group is not full, and new match is less than head, it will replace the head.
-	 * calculated stuff will be moved and adopted by this new replacement.
-	 * If group is full, and new match is less than head, it will be early rejected.
-	 * In all other cases new match will be inserted into the group right after head
-	 */
-	template <bool GROUPED>
-	bool PushAlreadyHashed ( int * pHead, int iNew, const CSphMatch & tEntry, const SphGroupKey_t uGroupKey, bool bNewSet, bool bTailFinalized )
-	{
-		int & iHead = *pHead;
-
-		assert ( m_dData[iHead].GetAttr ( m_tLocGroupby )==uGroupKey );
-		assert ( m_dData[iHead].m_pDynamic[-1]==tEntry.m_pDynamic[-1] );
-		DBG << "existing " << m_dData[iHead].m_iTag << "," << uGroupKey
-			<< " m_pDynamic: " << m_dData[iHead].m_pDynamic;
-
-		// check if we need to push the match at all
-		if ( m_tSubSorter.MatchIsGreater ( tEntry, m_dData[iHead] ) )
-			AddToChain ( iNew, tEntry, iHead ); // always add; bad will be filtered later in gc
-		else if ( ChainLen ( iHead )>=m_iGLimit ) // less than worst, drop it
-			DeallocateMatch ( iNew );
-		else
-		{
-			AddToChain ( iNew, tEntry, iHead );
-			this->m_tPregroup.MoveAggrs ( m_dData[iNew], m_dData[iHead] );
-			*pHead = iNew;
-		}
-
-		auto & tHeadMatch = m_dData[iHead];
-		// submit actual distinct value in all cases
-		if ( DISTINCT && m_bUpdateDistinct )
-			KBufferGroupSorter::template UpdateDistinct<GROUPED> ( tEntry, uGroupKey );
-
-		// update group-wide counters
-		auto & tLocCount = m_tLocCount;
-		if constexpr ( GROUPED )
-		{
-			// it's already grouped match
-			// sum grouped matches count
-			if ( bNewSet || uGroupKey!=m_uLastGroupKey )
-			{
-				tHeadMatch.AddCounterAttr ( tLocCount, tEntry );
-				m_uLastGroupKey = uGroupKey;
-				bNewSet = true;
-			}
-		} else if ( !bTailFinalized )
-		{
-			// it's a simple match
-			// increase grouped matches count
-			tHeadMatch.AddCounterScalar ( tLocCount, 1 );
-			bNewSet = true;
-		}
-
-		// update aggregates
-		if constexpr ( HAS_AGGREGATES )
-		{
-			if ( bNewSet )
-				AggrUpdate ( tHeadMatch, tEntry, GROUPED, m_bMerge );
-		}
-
-		// since it is dupe (i.e. such group is already pushed) - return false;
-		return false;
-	}
-
-	enum class Avg_e { FINALIZE, UNGROUP };
-	void CalcAvg ( Avg_e eGroup )
-	{
-		if ( this->m_dAvgs.IsEmpty() )
-			return;
-
-		m_bAvgFinal = ( eGroup==Avg_e::FINALIZE );
-
-		int64_t i = 0;
-		if ( eGroup==Avg_e::FINALIZE )
-			for ( auto tData = m_hGroup2Index.Iterate(i); tData.second; tData = m_hGroup2Index.Iterate(i) )
-				m_dAvgs.Apply ( [this, &tData] ( AggrFunc_i * pAvg ) {
-					pAvg->Finalize ( m_dData[*tData.second] );
-				});
-		else
-			for ( auto tData = m_hGroup2Index.Iterate(i); tData.second; tData = m_hGroup2Index.Iterate(i) )
-				m_dAvgs.Apply ( [this, &tData] ( AggrFunc_i * pAvg ) {
-					pAvg->Ungroup ( m_dData[*tData.second] );
-				});
-	}
-
-	void BinaryPartitionTail ( VecTraits_T<int>& dData, int iBound )
-	{
-		--iBound;
-		int iPivot = dData[iBound];
-		int a = 0;
-		int b = dData.GetLength ()-1;
-		while (true) {
-			int i = a;
-			int j = b;
-			while (i<=j) {
-				while ( m_tSubSorter.IsLess ( dData[i], iPivot )) ++i;
-				while ( m_tSubSorter.IsLess ( iPivot, dData[j] )) --j;
-				if ( i<=j ) ::Swap ( dData[i++], dData[j--] );
-			}
-			if ( iBound==j )
-				break;
-
-			if ( iBound<j )
-				b = j;  // too many elems acquired; continue with left part
-			else
-				a = i;  // too few elems acquired; continue with right part
-			iPivot = dData[( a+b ) / 2];
-		}
-	}
-
-	CSphVector<int> GetAllHeads()
-	{
-		CSphVector<int> dAllHeads;
-		dAllHeads.Reserve ( m_hGroup2Index.GetLength ());
-		int64_t i = 0;
-		for ( auto tData = m_hGroup2Index.Iterate(i); tData.second; tData = m_hGroup2Index.Iterate(i) )
-			dAllHeads.Add ( *tData.second );
-		return dAllHeads;
-	}
-
-	// free place for new matches
-	void VacuumClean()
-	{
-		auto iLimit = m_iLimit * GROUPBY_FACTOR / 2;
-
-		// first try to cut out too long tails
-		int iSize = 0;
-		int64_t i = 0;
-		for ( auto tData = m_hGroup2Index.Iterate(i); tData.second; tData = m_hGroup2Index.Iterate(i) )
-			iSize += VacuumTail ( tData.second, m_iGLimit );
-
-		// if we reached the limit now - bail, no need to free more.
-		if ( iSize<=iLimit )
-			return;
-
-		// if we're here, just vacuuming tails wasn't effective enough and some deeper cleaning necessary
-		SortThenVacuumWorstHeads ( iLimit );
-	}
-
-	// final pass before iface finalize/flatten - cut worst, sort everything
-	void FinalizeChains()
-	{
-		if ( m_bFinalized )
-			return;
-
-		m_bFinalized = true;
-
-		int64_t i = 0;
-		for ( auto tData = m_hGroup2Index.Iterate(i); tData.second; tData = m_hGroup2Index.Iterate(i) )
-			VacuumTail ( tData.second, m_iGLimit, Stage_e::FINAL );
-
-		// Continue by cut out whole groups
-		SortThenVacuumWorstHeads ( m_iLimit, Stage_e::FINAL ); // false since it is already sorted
-
-		// also free matches in the chain were cleared with FreeDataPtrs, but *now* we also need to free their dynamics
-		// otherwise in d-tr FreDataPtr on non-zero dynamics will be called again with probably another schema and crash
-		// FIXME!!! need to keep and restore all members changed by TryAllocateMatch - it'd be better to rewrite code to pass state into TryAllocateMatch or use common code
-		auto iFree = m_iFree;
-		auto iUsed = m_iUsed;
-		auto iSSFrom = m_iStorageSolidFrom;
-		for ( auto iElem = TryAllocateMatch (); iElem>=0; iElem = TryAllocateMatch () )
-			m_dData[iElem].ResetDynamic ();
-		m_iFree = iFree;
-		m_iUsed = iUsed;
-		m_iStorageSolidFrom = iSSFrom;
-
-	}
-
-	/*
-	 * Here we
-	 * 1) Cut off very last head if it would exceed the limit.
-	 * 1) Copy all calculated stuff (aggr attributes) from head match to every other match of a group
-	 * 2) Sort group in decreasing order, and then shift the ring ahead to 1 match.
-	 * That is necessary since head is worst match, and next after it is the best one (since just sorted)
-	 * Since it is ring, by moving ahead we will have 1-st match the best, last - the worst.
-	 */
-	void PrepareForExport()
-	{
-		VacuumTail ( &m_dFinalizedHeads.Last(), m_iLastGroupCutoff, Stage_e::FINAL );
-		auto dAggrs = GetAggregatesWithoutAvgs ();
-		for ( auto& iHead : m_dFinalizedHeads )
-		{
-			for ( auto * pAggr : dAggrs )
-				pAggr->Finalize ( m_dData[iHead] );
-
-			PropagateAggregates ( iHead );
-			iHead = this->m_dIData[iHead]; // shift
-		}
-	}
-
-	void PropagateAggregates ( int iHead )
-	{
-		for ( auto i = this->m_dIData[iHead]; i!=iHead; i = this->m_dIData[i] )
-			this->m_tPregroup.CopyAggrs ( m_dData[i], m_dData[iHead] );
-	}
-
-	// at collect stage we don't need to strictly sort matches inside groups,
-	// but we need to track pushed/deleted matches.
-	// at finalize stage, in opposite, no tracking need, but matches must be sorted.
-	enum class Stage_e { COLLECT, FINAL };
-
-	// sorts by next-to-worst element in the chain
-	struct FinalGroupSorter_t
-	{
-		const GroupSorter_fn<COMPGROUP> &	m_tGroupSorter;
-		const CSphTightVector<int> &		m_dIData;
-
-		FinalGroupSorter_t ( const GroupSorter_fn<COMPGROUP> & tSorter, const CSphTightVector<int> & dIData )
-			: m_tGroupSorter ( tSorter )
-			, m_dIData ( dIData )
-		{}
-
-		bool IsLess ( int a, int b ) const
-		{
-			return m_tGroupSorter.IsLess ( m_dIData[a], m_dIData[b] );
-		}
-	};
-
-	// full clean - sort the groups, then iterate on them until iLimit elems counted. Cut out the rest.
-	// if last group is not fit into rest of iLimit, it still kept whole, no fraction performed over it.
-	// returns desired length of the last chain to make the limit hard ( 1..m_iGLimit )
-	void SortThenVacuumWorstHeads ( int iSoftLimit, Stage_e eStage = Stage_e::COLLECT )
-	{
-		m_dFinalizedHeads = GetAllHeads();
-		CalcAvg ( Avg_e::FINALIZE );
-
-		// in this final sort we need to keep the heads but to sort by next-to-head element (which is the best in group)
-		FinalGroupSorter_t tFinalSorter ( m_tGroupSorter, this->m_dIData );
-		m_dFinalizedHeads.Sort ( tFinalSorter );
-
-		int iRetainMatches = 0;
-		CSphVector<SphGroupKey_t> dRemovedHeads; // to remove distinct
-
-		// delete worst heads
-		ARRAY_FOREACH ( i, m_dFinalizedHeads )
-			if ( iSoftLimit > iRetainMatches )
-				iRetainMatches += ChainLen ( m_dFinalizedHeads[i] );
-			else
-			{
-				 // all quota exceeded, the rest just to be cut totally
-				auto iRemoved = DeleteChain ( m_dFinalizedHeads[i], eStage==Stage_e::COLLECT );
-				if constexpr ( DISTINCT )
-					dRemovedHeads.Add( iRemoved );
-				m_dFinalizedHeads.RemoveFast ( i-- );
-			}
-
-		// discard removed distinct
-		if constexpr ( DISTINCT )
-			RemoveDistinct ( dRemovedHeads );
-
-		if ( eStage==Stage_e::COLLECT )
-			CalcAvg ( Avg_e::UNGROUP );
-		m_iLastGroupCutoff = m_iGLimit+iSoftLimit-iRetainMatches;
-	}
-
-	// for given chain throw out worst elems to fit in iLimit quota.
-	// Returns length of the chain
-	int VacuumTail ( int* pHead, int iLimit, Stage_e eStage = Stage_e::COLLECT )
-	{
-		assert ( iLimit>0 );
-		CSphVector<int> dChain;
-		dChain.Add ( *pHead );
-		for ( auto i = this->m_dIData[*pHead]; i!=*pHead; i = this->m_dIData[i] )
-			dChain.Add ( i );
-
-		if ( dChain.GetLength()==1 )
-			return 1; // fast over
-
-		auto dWorstTail = dChain.Slice ( iLimit );
-
-		// if no sort necessary and limit not exceeded - nothing to do
-		if ( eStage==Stage_e::COLLECT && dWorstTail.IsEmpty() )
-			return dChain.GetLength();
-
-		// chain need to be shortened
-		if ( !dWorstTail.IsEmpty() )
-		{
-			BinaryPartitionTail ( dChain, iLimit );
-			dChain.Resize ( iLimit );
-		}
-
-		// sort if necessary and ensure last elem of chain is the worst one
-		if ( eStage==Stage_e::FINAL )
-		{
-			dChain.Sort( m_tSubSorter ); // sorted in reverse order, so the worst match here is the last one.
-			iLimit = dChain.GetLength();
-		} else
-		{
-			assert ( dChain.GetLength ()==iLimit );
-			// not sorted, need to find worst match for new head
-			int iWorst = 0;
-			for (int i=1; i<iLimit; ++i)
-			{
-				if ( m_tSubSorter.IsLess ( dChain[iWorst], dChain[i] ) )
-					iWorst = i;
-			}
-			::Swap ( dChain[iWorst], dChain[iLimit-1] );
-		}
-
-		auto iNewHead = dChain.Last ();
-
-		// move calculated aggregates to the new head
-		if ( iNewHead!=*pHead )
-		{
-			SphGroupKey_t uGroupKey = m_dData[*pHead].GetAttr ( m_tLocGroupby );
-			int * pHeadInHash = m_hGroup2Index.Find(uGroupKey);
-			assert(pHeadInHash);
-
-			this->m_tPregroup.MoveAggrs ( m_dData[iNewHead], m_dData[*pHead] );
-			*pHead = iNewHead;
-			*pHeadInHash = iNewHead;
-		}
-
-		// now we can safely free worst matches
-		for ( auto iWorst : dWorstTail )
-			FreeMatch ( iWorst, eStage==Stage_e::COLLECT );
-
-		// recreate the chain. It is actually ring, and external hash points to the minimal elem
-		this->m_dIData[iNewHead] = dChain[0]; // head points to begin of chain
-		for ( int i = 0; i<iLimit-1; ++i ) // each elem points to the next, last again to head
-			this->m_dIData[dChain[i]] = dChain[i+1];
-
-		return iLimit;
-	}
-
-	// delete whole chain (and remove from hash also).
-	SphGroupKey_t DeleteChain ( int iPos, bool bNotify )
-	{
-		SphGroupKey_t uGroupKey = m_dData[iPos].GetAttr ( m_tLocGroupby );
-		m_hGroup2Index.Delete ( uGroupKey );
-		int iNext = this->m_dIData[iPos];
-		FreeMatch ( iPos, bNotify );
-		for ( auto i = iNext; i!=iPos; i = iNext )
-		{
-			iNext = this->m_dIData[i];
-			FreeMatch ( i, bNotify );
-		}
-
-		return uGroupKey;
-	}
-
-	/// count distinct values if necessary
-	void CountDistinct ()
-	{
-		if constexpr ( DISTINCT )
-			Distinct ( [this] ( SphGroupKey_t uGroup )->CSphMatch *
-			{
-				auto pIdx = m_hGroup2Index.Find ( uGroup );
-				return pIdx? &m_dData[*pIdx] : nullptr;
-			});
-	}
-
-	void ProcessData ( MatchProcessor_i & tProcessor, const IntVec_t & dHeads )
-	{
-		for ( auto iHead : dHeads )
-		{
-			tProcessor.Process ( &m_dData[iHead] ); // process top group match
-			for ( int i = this->m_dIData[iHead]; i!=iHead; i = this->m_dIData[i] )
-				tProcessor.Process ( &m_dData[i] ); // process tail matches
-		}
-	}
-};
-
-/////////////////////////////////////////////////////////////////////
-/// generic match sorter that understands groupers that return multiple keys per match
-template < typename T >
-class MultiValueGroupSorterTraits_T : public T
-{
-	using BASE = T;
-
-public:
-	MultiValueGroupSorterTraits_T ( const ISphMatchComparator * pComp, const CSphQuery * pQuery, const CSphGroupSorterSettings & tSettings )
-		: T ( pComp, pQuery, tSettings )
-	{}
-
-	bool Push ( const CSphMatch & tMatch ) override
-	{
-		this->m_pGrouper->MultipleKeysFromMatch ( tMatch, m_dKeys );
-
-		bool bRes = false;
-		ARRAY_FOREACH ( i, m_dKeys )
-		{
-			SphGroupKey_t tKey = m_dKeys[i];
-			// need to clear notifications once per match - not for every pushed value
-			bRes |= BASE::template PushEx<false> ( tMatch, tKey, false, false, ( i==0 ), nullptr );
-		}
-
-		return bRes;
-	}
-
-	bool PushGrouped ( const CSphMatch & tEntry, bool bNewSet ) override
-	{
-		return BASE::template PushEx<true> ( tEntry, tEntry.GetAttr ( BASE::m_tLocGroupby ), bNewSet, false, true, nullptr );
-	}
-
-private:
-	CSphVector<SphGroupKey_t>	m_dKeys;
-};
-
-template < typename COMPGROUP, typename UNIQ, int DISTINCT, bool NOTIFICATIONS, bool HAS_AGGREGATES >
-class MultiValueGroupSorter_T : public MultiValueGroupSorterTraits_T <CSphKBufferGroupSorter <COMPGROUP, UNIQ, DISTINCT, NOTIFICATIONS, HAS_AGGREGATES>>
-{
-	using BASE = MultiValueGroupSorterTraits_T <CSphKBufferGroupSorter < COMPGROUP, UNIQ, DISTINCT, NOTIFICATIONS, HAS_AGGREGATES>>;
-	using MYTYPE = MultiValueGroupSorter_T < COMPGROUP, UNIQ, DISTINCT, NOTIFICATIONS, HAS_AGGREGATES >;
-
-public:
-	using BASE::BASE;
-
-	ISphMatchSorter * Clone () const final { return this->template CloneSorterT<MYTYPE>(); }
-};
-
-template < typename COMPGROUP, typename UNIQ, int DISTINCT, bool NOTIFICATIONS, bool HAS_AGGREGATES >
-class MultiValueNGroupSorter_T : public MultiValueGroupSorterTraits_T < CSphKBufferNGroupSorter<COMPGROUP, UNIQ, DISTINCT, NOTIFICATIONS, HAS_AGGREGATES>>
-{
-	using BASE = MultiValueGroupSorterTraits_T <CSphKBufferNGroupSorter < COMPGROUP, UNIQ, DISTINCT, NOTIFICATIONS, HAS_AGGREGATES>>;
-	using MYTYPE = MultiValueNGroupSorter_T <COMPGROUP, UNIQ, DISTINCT, NOTIFICATIONS, HAS_AGGREGATES>;
-
-public:
-	using BASE::BASE;
-
-	ISphMatchSorter * Clone () const final
-	{
-		auto * pClone = this->template CloneSorterT<MYTYPE>();
-		pClone->SetGLimit (this->m_iGLimit);
-		return pClone;
-	}
-};
-
-/////////////////////////////////////////////////////////////////////
-
-/// match sorter with k-buffering and group-by for JSON arrays
-template < typename COMPGROUP, typename UNIQ, int DISTINCT, bool NOTIFICATIONS, bool HAS_AGGREGATES >
-class CSphKBufferJsonGroupSorter : public CSphKBufferGroupSorter < COMPGROUP, UNIQ, DISTINCT, NOTIFICATIONS, HAS_AGGREGATES >
-{
-public:
-	using BASE = CSphKBufferGroupSorter<COMPGROUP, UNIQ, DISTINCT, NOTIFICATIONS, HAS_AGGREGATES>;
-	using MYTYPE = CSphKBufferJsonGroupSorter<COMPGROUP, UNIQ, DISTINCT, NOTIFICATIONS, HAS_AGGREGATES>;
-
-	// since we inherit from template, we need to write boring 'using' block
-	using KBufferGroupSorter = KBufferGroupSorter_T<COMPGROUP, UNIQ, DISTINCT, NOTIFICATIONS>;
-	using KBufferGroupSorter::m_eGroupBy;
-	using KBufferGroupSorter::m_iLimit;
-	using KBufferGroupSorter::m_tSubSorter;
-
-	/// ctor
-	FWD_BASECTOR( CSphKBufferJsonGroupSorter )
-
-	bool	Push ( const CSphMatch & tEntry ) final							{ return PushMatch(tEntry); }
-	void	Push ( const VecTraits_T<const CSphMatch> & dMatches ) final	{ assert ( 0 && "Not supported in grouping"); }
-
-	/// add pre-grouped entry to the queue
-	bool PushGrouped ( const CSphMatch & tEntry, bool bNewSet ) override
-	{
-		// re-group it based on the group key
-		return BASE::template PushEx<true> ( tEntry, tEntry.GetAttr ( BASE::m_tLocGroupby ), bNewSet, false, true, nullptr );
-	}
-
-	ISphMatchSorter * Clone () const final
-	{
-		return this->template CloneSorterT<MYTYPE>();
-	}
-
-private:
-	FORCE_INLINE bool PushMatch ( const CSphMatch & tMatch )
-	{
-		SphGroupKey_t uGroupKey = this->m_pGrouper->KeyFromMatch ( tMatch );
-		const BYTE * pBlobPool = this->m_pGrouper->GetBlobPool();
-		bool bClearNotify = true;
-
-		return PushJsonField ( uGroupKey, pBlobPool, [this, &tMatch, &bClearNotify]( SphAttr_t * pAttr, SphGroupKey_t uMatchGroupKey )
-			{
-				bool bPushed = BASE::template PushEx<false> ( tMatch, uMatchGroupKey, false, false, bClearNotify, pAttr );
-				bClearNotify = false; // need to clear notifications once per match - not for every pushed value
-				return bPushed;
-			}
-		);
-	}
-};
-
-
-/// implicit group-by sorter
-/// invoked when no 'group-by', but count(*) or count(distinct attr) are in game
-template < typename COMPGROUP, typename UNIQ, int DISTINCT, bool NOTIFICATIONS, bool HAS_AGGREGATES>
-class CSphImplicitGroupSorter final : public MatchSorter_c, ISphNoncopyable, protected BaseGroupSorter_c
-{
-	using MYTYPE = CSphImplicitGroupSorter<COMPGROUP, UNIQ, DISTINCT, NOTIFICATIONS, HAS_AGGREGATES>;
-	using BASE = MatchSorter_c;
-
-public:
-	CSphImplicitGroupSorter ( const ISphMatchComparator * DEBUGARG(pComp), const CSphQuery *, const CSphGroupSorterSettings & tSettings )
-		: BaseGroupSorter_c ( tSettings )
-	{
-		assert ( !DISTINCT || tSettings.m_pDistinctFetcher );
-		assert ( !pComp );
-
-		if constexpr ( NOTIFICATIONS )
-			m_dJustPopped.Reserve(1);
-
-		m_iMatchCapacity = 1;
-
-		m_pDistinctFetcher = tSettings.m_pDistinctFetcher;
-	}
-
-	/// schema setup
-	void SetSchema ( ISphSchema * pSchema, bool bRemapCmp ) final
-	{
-		if ( m_pSchema )
-		{
-			FixupLocators ( m_pSchema, pSchema );
-			m_tPregroup.ResetAttrs ();
-			m_dAggregates.Apply ( [] ( AggrFunc_i * pAggr ) {SafeDelete ( pAggr ); } );
-			m_dAggregates.Resize ( 0 );
-		}
-
-		BASE::SetSchema ( pSchema, bRemapCmp );
-		SetupBaseGrouper<DISTINCT> ( pSchema );
-	}
-
-	bool	IsGroupby () const final { return true; }
-	void	SetBlobPool ( const BYTE * pBlobPool ) final
-	{
-		BlobPool_c::SetBlobPool ( pBlobPool );
-		if ( m_pDistinctFetcher )
-			m_pDistinctFetcher->SetBlobPool(pBlobPool);
-	}
-
-	void SetColumnar ( columnar::Columnar_i * pColumnar ) final
-	{
-		BASE::SetColumnar(pColumnar);
-		BaseGroupSorter_c::SetColumnar(pColumnar);
-		if ( m_pDistinctFetcher )
-			m_pDistinctFetcher->SetColumnar(pColumnar);
-	}
-
-	bool	IsCutoffDisabled() const final { return true; }
-	bool	Push ( const CSphMatch & tEntry ) final							{ return PushEx<false>(tEntry); }
-	void	Push ( const VecTraits_T<const CSphMatch> & dMatches ) final	{ assert ( 0 && "Not supported in grouping"); }
-	bool	PushGrouped ( const CSphMatch & tEntry, bool ) final			{ return PushEx<true>(tEntry); }
-
-	/// store all entries into specified location in sorted order, and remove them from queue
-	int Flatten ( CSphMatch * pTo ) final
-	{
-		assert ( m_bDataInitialized );
-
-		CountDistinct ();
-
-		if constexpr ( HAS_AGGREGATES )
-		{
-			for ( auto * pAggregate : m_dAggregates )
-				pAggregate->Finalize ( m_tData );
-		}
-
-		int iCopied = 0;
-		if ( EvalHAVING ( m_tData ) )
-		{
-			iCopied = 1;
-			Swap ( *pTo, m_tData );
-		} else
-		{
-			m_pSchema->FreeDataPtrs ( m_tData );
-			m_tData.ResetDynamic ();
-		}
-
-		m_iTotal = 0;
-		m_bDataInitialized = false;
-
-		if constexpr ( DISTINCT )
-			m_tUniq.Reset();
-
-		return iCopied;
-	}
-
-	/// finalize, perform final sort/cut as needed
-	void Finalize ( MatchProcessor_i & tProcessor, bool, bool bFinalizeMatches ) final
-	{
-		if ( !GetLength() )
-			return;
-
-		tProcessor.Process ( &m_tData );
-
-		if ( !bFinalizeMatches )
-			m_tUniq.Compact();
-	}
-
-	int		GetLength() final			{ return m_bDataInitialized ? 1 : 0; }
-	bool	CanBeCloned() const final	{ return !DISTINCT && BASE::CanBeCloned(); }
-
-	// TODO! test.
-	ISphMatchSorter * Clone () const final
-	{
-		auto pClone = new MYTYPE ( nullptr, nullptr, *this );
-		CloneTo ( pClone );
-		pClone->SetupBaseGrouperWrp ( pClone->m_pSchema );
-		if ( m_pDistinctFetcher )
-			pClone->m_pDistinctFetcher = m_pDistinctFetcher->Clone();
-		return pClone;
-	}
-
-	void MoveTo ( ISphMatchSorter * pRhs, bool bCopyMeta ) final
-	{
-		if (!m_bDataInitialized)
-			return;
-
-		auto& dRhs = *(MYTYPE *) pRhs;
-		if ( !dRhs.m_bDataInitialized )
-		{
-			// ISphMatchSorter
-			::Swap ( m_iTotal, dRhs.m_iTotal );
-			::Swap ( m_tData, dRhs.m_tData );
-			::Swap ( m_bDataInitialized, dRhs.m_bDataInitialized );
-			if ( bCopyMeta )
-				dRhs.m_tUniq = std::move ( m_tUniq );
-
-			return;
-		}
-
-		if ( bCopyMeta )
-			m_tUniq.CopyTo ( dRhs.m_tUniq );
-
-		// other step is a bit tricky:
-		// we just can't add current count uniq to final; need to append m_tUniq instead,
-		// so that final flattening will calculate real uniq count.
-		dRhs.AddCount ( m_tData );
-
-		if constexpr ( HAS_AGGREGATES )
-			dRhs.UpdateAggregates ( m_tData, false, true );
-
-		if ( !bCopyMeta && DISTINCT )
-			dRhs.UpdateDistinct ( m_tData );
-	}
-
-	void SetMerge ( bool bMerge ) override { m_bMerge = bMerge; }
-
-protected:
-	CSphMatch	m_tData;
-	bool		m_bDataInitialized = false;
-	bool		m_bMerge = false;
-
-	UNIQ		 m_tUniq;
-
-private:
-	CSphVector<SphAttr_t> m_dDistinctKeys;
-	CSphRefcountedPtr<DistinctFetcher_i> m_pDistinctFetcher;
-
-	inline void SetupBaseGrouperWrp ( ISphSchema * pSchema )	{ SetupBaseGrouper<DISTINCT> ( pSchema ); }
-	void	AddCount ( const CSphMatch & tEntry )				{ m_tData.AddCounterAttr ( m_tLocCount, tEntry ); }
-	void	UpdateAggregates ( const CSphMatch & tEntry, bool bGrouped = true, bool bMerge = false ) { AggrUpdate ( m_tData, tEntry, bGrouped, bMerge ); }
-	void	SetupAggregates ( const CSphMatch & tEntry )		{ AggrSetup ( m_tData, tEntry, m_bMerge ); }
-
-	// submit actual distinct value in all cases
-	template <bool GROUPED = true>
-	void UpdateDistinct ( const CSphMatch & tEntry )
-	{
-		int iCount = 1;
-		if constexpr ( GROUPED )
-			iCount = (int) tEntry.GetAttr ( m_tLocDistinct );
-
-		if constexpr ( DISTINCT==1 )
-			m_tUniq.Add ( { 0, m_pDistinctFetcher->GetKey(tEntry), iCount } );
-		else
-		{
-			m_pDistinctFetcher->GetKeys ( tEntry, m_dDistinctKeys );
-			for ( auto i : m_dDistinctKeys )
-				this->m_tUniq.Add ( { 0, i, iCount } );
-		}	
-	}
-
-	/// add entry to the queue
-	template <bool GROUPED>
-	FORCE_INLINE bool PushEx ( const CSphMatch & tEntry )
-	{
-		if constexpr ( NOTIFICATIONS )
-		{
-			m_tJustPushed = RowTagged_t();
-			m_dJustPopped.Resize(0);
-		}
-
-		if ( m_bDataInitialized )
-		{
-			assert ( m_tData.m_pDynamic[-1]==tEntry.m_pDynamic[-1] );
-
-			if constexpr ( GROUPED )
-			{
-				// it's already grouped match
-				// sum grouped matches count
-				AddCount ( tEntry );
-			} else
-			{
-				// it's a simple match
-				// increase grouped matches count
-				m_tData.AddCounterScalar ( m_tLocCount, 1 );
-			}
-
-			// update aggregates
-			if constexpr ( HAS_AGGREGATES )
-				UpdateAggregates ( tEntry, GROUPED, m_bMerge );
-		}
-
-		if constexpr ( DISTINCT )
-			UpdateDistinct<GROUPED> ( tEntry );
-
-		// it's a dupe anyway, so we shouldn't update total matches count
-		if ( m_bDataInitialized )
-			return false;
-
-		// add first
-		m_pSchema->CloneMatch ( m_tData, tEntry );
-
-		// first-time aggregate setup
-		if constexpr ( HAS_AGGREGATES )
-			SetupAggregates(tEntry);
-
-		if constexpr ( NOTIFICATIONS )
-			m_tJustPushed = RowTagged_t ( m_tData );
-
-		if constexpr ( !GROUPED )
-		{
-			m_tData.SetAttr ( m_tLocGroupby, 1 ); // fake group number
-			m_tData.SetAttr ( m_tLocCount, 1 );
-			if constexpr ( DISTINCT )
-				m_tData.SetAttr ( m_tLocDistinct, 0 );
-		}
-		else
-		{
-			if constexpr ( HAS_AGGREGATES )
-				AggrUngroup ( m_tData );
-		}
-
-		m_bDataInitialized = true;
-		++m_iTotal;
-		return true;
-	}
-
-	/// count distinct values if necessary
-	void CountDistinct ()
-	{
-		if constexpr ( !DISTINCT )
-			return;
-
-		assert ( m_bDataInitialized );
-		m_tData.SetAttr ( m_tLocDistinct, m_tUniq.CountDistinct() );
-	}
-};
-
-
-class FastBaseSorter_c : public MatchSorter_c, ISphNoncopyable, protected BaseGroupSorter_c
-{
-public:
-			FastBaseSorter_c ( const CSphGroupSorterSettings & tSettings ) : BaseGroupSorter_c ( tSettings ) {}
-
-	bool	IsGroupby () const final										{ return true; }
-	bool	CanBeCloned() const final										{ return false; }
-	void	SetMerge ( bool bMerge ) final									{}
-	void	Finalize ( MatchProcessor_i & tProcessor, bool, bool bFinalizeMatches ) final	{ if ( GetLength() ) tProcessor.Process ( &m_tData ); }
-	int		GetLength() final												{ return m_bDataInitialized ? 1 : 0; }
-	ISphMatchSorter * Clone() const final									{ return nullptr; }
-	void	MoveTo ( ISphMatchSorter * pRhs, bool bCopyMeta ) final			{ assert ( 0 && "Not supported"); }
-	bool	IsPrecalc() const final											{ return true; }
-
-	int Flatten ( CSphMatch * pTo ) final
-	{
-		assert ( m_bDataInitialized );
-		Swap ( *pTo, m_tData );
-		m_iTotal = 0;
-		m_bDataInitialized = false;
-		return 1;
-	}
-
-protected:
-	CSphMatch	m_tData;
-	bool		m_bDataInitialized = false;
-};
-
-
-// fast count distinct sorter
-// works by using precalculated count distinct taken from secondary indexes
-class FastCountDistinctSorter_c final : public FastBaseSorter_c
-{
-public:
-	FastCountDistinctSorter_c ( int iCountDistinct, const CSphGroupSorterSettings & tSettings )
-		: FastBaseSorter_c ( tSettings )
-		, m_iCountDistinct ( iCountDistinct )
-	{}
-
-	bool	Push ( const CSphMatch & tEntry ) final							{ return PushEx(tEntry); }
-	void	Push ( const VecTraits_T<const CSphMatch> & dMatches ) final	{ assert ( 0 && "Not supported in grouping"); }
-	bool	PushGrouped ( const CSphMatch & tEntry, bool ) final			{ return PushEx(tEntry); }
-
-private:
-	int			m_iCountDistinct = 0;
-
-	FORCE_INLINE bool PushEx ( const CSphMatch & tEntry )
-	{
-		if ( m_bDataInitialized )
-			return true; // always return true, otherwise in RT indexes we won't be able to hit cutoff in disk chunks after the first one
-
-		m_pSchema->CloneMatch ( m_tData, tEntry );
-		m_tData.SetAttr ( m_tLocGroupby, 1 ); // fake group number
-		m_tData.SetAttr ( m_tLocCount, 1 );
-		m_tData.SetAttr ( m_tLocDistinct, m_iCountDistinct );
-
-		m_bDataInitialized = true;
-		m_iTotal++;
-		return true;
-	}
-};
-
-// fast count sorter
-// works by using precalculated count taken from secondary indexes
-class FastCountFilterSorter_c final : public FastBaseSorter_c
-{
-public:
-	FastCountFilterSorter_c ( int iCount, const CSphGroupSorterSettings & tSettings )
-		: FastBaseSorter_c ( tSettings )
-		, m_iCount ( iCount )
-	{}
-
-	bool	Push ( const CSphMatch & tEntry ) final							{ return PushEx(tEntry); }
-	void	Push ( const VecTraits_T<const CSphMatch> & dMatches ) final	{ assert ( 0 && "Not supported in grouping"); }
-	bool	PushGrouped ( const CSphMatch & tEntry, bool ) final			{ return PushEx(tEntry); }
-
-private:
-	int			m_iCount = 0;
-
-	FORCE_INLINE bool PushEx ( const CSphMatch & tEntry )
-	{
-		if ( m_bDataInitialized )
-			return true; // always return true, otherwise in RT indexes we won't be able to hit cutoff in disk chunks after the first one
-
-		m_pSchema->CloneMatch ( m_tData, tEntry );
-		m_tData.SetAttr ( m_tLocGroupby, 1 ); // fake group number
-		m_tData.SetAttr ( m_tLocCount, 1 );
-		m_tData.SetAttr ( m_tLocCount, m_iCount );
-
-		m_bDataInitialized = true;
-		m_iTotal++;
-		return true;
-	}
-};
+
+ISphMatchSorter * CreateDirectSqlQueue ( RowBuffer_i * pOutput, void ** ppOpaque1, void ** ppOpaque2, const StrVec_t & dColumns )
+{
+	return new DirectSqlQueue_c ( pOutput, ppOpaque1, ppOpaque2, dColumns );
+}
 
 //////////////////////////////////////////////////////////////////////////
 // SORT CLAUSE PARSER
@@ -4166,138 +1098,11 @@
 	}
 };
 
-
-static inline ESphSortKeyPart Attr2Keypart ( ESphAttr eType )
-{
-	switch ( eType )
-	{
-		case SPH_ATTR_FLOAT:
-			return SPH_KEYPART_FLOAT;
-
-		case SPH_ATTR_DOUBLE:
-			return SPH_KEYPART_DOUBLE;
-
-		case SPH_ATTR_STRING:
-			return SPH_KEYPART_STRING;
-
-		case SPH_ATTR_JSON:
-		case SPH_ATTR_JSON_PTR:
-		case SPH_ATTR_JSON_FIELD:
-		case SPH_ATTR_JSON_FIELD_PTR:
-		case SPH_ATTR_STRINGPTR:
-			return SPH_KEYPART_STRINGPTR;
-
-		default:
-			return SPH_KEYPART_INT;
-	}
-}
-
 //////////////////////////////////////////////////////////////////////////
 // SORTING+GROUPING INSTANTIATION
 //////////////////////////////////////////////////////////////////////////
 
-struct Precalculated_t
-{
-	int64_t		m_iCountDistinct = -1;
-	int64_t		m_iCountFilter = -1;
-	int64_t		m_iCount = -1;
-};
-
-#define CREATE_SORTER_4TH(SORTER,COMPGROUP,UNIQ,COMP,QUERY,SETTINGS,HAS_PACKEDFACTORS,HAS_AGGREGATES) \
-{ \
-	int iMultiDistict = 0; \
-	if ( tSettings.m_bDistinct ) \
-	{ \
-		assert(tSettings.m_pDistinctFetcher); \
-		iMultiDistict = tSettings.m_pDistinctFetcher->IsMultiValue() ? 2 : 1; \
-	} \
-	BYTE uSelector = 4*iMultiDistict + 2*(bHasPackedFactors?1:0) + (HAS_AGGREGATES?1:0); \
-	switch ( uSelector ) \
-	{ \
-	case 0:	return new SORTER<COMPGROUP,UNIQ,0,	false,false> ( pComp, pQuery, tSettings ); \
-	case 1:	return new SORTER<COMPGROUP,UNIQ,0,	false,true>  ( pComp, pQuery, tSettings ); \
-	case 2:	return new SORTER<COMPGROUP,UNIQ,0,	true, false> ( pComp, pQuery, tSettings ); \
-	case 3:	return new SORTER<COMPGROUP,UNIQ,0,	true, true>  ( pComp, pQuery, tSettings ); \
-	case 4:	return new SORTER<COMPGROUP,UNIQ,1, false,false> ( pComp, pQuery, tSettings ); \
-	case 5:	return new SORTER<COMPGROUP,UNIQ,1, false,true>  ( pComp, pQuery, tSettings ); \
-	case 6:	return new SORTER<COMPGROUP,UNIQ,1, true, false> ( pComp, pQuery, tSettings ); \
-	case 7:	return new SORTER<COMPGROUP,UNIQ,1, true, true>  ( pComp, pQuery, tSettings ); \
-	case 8:	return new SORTER<COMPGROUP,UNIQ,2, false,false> ( pComp, pQuery, tSettings ); \
-	case 9:	return new SORTER<COMPGROUP,UNIQ,2, false,true>  ( pComp, pQuery, tSettings ); \
-	case 10:return new SORTER<COMPGROUP,UNIQ,2, true, false> ( pComp, pQuery, tSettings ); \
-	case 11:return new SORTER<COMPGROUP,UNIQ,2, true, true>  ( pComp, pQuery, tSettings ); \
-	default: assert(0); return nullptr; \
-	} \
-}
-
-template < typename COMPGROUP >
-static ISphMatchSorter * sphCreateSorter3rd ( const ISphMatchComparator * pComp, const CSphQuery * pQuery, const CSphGroupSorterSettings & tSettings, bool bHasPackedFactors, bool bHasAggregates, const Precalculated_t & tPrecalc )
-{
-	if ( tPrecalc.m_iCountDistinct!=-1 )
-		return new FastCountDistinctSorter_c ( tPrecalc.m_iCountDistinct, tSettings );
-
-	if ( tPrecalc.m_iCountFilter!=-1 )
-		return new FastCountFilterSorter_c ( tPrecalc.m_iCountFilter, tSettings );
-
-	if ( tPrecalc.m_iCount!=-1 )
-		return new FastCountFilterSorter_c ( tPrecalc.m_iCount, tSettings );
-
-	bool bUseHLL = tSettings.m_iDistinctAccuracy > 0;
-
-	using Uniq_c			= UniqGrouped_T<ValueWithGroup_t>;
-	using UniqSingle_c		= UniqSingle_T<SphAttr_t>;
-	using UniqCount_c		= UniqGrouped_T<ValueWithGroupCount_t>;
-	using UniqCountSingle_c = UniqSingle_T<ValueWithCount_t>;
-
-	BYTE uSelector3rd = 32*( bUseHLL ? 1 : 0 ) + 16*( tSettings.m_bGrouped ? 1:0 ) + 8*( tSettings.m_bJson ? 1:0 ) + 4*( pQuery->m_iGroupbyLimit>1 ? 1:0 ) + 2*( tSettings.m_bImplicit ? 1:0 ) + ( ( tSettings.m_pGrouper && tSettings.m_pGrouper->IsMultiValue() ) ? 1:0 );
-	switch ( uSelector3rd )
-	{
-	case 0:	CREATE_SORTER_4TH ( CSphKBufferGroupSorter,		COMPGROUP, Uniq_c,		pComp, pQuery, tSettings, bHasPackedFactors, bHasAggregates );
-	case 1: CREATE_SORTER_4TH ( MultiValueGroupSorter_T,	COMPGROUP, Uniq_c,		pComp, pQuery, tSettings, bHasPackedFactors, bHasAggregates );
-	case 2: CREATE_SORTER_4TH ( CSphImplicitGroupSorter,	COMPGROUP, UniqSingle_c, pComp, pQuery, tSettings, bHasPackedFactors, bHasAggregates );
-	case 4:	CREATE_SORTER_4TH ( CSphKBufferNGroupSorter,	COMPGROUP, Uniq_c,		pComp, pQuery, tSettings, bHasPackedFactors, bHasAggregates );
-	case 5: CREATE_SORTER_4TH ( MultiValueNGroupSorter_T,	COMPGROUP, Uniq_c,		pComp, pQuery, tSettings, bHasPackedFactors, bHasAggregates );
-	case 8: CREATE_SORTER_4TH ( CSphKBufferJsonGroupSorter,	COMPGROUP, Uniq_c,		pComp, pQuery, tSettings, bHasPackedFactors, bHasAggregates );
-	case 16:CREATE_SORTER_4TH ( CSphKBufferGroupSorter,		COMPGROUP, UniqCount_c,	pComp, pQuery, tSettings, bHasPackedFactors, bHasAggregates );
-	case 17:CREATE_SORTER_4TH ( MultiValueGroupSorter_T,	COMPGROUP, UniqCount_c,	pComp, pQuery, tSettings, bHasPackedFactors, bHasAggregates );
-	case 18:CREATE_SORTER_4TH ( CSphImplicitGroupSorter,	COMPGROUP, UniqCountSingle_c, pComp, pQuery, tSettings, bHasPackedFactors, bHasAggregates );
-	case 20:CREATE_SORTER_4TH ( CSphKBufferNGroupSorter,	COMPGROUP, UniqCount_c,	pComp, pQuery, tSettings, bHasPackedFactors, bHasAggregates );
-	case 21:CREATE_SORTER_4TH ( MultiValueNGroupSorter_T,	COMPGROUP, UniqCount_c,	pComp, pQuery, tSettings, bHasPackedFactors, bHasAggregates );
-	case 24:CREATE_SORTER_4TH ( CSphKBufferJsonGroupSorter,	COMPGROUP, UniqCount_c,	pComp, pQuery, tSettings, bHasPackedFactors, bHasAggregates );
-	case 32:CREATE_SORTER_4TH ( CSphKBufferGroupSorter,		COMPGROUP, UniqHLL_c,	pComp, pQuery, tSettings, bHasPackedFactors, bHasAggregates );
-	case 33:CREATE_SORTER_4TH ( MultiValueGroupSorter_T,	COMPGROUP, UniqHLL_c,	pComp, pQuery, tSettings, bHasPackedFactors, bHasAggregates );
-	case 34:CREATE_SORTER_4TH ( CSphImplicitGroupSorter,	COMPGROUP, UniqHLLSingle_c, pComp, pQuery, tSettings, bHasPackedFactors, bHasAggregates );
-	case 36:CREATE_SORTER_4TH ( CSphKBufferNGroupSorter,	COMPGROUP, UniqHLL_c,	pComp, pQuery, tSettings, bHasPackedFactors, bHasAggregates );
-	case 37:CREATE_SORTER_4TH ( MultiValueNGroupSorter_T,	COMPGROUP, UniqHLL_c,	pComp, pQuery, tSettings, bHasPackedFactors, bHasAggregates );
-	case 40:CREATE_SORTER_4TH ( CSphKBufferJsonGroupSorter,	COMPGROUP, UniqHLL_c,	pComp, pQuery, tSettings, bHasPackedFactors, bHasAggregates );
-	case 48:CREATE_SORTER_4TH ( CSphKBufferGroupSorter,		COMPGROUP, UniqCount_c,	pComp, pQuery, tSettings, bHasPackedFactors, bHasAggregates );
-	case 49:CREATE_SORTER_4TH ( MultiValueGroupSorter_T,	COMPGROUP, UniqCount_c,	pComp, pQuery, tSettings, bHasPackedFactors, bHasAggregates );
-	case 50:CREATE_SORTER_4TH ( CSphImplicitGroupSorter,	COMPGROUP, UniqCountSingle_c, pComp, pQuery, tSettings, bHasPackedFactors, bHasAggregates );
-	case 52:CREATE_SORTER_4TH ( CSphKBufferNGroupSorter,	COMPGROUP, UniqCount_c,	pComp, pQuery, tSettings, bHasPackedFactors, bHasAggregates );
-	case 53:CREATE_SORTER_4TH ( MultiValueNGroupSorter_T,	COMPGROUP, UniqCount_c,	pComp, pQuery, tSettings, bHasPackedFactors, bHasAggregates );
-	case 56:CREATE_SORTER_4TH ( CSphKBufferJsonGroupSorter,	COMPGROUP, UniqCount_c,	pComp, pQuery, tSettings, bHasPackedFactors, bHasAggregates );
-
-	default: assert(0); return nullptr;
-	}
-}
-
-
-static ISphMatchSorter * sphCreateSorter2nd ( ESphSortFunc eGroupFunc, const ISphMatchComparator * pComp, const CSphQuery * pQuery, const CSphGroupSorterSettings & tSettings, bool bHasPackedFactors, bool bHasAggregates, const Precalculated_t & tPrecalc )
-{
-	switch ( eGroupFunc )
-	{
-		case FUNC_GENERIC1:		return sphCreateSorter3rd<MatchGeneric1_fn>	( pComp, pQuery, tSettings, bHasPackedFactors, bHasAggregates, tPrecalc );
-		case FUNC_GENERIC2:		return sphCreateSorter3rd<MatchGeneric2_fn>	( pComp, pQuery, tSettings, bHasPackedFactors, bHasAggregates, tPrecalc );
-		case FUNC_GENERIC3:		return sphCreateSorter3rd<MatchGeneric3_fn>	( pComp, pQuery, tSettings, bHasPackedFactors, bHasAggregates, tPrecalc );
-		case FUNC_GENERIC4:		return sphCreateSorter3rd<MatchGeneric4_fn>	( pComp, pQuery, tSettings, bHasPackedFactors, bHasAggregates, tPrecalc );
-		case FUNC_GENERIC5:		return sphCreateSorter3rd<MatchGeneric5_fn>	( pComp, pQuery, tSettings, bHasPackedFactors, bHasAggregates, tPrecalc );
-		case FUNC_EXPR:			return sphCreateSorter3rd<MatchExpr_fn>		( pComp, pQuery, tSettings, bHasPackedFactors, bHasAggregates, tPrecalc );
-		default:				return nullptr;
-	}
-}
-
-
-static ISphMatchSorter * sphCreateSorter1st ( ESphSortFunc eMatchFunc, ESphSortFunc eGroupFunc, const CSphQuery * pQuery, const CSphGroupSorterSettings & tSettings, bool bHasPackedFactors, bool bHasAggregates, const Precalculated_t & tPrecalc )
+ISphMatchSorter * CreateSorter ( ESphSortFunc eMatchFunc, ESphSortFunc eGroupFunc, const CSphQuery * pQuery, const CSphGroupSorterSettings & tSettings, bool bHasPackedFactors, bool bHasAggregates, const PrecalculatedSorterResults_t & tPrecalc )
 {
 	CSphRefcountedPtr<ISphMatchComparator> pComp;
 	if ( !tSettings.m_bImplicit )
@@ -4313,740 +1118,7 @@
 			case FUNC_EXPR:			pComp = new MatchExpr_fn(); break; // only for non-bitfields, obviously
 		}
 
-	return sphCreateSorter2nd ( eGroupFunc, pComp, pQuery, tSettings, bHasPackedFactors, bHasAggregates, tPrecalc );
-}
-
-//////////////////////////////////////////////////////////////////////////
-// GEODIST
-//////////////////////////////////////////////////////////////////////////
-
-struct ExprGeodist_t : public ISphExpr
-{
-public:
-						ExprGeodist_t () = default;
-
-	bool				Setup ( const CSphQuery * pQuery, const ISphSchema & tSchema, CSphString & sError );
-	float				Eval ( const CSphMatch & tMatch ) const final;
-	void				FixupLocator ( const ISphSchema * pOldSchema, const ISphSchema * pNewSchema ) final;
-	void				Command ( ESphExprCommand eCmd, void * pArg ) final;
-	uint64_t			GetHash ( const ISphSchema & tSorterSchema, uint64_t uPrevHash, bool & bDisable ) final;
-	ISphExpr *			Clone() const final;
-
-protected:
-	CSphAttrLocator		m_tGeoLatLoc;
-	CSphAttrLocator		m_tGeoLongLoc;
-	float				m_fGeoAnchorLat;
-	float				m_fGeoAnchorLong;
-	int					m_iLat;
-	int					m_iLon;
-};
-
-
-bool ExprGeodist_t::Setup ( const CSphQuery * pQuery, const ISphSchema & tSchema, CSphString & sError )
-{
-	if ( !pQuery->m_bGeoAnchor )
-	{
-		sError.SetSprintf ( "INTERNAL ERROR: no geoanchor, can not create geodist evaluator" );
-		return false;
-	}
-
-	int iLat = tSchema.GetAttrIndex ( pQuery->m_sGeoLatAttr.cstr() );
-	if ( iLat<0 )
-	{
-		sError.SetSprintf ( "unknown latitude attribute '%s'", pQuery->m_sGeoLatAttr.cstr() );
-		return false;
-	}
-
-	int iLong = tSchema.GetAttrIndex ( pQuery->m_sGeoLongAttr.cstr() );
-	if ( iLong<0 )
-	{
-		sError.SetSprintf ( "unknown latitude attribute '%s'", pQuery->m_sGeoLongAttr.cstr() );
-		return false;
-	}
-
-	m_tGeoLatLoc = tSchema.GetAttr(iLat).m_tLocator;
-	m_tGeoLongLoc = tSchema.GetAttr(iLong).m_tLocator;
-	m_fGeoAnchorLat = pQuery->m_fGeoLatitude;
-	m_fGeoAnchorLong = pQuery->m_fGeoLongitude;
-	m_iLat = iLat;
-	m_iLon = iLong;
-	return true;
-}
-
-
-static inline double sphSqr ( double v )
-{
-	return v*v;
-}
-
-
-float ExprGeodist_t::Eval ( const CSphMatch & tMatch ) const
-{
-	const double R = 6384000;
-	float plat = tMatch.GetAttrFloat ( m_tGeoLatLoc );
-	float plon = tMatch.GetAttrFloat ( m_tGeoLongLoc );
-	double dlat = plat - m_fGeoAnchorLat;
-	double dlon = plon - m_fGeoAnchorLong;
-	double a = sphSqr ( sin ( dlat/2 ) ) + cos(plat)*cos(m_fGeoAnchorLat)*sphSqr(sin(dlon/2));
-	double c = 2*asin ( Min ( 1.0, sqrt(a) ) );
-	return (float)(R*c);
-}
-
-
-void ExprGeodist_t::FixupLocator ( const ISphSchema * pOldSchema, const ISphSchema * pNewSchema )
-{
-	sphFixupLocator ( m_tGeoLatLoc, pOldSchema, pNewSchema );
-	sphFixupLocator ( m_tGeoLongLoc, pOldSchema, pNewSchema );
-}
-
-
-void ExprGeodist_t::Command ( ESphExprCommand eCmd, void * pArg )
-{
-	if ( eCmd==SPH_EXPR_GET_DEPENDENT_COLS )
-	{
-		static_cast < CSphVector<int>* >(pArg)->Add ( m_iLat );
-		static_cast < CSphVector<int>* >(pArg)->Add ( m_iLon );
-	}
-
-	if ( eCmd==SPH_EXPR_UPDATE_DEPENDENT_COLS )
-	{
-		int iRef = *static_cast<int*>(pArg);
-		if ( m_iLat>=iRef )	m_iLat--;
-		if ( m_iLon>=iRef )	m_iLon--;
-	}
-}
-
-
-uint64_t ExprGeodist_t::GetHash ( const ISphSchema & tSorterSchema, uint64_t uPrevHash, bool & bDisable )
-{
-	uint64_t uHash = sphCalcExprDepHash ( this, tSorterSchema, uPrevHash, bDisable );
-
-	static const char * EXPR_TAG = "ExprGeodist_t";
-	uHash = sphFNV64 ( EXPR_TAG, (int) strlen(EXPR_TAG), uHash );
-	uHash = sphFNV64 ( &m_fGeoAnchorLat, sizeof(m_fGeoAnchorLat), uHash );
-	uHash = sphFNV64 ( &m_fGeoAnchorLong, sizeof(m_fGeoAnchorLong), uHash );
-
-	return uHash;
-}
-
-
-ISphExpr * ExprGeodist_t::Clone() const
-{
-	auto * pClone = new ExprGeodist_t;
-	pClone->m_tGeoLatLoc = m_tGeoLatLoc;
-	pClone->m_tGeoLongLoc = m_tGeoLongLoc;
-	pClone->m_fGeoAnchorLat = m_fGeoAnchorLat;
-	pClone->m_fGeoAnchorLong = m_fGeoAnchorLong;
-	pClone->m_iLat = m_iLat;
-	pClone->m_iLon = m_iLon;
-
-	return pClone;
-}
-
-//////////////////////////////////////////////////////////////////////////
-// PUBLIC FUNCTIONS (FACTORY AND FLATTENING)
-//////////////////////////////////////////////////////////////////////////
-
-bool HasImplicitGrouping ( const CSphQuery & tQuery )
-{
-	auto fnIsImplicit = [] ( const CSphQueryItem & t )
-	{
-		return ( t.m_eAggrFunc!=SPH_AGGR_NONE ) || t.m_sExpr=="count(*)" || t.m_sExpr=="@distinct";
-	};
-
-	return tQuery.m_sGroupBy.IsEmpty() ? tQuery.m_dItems.any_of(fnIsImplicit) : false;
-}
-
-class QueueCreator_c
-{
-public:
-	bool				m_bMulti = false;
-	bool				m_bCreate = true;
-	bool				m_bZonespanlist = false;
-	DWORD				m_uPackedFactorFlags = SPH_FACTOR_DISABLE;
-	bool				m_bJoinedGroupSort = false;		// do we need joined attrs for sorting/grouping?
-
-
-						QueueCreator_c ( const SphQueueSettings_t & tSettings, const CSphQuery & tQuery, CSphString & sError, StrVec_t * pExtra, QueryProfile_c * pProfile );
-
-	bool				SetupComputeQueue();
-	bool				SetupGroupQueue();
-	bool				SetupQueue();
-
-	CSphRsetSchema &	SorterSchema() const { return *m_pSorterSchema; }
-	bool				HasJson() const { return m_tGroupSorterSettings.m_bJson; }
-	bool				SetSchemaGroupQueue ( const CSphRsetSchema & tNewSchema );
-
-	/// creates proper queue for given query
-	/// may return NULL on error; in this case, error message is placed in sError
-	/// if the pUpdate is given, creates the updater's queue and perform the index update
-	/// instead of searching
-	ISphMatchSorter *	CreateQueue();
-
-private:
-	const SphQueueSettings_t &	m_tSettings;
-	const CSphQuery &			m_tQuery;
-	CSphString &				m_sError;
-	StrVec_t *					m_pExtra = nullptr;
-	QueryProfile_c *			m_pProfile = nullptr;
-
-	bool						m_bHasCount = false;
-	bool						m_bHasGroupByExpr = false;
-	sph::StringSet				m_hQueryAttrs;
-	std::unique_ptr<CSphRsetSchema> m_pSorterSchema;
-
-	bool						m_bGotGroupby;
-	bool						m_bRandomize;
-	ESphSortFunc				m_eMatchFunc = FUNC_REL_DESC;
-	ESphSortFunc				m_eGroupFunc = FUNC_REL_DESC;
-	CSphMatchComparatorState	m_tStateMatch;
-	CSphVector<ExtraSortExpr_t> m_dMatchJsonExprs;
-	CSphMatchComparatorState	m_tStateGroup;
-	CSphVector<ExtraSortExpr_t> m_dGroupJsonExprs;
-	CSphGroupSorterSettings		m_tGroupSorterSettings;
-	CSphVector<std::pair<int,bool>> m_dGroupColumns;
-	bool						m_bHeadWOGroup;
-	bool						m_bGotDistinct;
-	bool						m_bExprsNeedDocids = false;
-
-	// for sorter to create pooled attributes
-	bool						m_bHaveStar = false;
-
-	// fixme! transform to StringSet on end of merge!
-	sph::StringSet				m_hQueryColumns; // FIXME!!! unify with Extra schema after merge master into branch
-	sph::StringSet				m_hQueryDups;
-	sph::StringSet				m_hExtra;
-
-	bool	ParseQueryItem ( const CSphQueryItem & tItem );
-	bool	MaybeAddGeodistColumn();
-	bool	MaybeAddExprColumn();
-	bool	MaybeAddExpressionsFromSelectList();
-	bool	AddExpressionsForUpdates();
-	bool	MaybeAddGroupbyMagic ( bool bGotDistinct );
-	bool	AddKNNDistColumn();
-	bool	AddJoinAttrs();
-	bool	AddJoinFilterAttrs();
-	bool	AddJsonJoinOnFilter ( const CSphString & sAttr1, const CSphString & sAttr2 );
-	bool	AddNullBitmask();
-	bool	AddColumnarJoinOnFilter ( const CSphString & sAttr );
-	bool	CheckHavingConstraints() const;
-	bool	SetupGroupbySettings ( bool bHasImplicitGrouping );
-	void	AssignOrderByToPresortStage ( const int * pAttrs, int iAttrCount );
-	void	AddAttrsFromSchema ( const ISphSchema & tSchema, const CSphString & sPrefix );
-	void	ModifyExprForJoin ( CSphColumnInfo & tExprCol, const CSphString & sExpr );
-	void	SelectExprEvalStage ( CSphColumnInfo & tExprCol );
-
-	void	ReplaceGroupbyStrWithExprs ( CSphMatchComparatorState & tState, int iNumOldAttrs );
-	void	ReplaceStaticStringsWithExprs ( CSphMatchComparatorState & tState );
-	void	ReplaceJsonWithExprs ( CSphMatchComparatorState & tState, CSphVector<ExtraSortExpr_t> & dExtraExprs );
-	void	AddColumnarExprsAsAttrs ( CSphMatchComparatorState & tState, CSphVector<ExtraSortExpr_t> & dExtraExprs );
-	void	RemapAttrs ( CSphMatchComparatorState & tState, CSphVector<ExtraSortExpr_t> & dExtraExprs );
-	static void	SetupRemapColJson ( CSphColumnInfo & tRemapCol, CSphMatchComparatorState & tState, CSphVector<ExtraSortExpr_t> & dExtraExprs, int iStateAttr ) ;
-	const CSphColumnInfo * GetGroupbyStr ( int iAttr, int iNumOldAttrs ) const;
-
-	bool	SetupMatchesSortingFunc();
-	bool	SetupGroupSortingFunc ( bool bGotDistinct );
-	bool	AddGroupbyStuff();
-	void	AddKnnDistSort ( CSphString & sSortBy );
-	bool	ParseJoinExpr ( CSphColumnInfo & tExprCol, const CSphString & sAttr, const CSphString & sExpr ) const;
-	bool	SetGroupSorting();
-	void	ExtraAddSortkeys ( const int * dAttrs );
-	bool	AddStoredFieldExpressions();
-	bool	AddColumnarAttributeExpressions();
-	void	CreateGrouperByAttr ( ESphAttr eType, const CSphColumnInfo & tGroupByAttr, bool & bGrouperUsesAttrs );
-	void	SelectStageForColumnarExpr ( CSphColumnInfo & tExprCol );
-	void	FetchDependencyChains ( IntVec_t & dDependentCols );
-	void	PropagateEvalStage ( CSphColumnInfo & tExprCol, IntVec_t & dDependentCols );
-	bool	SetupDistinctAttr();
-	bool	PredictAggregates() const;
-	bool	ReplaceWithColumnarItem ( const CSphString & sAttr, ESphEvalStage eStage );
-	int		ReduceMaxMatches() const;
-	int		AdjustMaxMatches ( int iMaxMatches ) const;
-	bool	ConvertColumnarToDocstore();
-	CSphString GetAliasedColumnarAttrName ( const CSphColumnInfo & tAttr ) const;
-	bool	SetupAggregateExpr ( CSphColumnInfo & tExprCol, const CSphString & sExpr, DWORD uQueryPackedFactorFlags );
-	bool	SetupColumnarAggregates ( CSphColumnInfo & tExprCol );
-	bool	IsJoinAttr ( const CSphString & sAttr ) const;
-	void	UpdateAggregateDependencies ( CSphColumnInfo & tExprCol );
-	int		GetGroupbyAttrIndex() const			{ return GetAliasedAttrIndex ( m_tQuery.m_sGroupBy, m_tQuery, *m_pSorterSchema ); }
-	int		GetGroupDistinctAttrIndex() const	{ return GetAliasedAttrIndex ( m_tQuery.m_sGroupDistinct, m_tQuery, *m_pSorterSchema ); }
-
-	bool	CanCalcFastCountDistinct() const;
-	bool	CanCalcFastCountFilter() const;
-	bool	CanCalcFastCount() const;
-	Precalculated_t FetchPrecalculatedValues() const;
-
-	ISphMatchSorter *	SpawnQueue();
-	std::unique_ptr<ISphFilter>	CreateAggrFilter() const;
-	void				SetupCollation();
-	bool				Err ( const char * sFmt, ... ) const;
-};
-
-
-QueueCreator_c::QueueCreator_c ( const SphQueueSettings_t & tSettings, const CSphQuery & tQuery, CSphString & sError, StrVec_t * pExtra, QueryProfile_c * pProfile )
-	: m_tSettings ( tSettings )
-	, m_tQuery ( tQuery )
-	, m_sError ( sError )
-	, m_pExtra ( pExtra )
-	, m_pProfile ( pProfile )
-	, m_pSorterSchema { std::make_unique<CSphRsetSchema>() }
-{
-	// short-cuts
-	m_sError = "";
-	*m_pSorterSchema = m_tSettings.m_tSchema;
-
-	m_dMatchJsonExprs.Resize ( CSphMatchComparatorState::MAX_ATTRS );
-	m_dGroupJsonExprs.Resize ( CSphMatchComparatorState::MAX_ATTRS );
-}
-
-
-CSphString QueueCreator_c::GetAliasedColumnarAttrName ( const CSphColumnInfo & tAttr ) const
-{
-	if ( !tAttr.IsColumnarExpr() )
-		return tAttr.m_sName;
-
-	CSphString sAliasedCol;
-	tAttr.m_pExpr->Command ( SPH_EXPR_GET_COLUMNAR_COL, &sAliasedCol );
-	return sAliasedCol;
-}
-
-
-void QueueCreator_c::CreateGrouperByAttr ( ESphAttr eType, const CSphColumnInfo & tGroupByAttr, bool & bGrouperUsesAttrs )
-{
-	assert ( m_pSorterSchema );
-	auto & tSchema = *m_pSorterSchema;
-	const CSphAttrLocator & tLoc = tGroupByAttr.m_tLocator;
-
-	switch ( eType )
-	{
-	case SPH_ATTR_JSON:
-	case SPH_ATTR_JSON_FIELD:
-		{
-			ExprParseArgs_t tExprArgs;
-			tExprArgs.m_eCollation = m_tQuery.m_eCollation;
-
-			ISphExprRefPtr_c pExpr { sphExprParse ( m_tQuery.m_sGroupBy.cstr(), tSchema, m_tSettings.m_pJoinArgs.get(), m_sError, tExprArgs ) };
-			m_tGroupSorterSettings.m_pGrouper = CreateGrouperJsonField ( tLoc, pExpr );
-			m_tGroupSorterSettings.m_bJson = true;
-		}
-		break;
-
-	case SPH_ATTR_STRING:
-	case SPH_ATTR_STRINGPTR:
-		// percolate select list push matches with string_ptr
-
-		// check if it is a columnar attr or an expression spawned instead of a columnar attr
-		// even if it is an expression, spawn a new one, because a specialized grouper works a lot faster because it doesn't allocate and store string in the match
-		if ( tGroupByAttr.IsColumnar() || tGroupByAttr.IsColumnarExpr() )
-		{
-			m_tGroupSorterSettings.m_pGrouper = CreateGrouperColumnarString ( GetAliasedColumnarAttrName(tGroupByAttr), m_tQuery.m_eCollation );
-			bGrouperUsesAttrs = false;
-		}
-		else if ( tGroupByAttr.m_pExpr && !tGroupByAttr.m_pExpr->IsDataPtrAttr() )
-		{
-			m_tGroupSorterSettings.m_pGrouper = CreateGrouperStringExpr ( tGroupByAttr.m_pExpr, m_tQuery.m_eCollation );
-			bGrouperUsesAttrs = false;
-		}
-		else
-			m_tGroupSorterSettings.m_pGrouper = CreateGrouperString ( tLoc, m_tQuery.m_eCollation );
-		break;
-
-	case SPH_ATTR_UINT32SET:
-	case SPH_ATTR_INT64SET:
-		if ( tGroupByAttr.IsColumnar() || tGroupByAttr.IsColumnarExpr() )
-		{
-			m_tGroupSorterSettings.m_pGrouper = CreateGrouperColumnarMVA ( GetAliasedColumnarAttrName(tGroupByAttr), eType );
-			bGrouperUsesAttrs = false;
-			break;
-		}
-
-		if ( eType==SPH_ATTR_UINT32SET )
-			m_tGroupSorterSettings.m_pGrouper = CreateGrouperMVA32(tLoc);
-		else
-			m_tGroupSorterSettings.m_pGrouper = CreateGrouperMVA64(tLoc);
-		break;
-
-	case SPH_ATTR_UINT32SET_PTR:
-	case SPH_ATTR_INT64SET_PTR:
-		if ( tGroupByAttr.IsColumnar() || tGroupByAttr.IsColumnarExpr() )
-		{
-			m_tGroupSorterSettings.m_pGrouper = CreateGrouperColumnarMVA ( GetAliasedColumnarAttrName(tGroupByAttr), eType );
-			bGrouperUsesAttrs = false;
-		}
-		break;
-
-	case SPH_ATTR_BOOL:
-	case SPH_ATTR_INTEGER:
-	case SPH_ATTR_BIGINT:
-	case SPH_ATTR_FLOAT:
-		if ( tGroupByAttr.IsColumnar() || ( tGroupByAttr.IsColumnarExpr() && tGroupByAttr.m_eStage>SPH_EVAL_PREFILTER ) )
-		{
-			m_tGroupSorterSettings.m_pGrouper = CreateGrouperColumnarInt ( GetAliasedColumnarAttrName(tGroupByAttr), eType );
-			bGrouperUsesAttrs = false;
-		}
-		break;
-
-	default:
-		break;
-	}
-
-	if ( !m_tGroupSorterSettings.m_pGrouper )
-		m_tGroupSorterSettings.m_pGrouper = CreateGrouperAttr(tLoc);
-}
-
-
-bool QueueCreator_c::SetupDistinctAttr()
-{
-	if ( m_tQuery.m_sGroupDistinct.IsEmpty() )
-		return true;
-
-	assert ( m_pSorterSchema );
-	auto & tSchema = *m_pSorterSchema;
-
-	int iDistinct = tSchema.GetAttrIndex ( m_tQuery.m_sGroupDistinct.cstr () );
-	if ( iDistinct<0 )
-		return Err ( "group-count-distinct attribute '%s' not found", m_tQuery.m_sGroupDistinct.cstr() );
-
-	const auto & tDistinctAttr = tSchema.GetAttr(iDistinct);
-	if ( IsNotRealAttribute(tDistinctAttr) )
-		return Err ( "group-count-distinct attribute '%s' not found", m_tQuery.m_sGroupDistinct.cstr() );
-
-	if ( tDistinctAttr.IsColumnar() )
-		m_tGroupSorterSettings.m_pDistinctFetcher = CreateColumnarDistinctFetcher ( tDistinctAttr.m_sName, tDistinctAttr.m_eAttrType, m_tQuery.m_eCollation );
-	else
-		m_tGroupSorterSettings.m_pDistinctFetcher = CreateDistinctFetcher ( tDistinctAttr.m_sName, tDistinctAttr.m_tLocator, tDistinctAttr.m_eAttrType );
-
-	return true;
-}
-
-
-bool QueueCreator_c::SetupGroupbySettings ( bool bHasImplicitGrouping )
-{
-	if ( m_tQuery.m_sGroupBy.IsEmpty() && !bHasImplicitGrouping )
-		return true;
-
-	if ( m_tQuery.m_eGroupFunc==SPH_GROUPBY_ATTRPAIR )
-		return Err ( "SPH_GROUPBY_ATTRPAIR is not supported any more (just group on 'bigint' attribute)" );
-
-	assert ( m_pSorterSchema );
-	auto & tSchema = *m_pSorterSchema;
-
-	m_tGroupSorterSettings.m_iMaxMatches = m_tSettings.m_iMaxMatches;
-
-	if ( !SetupDistinctAttr() )
-		return false;
-
-	CSphString sJsonColumn;
-	if ( m_tQuery.m_eGroupFunc==SPH_GROUPBY_MULTIPLE )
-	{
-		CSphVector<CSphColumnInfo> dAttrs;
-		VecRefPtrs_t<ISphExpr *> dJsonKeys;
-
-		StrVec_t dGroupBy;
-		sph::Split ( m_tQuery.m_sGroupBy.cstr (), -1, ",", [&] ( const char * sToken, int iLen )
-		{
-			CSphString sGroupBy ( sToken, iLen );
-			sGroupBy.Trim ();
-			dGroupBy.Add ( std::move ( sGroupBy ));
-		} );
-		dGroupBy.Uniq();
-
-		for ( auto & sGroupBy : dGroupBy )
-		{
-			int iAttr = tSchema.GetAttrIndex ( sGroupBy.cstr() );
-
-			CSphString sJsonExpr;
-			if ( iAttr<0 && sphJsonNameSplit ( sGroupBy.cstr(), m_tQuery.m_sJoinIdx.cstr(), &sJsonColumn ) )
-			{
-				sJsonExpr = sGroupBy;
-				sGroupBy = sJsonColumn;
-			}
-
-			iAttr = tSchema.GetAttrIndex ( sGroupBy.cstr() );
-			if ( iAttr<0 )
-				return Err( "group-by attribute '%s' not found", sGroupBy.cstr() );
-
-			auto tAttr = tSchema.GetAttr ( iAttr );
-			ESphAttr eType = tAttr.m_eAttrType;
-			if ( eType==SPH_ATTR_UINT32SET || eType==SPH_ATTR_INT64SET )
-				return Err ( "MVA values can't be used in multiple group-by" );
-
-			if ( eType==SPH_ATTR_JSON && sJsonExpr.IsEmpty() )
-				return Err ( "JSON blob can't be used in multiple group-by" );
-
-			dAttrs.Add ( tAttr );
-			m_dGroupColumns.Add ( { iAttr, true } );
-
-			if ( !sJsonExpr.IsEmpty() )
-			{
-				ExprParseArgs_t tExprArgs;
-				dJsonKeys.Add ( sphExprParse ( sJsonExpr.cstr(), tSchema, m_tSettings.m_pJoinArgs.get(), m_sError, tExprArgs ) );
-			}
-			else
-				dJsonKeys.Add ( nullptr );
-
-			m_bJoinedGroupSort |= IsJoinAttr(sGroupBy);
-		}
-
-		m_tGroupSorterSettings.m_pGrouper = CreateGrouperMulti ( dAttrs, std::move(dJsonKeys), m_tQuery.m_eCollation );
-		return true;
-	}
-
-	int iGroupBy = GetGroupbyAttrIndex();
-	if ( iGroupBy<0 && sphJsonNameSplit ( m_tQuery.m_sGroupBy.cstr(), m_tQuery.m_sJoinIdx.cstr(), &sJsonColumn ) )
-	{
-		const int iAttr = tSchema.GetAttrIndex ( sJsonColumn.cstr() );
-		if ( iAttr<0 )
-			return Err ( "groupby: no such attribute '%s'", sJsonColumn.cstr ());
-
-		if ( tSchema.GetAttr(iAttr).m_eAttrType!=SPH_ATTR_JSON
-			&& tSchema.GetAttr(iAttr).m_eAttrType!=SPH_ATTR_JSON_PTR )
-			return Err ( "groupby: attribute '%s' does not have subfields (must be sql_attr_json)", sJsonColumn.cstr() );
-
-		if ( m_tQuery.m_eGroupFunc!=SPH_GROUPBY_ATTR )
-			return Err ( "groupby: legacy groupby modes are not supported on JSON attributes" );
-
-		m_dGroupColumns.Add ( { iAttr, true } );
-
-		ExprParseArgs_t tExprArgs;
-		tExprArgs.m_eCollation = m_tQuery.m_eCollation;
-
-		ISphExprRefPtr_c pExpr { sphExprParse ( m_tQuery.m_sGroupBy.cstr(), tSchema, m_tSettings.m_pJoinArgs.get(), m_sError, tExprArgs ) };
-		m_tGroupSorterSettings.m_pGrouper = CreateGrouperJsonField ( tSchema.GetAttr(iAttr).m_tLocator, pExpr );
-		m_tGroupSorterSettings.m_bJson = true;
-		m_bJoinedGroupSort |= IsJoinAttr ( m_tQuery.m_sGroupBy );
-		return true;
-	}
-
-	if ( bHasImplicitGrouping )
-	{
-		m_tGroupSorterSettings.m_bImplicit = true;
-		return true;
-	}
-
-	// setup groupby attr
-	if ( iGroupBy<0 )
-		return Err ( "group-by attribute '%s' not found", m_tQuery.m_sGroupBy.cstr() );
-
-	const CSphColumnInfo & tGroupByAttr = tSchema.GetAttr(iGroupBy);
-	ESphAttr eType = tGroupByAttr.m_eAttrType;
-	CSphAttrLocator tLoc = tGroupByAttr.m_tLocator;
-	m_bJoinedGroupSort |= IsJoinAttr ( tGroupByAttr.m_sName );
-	bool bGrouperUsesAttrs = true;
-	switch (m_tQuery.m_eGroupFunc )
-	{
-		case SPH_GROUPBY_DAY:
-			m_tGroupSorterSettings.m_pGrouper = CreateGrouperDay(tLoc); break;
-		case SPH_GROUPBY_WEEK:
-			m_tGroupSorterSettings.m_pGrouper = CreateGrouperWeek(tLoc); break;
-		case SPH_GROUPBY_MONTH:
-			m_tGroupSorterSettings.m_pGrouper = CreateGrouperMonth(tLoc); break;
-		case SPH_GROUPBY_YEAR:
-			m_tGroupSorterSettings.m_pGrouper = CreateGrouperYear(tLoc); break;
-		case SPH_GROUPBY_ATTR:
-			CreateGrouperByAttr ( eType, tGroupByAttr, bGrouperUsesAttrs );
-			break;
-		default:
-			return Err ( "invalid group-by mode (mode=%d)", m_tQuery.m_eGroupFunc );
-	}
-
-	m_dGroupColumns.Add ( { iGroupBy, bGrouperUsesAttrs } );
-	return true;
-}
-
-// move expressions used in ORDER BY or WITHIN GROUP ORDER BY to presort phase
-void QueueCreator_c::AssignOrderByToPresortStage ( const int * pAttrs, int iAttrCount )
-{
-	if ( !iAttrCount )
-		return;
-
-	assert ( pAttrs );
-	assert ( m_pSorterSchema );
-
-	CSphVector<int> dCur;
-
-	// add valid attributes to processing list
-	for ( int i=0; i<iAttrCount; ++i )
-		if ( pAttrs[i]>=0 )
-			dCur.Add ( pAttrs[i] );
-
-	// collect columns which affect current expressions
-	for ( int i=0; i<dCur.GetLength(); ++i )
-	{
-		const CSphColumnInfo & tCol = m_pSorterSchema->GetAttr ( dCur[i] );
-		if ( tCol.m_eStage>SPH_EVAL_PRESORT && tCol.m_pExpr )
-			tCol.m_pExpr->Command ( SPH_EXPR_GET_DEPENDENT_COLS, &dCur );
-	}
-
-	// get rid of dupes
-	dCur.Uniq();
-
-	// fix up of attributes stages
-	for ( int iAttr : dCur )
-	{
-		if ( iAttr<0 )
-			continue;
-
-		auto & tCol = const_cast < CSphColumnInfo & > ( m_pSorterSchema->GetAttr ( iAttr ) );
-		if ( tCol.m_eStage==SPH_EVAL_FINAL )
-			tCol.m_eStage = SPH_EVAL_PRESORT;
-	}
-}
-
-
-// expression that transform string pool base + offset -> ptr
-class ExprSortStringAttrFixup_c : public BlobPool_c, public ISphExpr
-{
-public:
-	explicit ExprSortStringAttrFixup_c ( const CSphAttrLocator & tLocator )
-		: m_tLocator ( tLocator )
-	{}
-
-	float Eval ( const CSphMatch & ) const override { assert ( 0 ); return 0.0f; }
-
-	const BYTE * StringEvalPacked ( const CSphMatch & tMatch ) const override
-	{
-		// our blob strings are not null-terminated!
-		// we can either store nulls in .SPB or add them here
-		return sphPackPtrAttr ( sphGetBlobAttr ( tMatch, m_tLocator, GetBlobPool() ) );
-	}
-
-	void FixupLocator ( const ISphSchema * pOldSchema, const ISphSchema * pNewSchema ) override
-	{
-		sphFixupLocator ( m_tLocator, pOldSchema, pNewSchema );
-	}
-
-	void Command ( ESphExprCommand eCmd, void * pArg ) override
-	{
-		if ( eCmd==SPH_EXPR_SET_BLOB_POOL )
-			SetBlobPool( (const BYTE*)pArg);
-	}
-
-	uint64_t GetHash ( const ISphSchema & tSorterSchema, uint64_t uPrevHash, bool & bDisable ) override
-	{
-		EXPR_CLASS_NAME_NOCHECK("ExprSortStringAttrFixup_c");
-		uHash = sphFNV64 ( &m_tLocator, sizeof(m_tLocator), uHash );
-
-		return CALC_DEP_HASHES();
-	}
-
-	ISphExpr * Clone() const final
-	{
-		return new ExprSortStringAttrFixup_c ( *this );
-	}
-
-public:
-	CSphAttrLocator		m_tLocator;				///< string attribute to fix
-
-private:
-	ExprSortStringAttrFixup_c ( const ExprSortStringAttrFixup_c& rhs ) : m_tLocator ( rhs.m_tLocator ) {}
-};
-
-
-// expression that transform string pool base + offset -> ptr
-class ExprSortJson2StringPtr_c : public BlobPool_c, public ISphExpr
-{
-public:
-	ExprSortJson2StringPtr_c ( const CSphAttrLocator & tLocator, ISphExpr * pExpr )
-		: m_tJsonCol ( tLocator )
-		, m_pExpr ( pExpr )
-	{
-		if ( pExpr ) // adopt the expression
-			pExpr->AddRef();
-	}
-
-	bool IsDataPtrAttr () const final { return true; }
-
-	float Eval ( const CSphMatch & ) const override { assert ( 0 ); return 0.0f; }
-
-	int StringEval ( const CSphMatch & tMatch, const BYTE ** ppStr ) const override
-	{
-		if ( !GetBlobPool() || !m_pExpr )
-		{
-			*ppStr = nullptr;
-			return 0;
-		}
-
-		uint64_t uPacked = m_pExpr->Int64Eval ( tMatch );
-		CSphString sResult = FormatJsonAsSortStr ( GetBlobPool() + sphJsonUnpackOffset(uPacked), sphJsonUnpackType(uPacked) );
-		int iStrLen = sResult.Length();
-		*ppStr = (const BYTE *)sResult.Leak();
-		return iStrLen;
-	}
-
-	void FixupLocator ( const ISphSchema * pOldSchema, const ISphSchema * pNewSchema ) override
-	{
-		sphFixupLocator ( m_tJsonCol, pOldSchema, pNewSchema );
-		if ( m_pExpr )
-			m_pExpr->FixupLocator ( pOldSchema, pNewSchema );
-	}
-
-	void Command ( ESphExprCommand eCmd, void * pArg ) override
-	{
-		if ( eCmd==SPH_EXPR_SET_BLOB_POOL )
-		{
-			SetBlobPool((const BYTE*)pArg);
-			if ( m_pExpr )
-				m_pExpr->Command ( eCmd, pArg );
-		}
-	}
-
-	uint64_t GetHash ( const ISphSchema & tSorterSchema, uint64_t uPrevHash, bool & bDisable ) override
-	{
-		EXPR_CLASS_NAME_NOCHECK("ExprSortJson2StringPtr_c");
-		CALC_CHILD_HASH(m_pExpr);
-
-		// uHash = sphFNV64 ( &m_tJsonCol, sizeof ( m_tJsonCol ), uHash );	//< that is wrong! Locator may have padding uninitialized data, valgrind will warn!
-		uHash = sphCalcLocatorHash ( m_tJsonCol, uHash );					//< that is right, only meaningful fields processed without padding.
-
-		return CALC_DEP_HASHES();
-	}
-
-	ISphExpr * Clone() const final
-	{
-		return new ExprSortJson2StringPtr_c ( *this );
-	}
-
-private:
-	CSphAttrLocator		m_tJsonCol;				///< JSON attribute to fix
-	ISphExprRefPtr_c	m_pExpr;
-
-private:
-	ExprSortJson2StringPtr_c ( const ExprSortJson2StringPtr_c & rhs )
-		: m_tJsonCol ( rhs.m_tJsonCol )
-		, m_pExpr ( SafeClone (rhs.m_pExpr) )
-	{}
-};
-
-
-const char * GetInternalAttrPrefix()
-{
-	return g_sIntAttrPrefix;
-}
-
-const char * GetInternalJsonPrefix()
-{
-	return g_sIntJsonPrefix;
-}
-
-bool IsSortStringInternal ( const CSphString & sColumnName )
-{
-	assert ( sColumnName.cstr ());
-	return ( strncmp ( sColumnName.cstr (), g_sIntAttrPrefix, sizeof ( g_sIntAttrPrefix )-1 )==0 );
-}
-
-bool IsSortJsonInternal ( const CSphString& sColumnName  )
-{
-	assert ( sColumnName.cstr ());
-	return ( strncmp ( sColumnName.cstr (), g_sIntJsonPrefix, sizeof ( g_sIntJsonPrefix )-1 )==0 );
-}
-
-CSphString SortJsonInternalSet ( const CSphString& sColumnName )
-{
-	CSphString sName;
-	if ( !sColumnName.IsEmpty() )
-		( StringBuilder_c () << g_sIntJsonPrefix << "_" << sColumnName ).MoveTo ( sName );
-	return sName;
+	return CreateGroupSorter ( eGroupFunc, pComp, pQuery, tSettings, bHasPackedFactors, bHasAggregates, tPrecalc );
 }
 
 
@@ -5091,7 +1163,7 @@
 }
 
 
-static ISphMatchSorter * CreatePlainSorter ( ESphSortFunc eMatchFunc, bool bKbuffer, int iMaxMatches, bool bFactors )
+ISphMatchSorter * CreatePlainSorter ( ESphSortFunc eMatchFunc, bool bKbuffer, int iMaxMatches, bool bFactors )
 {
 	switch ( eMatchFunc )
 	{
@@ -5108,1700 +1180,6 @@
 }
 
 
-void QueueCreator_c::ExtraAddSortkeys ( const int * dAttrs )
-{
-	for ( int i=0; i<CSphMatchComparatorState::MAX_ATTRS; ++i )
-		if ( dAttrs[i]>=0 )
-		{
-			const auto & tAttr = m_pSorterSchema->GetAttr ( dAttrs[i] );
-			m_bJoinedGroupSort |= IsJoinAttr ( tAttr.m_sName );
-			m_hExtra.Add ( tAttr.m_sName );
-		}
-}
-
-bool QueueCreator_c::Err ( const char * sFmt, ... ) const
-{
-	va_list ap;
-	va_start ( ap, sFmt );
-	m_sError.SetSprintfVa ( sFmt, ap );
-	va_end ( ap );
-	return false;
-}
-
-
-void QueueCreator_c::SelectStageForColumnarExpr ( CSphColumnInfo & tExprCol )
-{
-	if ( !tExprCol.IsColumnarExpr() )
-	{
-		tExprCol.m_eStage = SPH_EVAL_PREFILTER;
-		return;
-	}
-
-	// columnar expressions are a special case
-	// it is sometimes faster to evaluate them in the filter than to evaluate the expression, store it in the match and then use it in the filter
-
-	// FIXME: add sorters?
-	int iRank = 0;
-	iRank += tExprCol.m_sName==m_tQuery.m_sGroupBy ? 1 : 0;
-	iRank += m_tQuery.m_dFilters.any_of ( [&tExprCol]( const CSphFilterSettings & tFilter ) { return tFilter.m_sAttrName==tExprCol.m_sName; } ) ? 1 : 0;
-
-	if ( iRank>1 )
-		tExprCol.m_eStage = SPH_EVAL_PREFILTER;
-}
-
-
-void QueueCreator_c::FetchDependencyChains ( IntVec_t & dDependentCols )
-{
-	ARRAY_FOREACH ( i, dDependentCols )
-	{
-		const CSphColumnInfo & tCol = m_pSorterSchema->GetAttr ( dDependentCols[i] );
-
-		// handle chains of dependencies (e.g. SELECT 1+attr f1, f1-1 f2 ... WHERE f2>5)
-		if ( tCol.m_pExpr )
-			tCol.m_pExpr->Command ( SPH_EXPR_GET_DEPENDENT_COLS, &dDependentCols );
-	}
-
-	dDependentCols.Uniq();
-}
-
-
-void QueueCreator_c::PropagateEvalStage ( CSphColumnInfo & tExprCol, IntVec_t & dDependentCols )
-{
-	bool bWeight = false;
-	for ( auto i : dDependentCols )
-	{
-		const CSphColumnInfo & tCol = m_pSorterSchema->GetAttr(i);
-		bWeight |= tCol.m_bWeight;
-	}
-
-	if ( bWeight )
-	{
-		tExprCol.m_eStage = SPH_EVAL_PRESORT;
-		tExprCol.m_bWeight = true;
-	}
-
-	for ( auto i : dDependentCols )
-	{
-		auto & tDep = const_cast < CSphColumnInfo & > ( m_pSorterSchema->GetAttr(i) );
-		if ( tDep.m_eStage > tExprCol.m_eStage )
-			tDep.m_eStage = tExprCol.m_eStage;
-	}
-}
-
-
-bool QueueCreator_c::SetupAggregateExpr ( CSphColumnInfo & tExprCol, const CSphString & sExpr, DWORD uQueryPackedFactorFlags )
-{
-	switch ( tExprCol.m_eAggrFunc )
-	{
-	case SPH_AGGR_AVG:
-		// force AVG() to be computed in doubles
-		tExprCol.m_eAttrType = SPH_ATTR_DOUBLE;
-		tExprCol.m_tLocator.m_iBitCount = 64;
-		break;
-
-	case SPH_AGGR_CAT:
-		// force GROUP_CONCAT() to be computed as strings
-		tExprCol.m_eAttrType = SPH_ATTR_STRINGPTR;
-		tExprCol.m_tLocator.m_iBitCount = ROWITEMPTR_BITS;
-		break;
-
-	case SPH_AGGR_SUM:
-		if ( tExprCol.m_eAttrType==SPH_ATTR_BOOL )
-		{
-			tExprCol.m_eAttrType = SPH_ATTR_INTEGER;
-			tExprCol.m_tLocator.m_iBitCount = 32;
-		} else if ( tExprCol.m_eAttrType==SPH_ATTR_INTEGER )
-		{
-			tExprCol.m_eAttrType = SPH_ATTR_BIGINT;
-			tExprCol.m_tLocator.m_iBitCount = 64;
-		}
-		break;
-
-	default:
-		break;
-	}
-
-	// force explicit type conversion for JSON attributes
-	if ( tExprCol.m_eAggrFunc!=SPH_AGGR_NONE && tExprCol.m_eAttrType==SPH_ATTR_JSON_FIELD )
-		return Err ( "ambiguous attribute type '%s', use INTEGER(), BIGINT() or DOUBLE() conversion functions", sExpr.cstr() );
-
-	if ( uQueryPackedFactorFlags & SPH_FACTOR_JSON_OUT )
-		tExprCol.m_eAttrType = SPH_ATTR_FACTORS_JSON;
-
-	return true;
-}
-
-
-bool QueueCreator_c::SetupColumnarAggregates ( CSphColumnInfo & tExprCol )
-{
-	CSphVector<int> dDependentCols;
-	tExprCol.m_pExpr->Command ( SPH_EXPR_GET_DEPENDENT_COLS, &dDependentCols );
-	FetchDependencyChains ( dDependentCols );
-
-	if ( !dDependentCols.GetLength() )
-		return tExprCol.IsColumnarExpr();
-
-	if ( dDependentCols.GetLength()==1 )
-	{
-		const CSphColumnInfo & tColumnarAttr = m_pSorterSchema->GetAttr ( dDependentCols[0] );
-		if ( tColumnarAttr.IsColumnarExpr() )
-		{
-			CSphString sColumnarCol;
-			tColumnarAttr.m_pExpr->Command ( SPH_EXPR_GET_COLUMNAR_COL, &sColumnarCol );
-
-			// let aggregate expression know that it is working with that columnar attribute
-			tExprCol.m_pExpr->Command ( SPH_EXPR_SET_COLUMNAR_COL, &sColumnarCol );
-
-			return true;
-		}
-	}
-
-	return false;
-}
-
-
-void QueueCreator_c::UpdateAggregateDependencies ( CSphColumnInfo & tExprCol )
-{
-	/// update aggregate dependencies (e.g. SELECT 1+attr f1, min(f1), ...)
-	CSphVector<int> dDependentCols;
-	tExprCol.m_pExpr->Command ( SPH_EXPR_GET_DEPENDENT_COLS, &dDependentCols );
-	FetchDependencyChains ( dDependentCols );
-	ARRAY_FOREACH ( j, dDependentCols )
-	{
-		auto & tDep = const_cast < CSphColumnInfo & > ( m_pSorterSchema->GetAttr ( dDependentCols[j] ) );
-		bool bJoinedAttr = ExprHasJoinPrefix ( tDep.m_sName, m_tSettings.m_pJoinArgs.get() ) && tDep.m_eStage==SPH_EVAL_SORTER && tDep.m_tLocator.m_bDynamic && !tDep.m_pExpr;
-		if ( tDep.m_eStage>tExprCol.m_eStage && !bJoinedAttr )
-			tDep.m_eStage = tExprCol.m_eStage;
-	}
-}
-
-
-void QueueCreator_c::AddAttrsFromSchema ( const ISphSchema & tSchema, const CSphString & sPrefix )
-{
-	for ( int i=0; i<tSchema.GetAttrsCount(); i++ )
-	{
-		CSphString sAttrName = tSchema.GetAttr(i).m_sName;
-		sAttrName.SetSprintf ( "%s%s", sPrefix.scstr(), sAttrName.cstr() );
-		m_hQueryDups.Add ( sAttrName );
-		m_hQueryColumns.Add ( sAttrName );
-	}
-}
-
-
-void QueueCreator_c::ModifyExprForJoin ( CSphColumnInfo & tExprCol, const CSphString & sExpr )
-{
-	// even if it's over a join expr, it references another attr, so don't remove the expression
-	if ( tExprCol.m_eAggrFunc!=SPH_AGGR_NONE )
-		return;
-
-	// check expr and its alias
-	if ( !ExprHasJoinPrefix ( tExprCol.m_sName, m_tSettings.m_pJoinArgs.get() ) && !ExprHasJoinPrefix ( sExpr, m_tSettings.m_pJoinArgs.get() ) )
-		return;
-
-	// we receive already precalculated JSON field expressions from JOIN
-	// we don't need to evaluate them once again
-	tExprCol.m_eAttrType = sphPlainAttrToPtrAttr ( tExprCol.m_eAttrType );
-	tExprCol.m_pExpr = nullptr;
-	tExprCol.m_eStage = SPH_EVAL_SORTER;
-	tExprCol.m_uAttrFlags |= CSphColumnInfo::ATTR_JOINED;
-}
-
-
-void QueueCreator_c::SelectExprEvalStage ( CSphColumnInfo & tExprCol )
-{
-	// is this expression used in filter?
-	// OPTIMIZE? hash filters and do hash lookups?
-	if ( tExprCol.m_eAttrType==SPH_ATTR_JSON_FIELD )
-		return;
-
-	if ( tExprCol.m_uAttrFlags & CSphColumnInfo::ATTR_JOINED )
-		return;
-
-	ARRAY_FOREACH ( i, m_tQuery.m_dFilters )
-		if ( m_tQuery.m_dFilters[i].m_sAttrName==tExprCol.m_sName )
-		{
-			// is this a hack?
-			// m_bWeight is computed after EarlyReject() get called
-			// that means we can't evaluate expressions with WEIGHT() in prefilter phase
-			if ( tExprCol.m_bWeight )
-			{
-				tExprCol.m_eStage = SPH_EVAL_PRESORT; // special, weight filter ( short cut )
-				break;
-			}
-
-			// so we are about to add a filter condition,
-			// but it might depend on some preceding columns (e.g. SELECT 1+attr f1 ... WHERE f1>5)
-			// lets detect those and move them to prefilter \ presort phase too
-			CSphVector<int> dDependentCols;
-			tExprCol.m_pExpr->Command ( SPH_EXPR_GET_DEPENDENT_COLS, &dDependentCols );
-
-			SelectStageForColumnarExpr(tExprCol);
-			FetchDependencyChains ( dDependentCols );
-			PropagateEvalStage ( tExprCol, dDependentCols );
-
-			break;
-		}
-}
-
-
-bool QueueCreator_c::ParseQueryItem ( const CSphQueryItem & tItem )
-{
-	assert ( m_pSorterSchema );
-	const CSphString & sExpr = tItem.m_sExpr;
-	bool bIsCount = IsCount(sExpr);
-	m_bHasCount |= bIsCount;
-
-	if ( sExpr=="*" )
-	{
-		m_bHaveStar = true;
-		CSphString sPrefix;
-		if ( m_tSettings.m_pJoinArgs )
-			sPrefix.SetSprintf ( "%s.", m_tSettings.m_pJoinArgs->m_sIndex1.cstr() );
-
-		AddAttrsFromSchema ( m_tSettings.m_tSchema, sPrefix );
-
-		if ( m_tSettings.m_pJoinArgs )
-		{
-			sPrefix.SetSprintf ( "%s.", m_tSettings.m_pJoinArgs->m_sIndex2.cstr() );
-			AddAttrsFromSchema ( m_tSettings.m_pJoinArgs->m_tJoinedSchema, sPrefix );
-		}
-	}
-
-	// for now, just always pass "plain" attrs from index to sorter; they will be filtered on searchd level
-	int iAttrIdx = m_tSettings.m_tSchema.GetAttrIndex ( sExpr.cstr() );
-	bool bColumnar = iAttrIdx>=0 && m_tSettings.m_tSchema.GetAttr(iAttrIdx).IsColumnar();
-	bool bPlainAttr = ( ( sExpr=="*" || ( iAttrIdx>=0 && tItem.m_eAggrFunc==SPH_AGGR_NONE && !bColumnar ) ) &&
-		( tItem.m_sAlias.IsEmpty() || tItem.m_sAlias==tItem.m_sExpr ) );
-	if ( iAttrIdx>=0 )
-	{
-		ESphAttr eAttr = m_tSettings.m_tSchema.GetAttr ( iAttrIdx ).m_eAttrType;
-		if ( eAttr==SPH_ATTR_STRING || eAttr==SPH_ATTR_STRINGPTR
-			|| eAttr==SPH_ATTR_UINT32SET || eAttr==SPH_ATTR_INT64SET )
-		{
-			if ( tItem.m_eAggrFunc!=SPH_AGGR_NONE )
-				return Err ( "can not aggregate non-scalar attribute '%s'",	tItem.m_sExpr.cstr() );
-
-			if ( !bPlainAttr && !bColumnar && ( eAttr==SPH_ATTR_STRING || eAttr==SPH_ATTR_STRINGPTR ) )
-			{
-				bPlainAttr = true;
-				for ( const auto & i : m_tQuery.m_dItems )
-					if ( sExpr==i.m_sAlias )
-						bPlainAttr = false;
-			}
-		}
-	}
-
-	if ( bPlainAttr || IsGroupby ( sExpr ) || bIsCount )
-	{
-		if ( sExpr!="*" && !tItem.m_sAlias.IsEmpty() )
-		{
-			m_hQueryDups.Add ( tItem.m_sAlias );
-			if ( bPlainAttr )
-				m_hQueryColumns.Add ( tItem.m_sExpr );
-		}
-		m_bHasGroupByExpr = IsGroupby ( sExpr );
-		return true;
-	}
-
-	if ( IsKnnDist(sExpr) && m_pSorterSchema->GetAttrIndex ( GetKnnDistAttrName() )<0 )
-		return Err ( "KNN_DIST() is only allowed for KNN() queries" );
-
-	// not an attribute? must be an expression, and must be aliased by query parser
-	assert ( !tItem.m_sAlias.IsEmpty() );
-
-	// tricky part
-	// we might be fed with precomputed matches, but it's all or nothing
-	// the incoming match either does not have anything computed, or it has everything
-	// unless it is a JOIN - then we have partially precomputed matches
-	int iSorterAttr = m_pSorterSchema->GetAttrIndex ( tItem.m_sAlias.cstr() );
-	if ( iSorterAttr>=0 )
-	{
-		if ( m_hQueryDups[tItem.m_sAlias] )
-		{
-			bool bJoined = m_pSorterSchema->GetAttr(iSorterAttr).m_tLocator.m_bDynamic;
-			if ( bColumnar || bJoined )	// we might have several similar aliases for columnar attributes (and they are not plain attrs but expressions)
-				return true;
-			else
-				return Err ( "alias '%s' must be unique (conflicts with another alias)", tItem.m_sAlias.cstr() );
-		}
-	}
-
-	// a new and shiny expression, lets parse
-	CSphColumnInfo tExprCol ( tItem.m_sAlias.cstr(), SPH_ATTR_NONE );
-	DWORD uQueryPackedFactorFlags = SPH_FACTOR_DISABLE;
-	bool bHasZonespanlist = false;
-	bool bExprsNeedDocids = false;
-
-	ExprParseArgs_t tExprParseArgs;
-	tExprParseArgs.m_pAttrType = &tExprCol.m_eAttrType;
-	tExprParseArgs.m_pUsesWeight = &tExprCol.m_bWeight;
-	tExprParseArgs.m_pProfiler = m_tSettings.m_pProfiler;
-	tExprParseArgs.m_eCollation = m_tQuery.m_eCollation;
-	tExprParseArgs.m_pHook = m_tSettings.m_pHook;
-	tExprParseArgs.m_pZonespanlist = &bHasZonespanlist;
-	tExprParseArgs.m_pPackedFactorsFlags = &uQueryPackedFactorFlags;
-	tExprParseArgs.m_pEvalStage = &tExprCol.m_eStage;
-	tExprParseArgs.m_pStoredField = &tExprCol.m_uFieldFlags;
-	tExprParseArgs.m_pNeedDocIds = &bExprsNeedDocids;
-
-	// tricky bit
-	// GROUP_CONCAT() adds an implicit TO_STRING() conversion on top of its argument
-	// and then the aggregate operation simply concatenates strings as matches arrive
-	// ideally, we would instead pass ownership of the expression to G_C() implementation
-	// and also the original expression type, and let the string conversion happen in G_C() itself
-	// but that ideal route seems somewhat more complicated in the current architecture
-	if ( tItem.m_eAggrFunc==SPH_AGGR_CAT )
-	{
-		CSphString sExpr2;
-		sExpr2.SetSprintf ( "TO_STRING(%s)", sExpr.cstr() );
-		tExprCol.m_pExpr = sphExprParse ( sExpr2.cstr(), *m_pSorterSchema, m_tSettings.m_pJoinArgs.get(), m_sError, tExprParseArgs );
-	}
-	else
-		tExprCol.m_pExpr = sphExprParse ( sExpr.cstr(), *m_pSorterSchema, m_tSettings.m_pJoinArgs.get(), m_sError, tExprParseArgs );
-
-	m_uPackedFactorFlags |= uQueryPackedFactorFlags;
-	m_bZonespanlist |= bHasZonespanlist;
-	m_bExprsNeedDocids |= bExprsNeedDocids;
-	tExprCol.m_eAggrFunc = tItem.m_eAggrFunc;
-	tExprCol.m_iIndex = iSorterAttr>= 0 ? m_pSorterSchema->GetAttrIndexOriginal ( tItem.m_sAlias.cstr() ) : -1;
-	if ( !tExprCol.m_pExpr )
-		return Err ( "parse error: %s", m_sError.cstr() );
-
-	// remove original column
-	if ( iSorterAttr>=0 )
-		m_pSorterSchema->RemoveStaticAttr(iSorterAttr);
-
-	if ( !SetupAggregateExpr ( tExprCol, tItem.m_sExpr, uQueryPackedFactorFlags ) )
-		return false;
-
-	ModifyExprForJoin ( tExprCol, tItem.m_sExpr );
-
-	// postpone aggregates, add non-aggregates
-	if ( tExprCol.m_eAggrFunc==SPH_AGGR_NONE )
-	{
-		SelectExprEvalStage(tExprCol);
-
-		// add it!
-		// NOTE, "final" stage might need to be fixed up later
-		// we'll do that when parsing sorting clause
-		m_pSorterSchema->AddAttr ( tExprCol, true );
-	}
-	else // some aggregate
-	{
-		bool bColumnarAggregate = SetupColumnarAggregates(tExprCol);
-		bool bJoinAggregate = ExprHasJoinPrefix ( tExprCol.m_sName, m_tSettings.m_pJoinArgs.get() );
-
-		// columnar aggregates have their own code path; no need to calculate them in presort
-		// and aggregates over joined attrs are calculated in the join sorter
-		tExprCol.m_eStage = ( bColumnarAggregate || bJoinAggregate ) ? SPH_EVAL_SORTER : SPH_EVAL_PRESORT;
-
-		m_pSorterSchema->AddAttr ( tExprCol, true );
-		m_hExtra.Add ( tExprCol.m_sName );
-
-		if ( !bColumnarAggregate )
-			UpdateAggregateDependencies ( tExprCol );
-	}
-
-	m_hQueryDups.Add ( tExprCol.m_sName );
-	m_hQueryColumns.Add ( tExprCol.m_sName );
-
-	// need to add all dependent columns for post limit expressions
-	if ( tExprCol.m_eStage==SPH_EVAL_POSTLIMIT && tExprCol.m_pExpr )
-	{
-		CSphVector<int> dCur;
-		tExprCol.m_pExpr->Command ( SPH_EXPR_GET_DEPENDENT_COLS, &dCur );
-
-		ARRAY_FOREACH ( j, dCur )
-		{
-			const CSphColumnInfo & tCol = m_pSorterSchema->GetAttr ( dCur[j] );
-			if ( tCol.m_pExpr )
-				tCol.m_pExpr->Command ( SPH_EXPR_GET_DEPENDENT_COLS, &dCur );
-		}
-		dCur.Uniq ();
-
-		ARRAY_FOREACH ( j, dCur )
-		{
-			const CSphColumnInfo & tDep = m_pSorterSchema->GetAttr ( dCur[j] );
-			m_hQueryColumns.Add ( tDep.m_sName );
-		}
-	}
-
-	return true;
-}
-
-
-bool QueueCreator_c::ReplaceWithColumnarItem ( const CSphString & sAttr, ESphEvalStage eStage )
-{
-	const CSphColumnInfo * pAttr = m_pSorterSchema->GetAttr ( sAttr.cstr() );
-	if ( !pAttr->IsColumnar() )
-		return true;
-
-	m_hQueryDups.Delete(sAttr);
-
-	CSphQueryItem tItem;
-	tItem.m_sExpr = tItem.m_sAlias = sAttr;
-	if ( !ParseQueryItem ( tItem ) )
-		return false;
-
-	// force stage
-	const CSphColumnInfo * pNewAttr = m_pSorterSchema->GetAttr ( sAttr.cstr() );
-	const_cast<CSphColumnInfo *>(pNewAttr)->m_eStage = Min ( pNewAttr->m_eStage, eStage );
-
-	return true;
-}
-
-
-// Test for @geodist and setup, if any
-bool QueueCreator_c::MaybeAddGeodistColumn ()
-{
-	if ( !m_tQuery.m_bGeoAnchor || m_pSorterSchema->GetAttrIndex ( "@geodist" )>=0 )
-		return true;
-
-	// replace columnar lat/lon with expressions before adding geodist
-	if ( !ReplaceWithColumnarItem ( m_tQuery.m_sGeoLatAttr, SPH_EVAL_PREFILTER ) ) return false;
-	if ( !ReplaceWithColumnarItem ( m_tQuery.m_sGeoLongAttr, SPH_EVAL_PREFILTER ) ) return false;
-
-	auto pExpr = new ExprGeodist_t();
-	if ( !pExpr->Setup ( &m_tQuery, *m_pSorterSchema, m_sError ))
-	{
-		pExpr->Release ();
-		return false;
-	}
-
-	CSphColumnInfo tCol ( "@geodist", SPH_ATTR_FLOAT );
-	tCol.m_pExpr = pExpr; // takes ownership, no need to for explicit pExpr release
-	tCol.m_eStage = SPH_EVAL_PREFILTER; // OPTIMIZE? actual stage depends on usage
-	m_pSorterSchema->AddAttr ( tCol, true );
-	m_hExtra.Add ( tCol.m_sName );
-	m_hQueryAttrs.Add ( tCol.m_sName );
-
-	return true;
-}
-
-// Test for @expr and setup, if any
-bool QueueCreator_c::MaybeAddExprColumn ()
-{
-	if ( m_tQuery.m_eSort!=SPH_SORT_EXPR || m_pSorterSchema->GetAttrIndex ( "@expr" )>=0 )
-		return true;
-
-	CSphColumnInfo tCol ( "@expr", SPH_ATTR_FLOAT ); // enforce float type for backwards compatibility
-	// (i.e. too lazy to fix those tests right now)
-	bool bHasZonespanlist;
-	ExprParseArgs_t tExprArgs;
-	tExprArgs.m_pProfiler = m_tSettings.m_pProfiler;
-	tExprArgs.m_eCollation = m_tQuery.m_eCollation;
-	tExprArgs.m_pZonespanlist = &bHasZonespanlist;
-
-	tCol.m_pExpr = sphExprParse ( m_tQuery.m_sSortBy.cstr (), *m_pSorterSchema, m_tSettings.m_pJoinArgs.get(), m_sError, tExprArgs );
-	if ( !tCol.m_pExpr )
-		return false;
-
-	m_bZonespanlist |= bHasZonespanlist;
-	tCol.m_eStage = SPH_EVAL_PRESORT;
-	m_pSorterSchema->AddAttr ( tCol, true );
-	m_hQueryAttrs.Add ( tCol.m_sName );
-
-	return true;
-}
-
-
-bool QueueCreator_c::AddStoredFieldExpressions()
-{
-	for ( int i = 0; i<m_tSettings.m_tSchema.GetFieldsCount(); i++ )
-	{
-		const CSphColumnInfo & tField = m_tSettings.m_tSchema.GetField(i);
-		if ( !(tField.m_uFieldFlags & CSphColumnInfo::FIELD_STORED) )
-			continue;
-
-		CSphQueryItem tItem;
-		tItem.m_sExpr = tField.m_sName;
-		tItem.m_sAlias = tField.m_sName;
-
-		if ( !ParseQueryItem ( tItem ) )
-			return false;
-	}
-
-	return true;
-}
-
-
-bool QueueCreator_c::AddColumnarAttributeExpressions()
-{
-	for ( int i = 0; i<m_tSettings.m_tSchema.GetAttrsCount(); i++ )
-	{
-		const CSphColumnInfo & tAttr = m_tSettings.m_tSchema.GetAttr(i);
-		const CSphColumnInfo * pSorterAttr = m_pSorterSchema->GetAttr ( tAttr.m_sName.cstr() );
-
-		if ( !tAttr.IsColumnar() || ( pSorterAttr && !pSorterAttr->IsColumnar() ) )
-			continue;
-
-		m_hQueryDups.Delete ( tAttr.m_sName );
-
-		CSphQueryItem tItem;
-		tItem.m_sExpr = tItem.m_sAlias = tAttr.m_sName;
-		if ( !ParseQueryItem ( tItem ) )
-			return false;
-	}
-
-	return true;
-}
-
-
-// Add computed items
-bool QueueCreator_c::MaybeAddExpressionsFromSelectList ()
-{
-	// expressions from select items
-	if ( !m_tSettings.m_bComputeItems )
-		return true;
-
-	if ( !m_tQuery.m_dItems.all_of ( [&] ( const CSphQueryItem & v ) { return ParseQueryItem ( v ); } ))
-		return false;
-
-	if ( m_bHaveStar )
-	{
-		if ( !AddColumnarAttributeExpressions() )
-			return false;
-
-		if ( !AddStoredFieldExpressions() )
-			return false;
-	}
-
-	return true;
-}
-
-
-bool QueueCreator_c::AddExpressionsForUpdates()
-{
-	if ( !m_tSettings.m_pCollection )
-		return true;
-
-	const CSphColumnInfo * pOldDocId = m_pSorterSchema->GetAttr ( sphGetDocidName() );
-	if ( !pOldDocId->IsColumnar() && !pOldDocId->IsColumnarExpr() )
-		return true;
-
-	if ( pOldDocId->IsColumnar() )
-	{
-		// add columnar id expressions to update queue. otherwise we won't be able to fetch docids which are needed to run updates/deletes
-		CSphQueryItem tItem;
-		tItem.m_sExpr = tItem.m_sAlias = sphGetDocidName();
-		if ( !ParseQueryItem ( tItem ) )
-			return false;
-	}
-
-	auto * pDocId = const_cast<CSphColumnInfo *> ( m_pSorterSchema->GetAttr ( sphGetDocidName() ) );
-	assert(pDocId);
-	pDocId->m_eStage = SPH_EVAL_PRESORT;	// update/delete queues don't have real Finalize(), so just evaluate it at presort stage
-
-	return true;
-}
-
-
-bool QueueCreator_c::IsJoinAttr ( const CSphString & sAttr ) const
-{
-	if ( !m_tSettings.m_pJoinArgs )
-		return false;
-
-	CSphString sPrefix;
-	sPrefix.SetSprintf ( "%s.", m_tSettings.m_pJoinArgs->m_sIndex2.cstr() );
-
-	return sAttr.Begins ( sPrefix.cstr() );
-}
-
-
-bool QueueCreator_c::MaybeAddGroupbyMagic ( bool bGotDistinct )
-{
-	CSphString sJsonGroupBy;
-	// now let's add @groupby etc. if needed
-	if ( m_bGotGroupby && m_pSorterSchema->GetAttrIndex ( "@groupby" )<0 )
-	{
-		ESphAttr eGroupByResult = ( !m_tGroupSorterSettings.m_bImplicit )
-				? m_tGroupSorterSettings.m_pGrouper->GetResultType ()
-				: SPH_ATTR_INTEGER; // implicit do not have grouper
-
-		// all FACET group by should be the widest possible type
-		if ( m_tQuery.m_bFacet || m_tQuery.m_bFacetHead	|| m_bMulti )
-			eGroupByResult = SPH_ATTR_BIGINT;
-
-		CSphColumnInfo tGroupby ( "@groupby", eGroupByResult );
-		CSphColumnInfo tCount ( "@count", SPH_ATTR_BIGINT );
-
-		tGroupby.m_eStage = SPH_EVAL_SORTER;
-		tCount.m_eStage = SPH_EVAL_SORTER;
-
-		auto AddColumn = [this] ( const CSphColumnInfo & tCol )
-		{
-			m_pSorterSchema->AddAttr ( tCol, true );
-			m_hQueryColumns.Add ( tCol.m_sName );
-		};
-
-		AddColumn ( tGroupby );
-		AddColumn ( tCount );
-
-		if ( bGotDistinct )
-		{
-			CSphColumnInfo tDistinct ( "@distinct", SPH_ATTR_INTEGER );
-			tDistinct.m_eStage = SPH_EVAL_SORTER;
-			AddColumn ( tDistinct );
-		}
-
-		// add @groupbystr last in case we need to skip it on sending (like @int_attr_*)
-		if ( m_tGroupSorterSettings.m_bJson )
-		{
-			bool bJoinAttr = IsJoinAttr ( m_tQuery.m_sGroupBy );
-
-			sJsonGroupBy = SortJsonInternalSet ( m_tQuery.m_sGroupBy );
-			if ( !m_pSorterSchema->GetAttr ( sJsonGroupBy.cstr() ) )
-			{
-				CSphColumnInfo tGroupbyStr ( sJsonGroupBy.cstr() );
-				if ( bJoinAttr )
-					tGroupbyStr.m_eAttrType = SPH_ATTR_STRINGPTR;
-				else
-					tGroupbyStr.m_eAttrType = SPH_ATTR_JSON_FIELD;
-
-				tGroupbyStr.m_eStage = SPH_EVAL_SORTER;
-				AddColumn ( tGroupbyStr );
-			}
-
-			if ( bJoinAttr )
-			{
-				// we can't do grouping directly on joined JSON fields
-				// so we need to change the grouper
-				// fixme! this will not work on stuff that generates multiple groupby keys (like JSON arrays)
-				const CSphColumnInfo * pRemapped = m_pSorterSchema->GetAttr ( sJsonGroupBy.cstr() );
-				assert(pRemapped);
-
-				m_tGroupSorterSettings.m_pGrouper = CreateGrouperString ( pRemapped->m_tLocator, m_tQuery.m_eCollation );
-				m_tGroupSorterSettings.m_bJson = false;
-			}
-		}
-	}
-
-	#define LOC_CHECK( _cond, _msg ) if (!(_cond)) { m_sError = "invalid schema: " _msg; return false; }
-
-	int iGroupby = m_pSorterSchema->GetAttrIndex ( "@groupby" );
-	if ( iGroupby>=0 )
-	{
-		m_tGroupSorterSettings.m_bDistinct = bGotDistinct;
-		m_tGroupSorterSettings.m_tLocGroupby = m_pSorterSchema->GetAttr ( iGroupby ).m_tLocator;
-		LOC_CHECK ( m_tGroupSorterSettings.m_tLocGroupby.m_bDynamic, "@groupby must be dynamic" );
-
-		int iCount = m_pSorterSchema->GetAttrIndex ( "@count" );
-		LOC_CHECK ( iCount>=0, "missing @count" );
-
-		m_tGroupSorterSettings.m_tLocCount = m_pSorterSchema->GetAttr ( iCount ).m_tLocator;
-		LOC_CHECK ( m_tGroupSorterSettings.m_tLocCount.m_bDynamic, "@count must be dynamic" );
-
-		int iDistinct = m_pSorterSchema->GetAttrIndex ( "@distinct" );
-		if ( bGotDistinct )
-		{
-			LOC_CHECK ( iDistinct>=0, "missing @distinct" );
-			m_tGroupSorterSettings.m_tLocDistinct = m_pSorterSchema->GetAttr ( iDistinct ).m_tLocator;
-			LOC_CHECK ( m_tGroupSorterSettings.m_tLocDistinct.m_bDynamic, "@distinct must be dynamic" );
-		}
-		else
-			LOC_CHECK ( iDistinct<=0, "unexpected @distinct" );
-
-		int iGroupbyStr = m_pSorterSchema->GetAttrIndex ( sJsonGroupBy.cstr() );
-		if ( iGroupbyStr>=0 )
-			m_tGroupSorterSettings.m_tLocGroupbyStr = m_pSorterSchema->GetAttr ( iGroupbyStr ).m_tLocator;
-	}
-
-	if ( m_bHasCount )
-		LOC_CHECK ( m_pSorterSchema->GetAttrIndex ( "@count" )>=0, "Count(*) or @count is queried, but not available in the schema" );
-
-	#undef LOC_CHECK
-	return true;
-}
-
-
-bool QueueCreator_c::AddKNNDistColumn()
-{
-	if ( m_tQuery.m_sKNNAttr.IsEmpty() || m_pSorterSchema->GetAttrIndex ( GetKnnDistAttrName() )>=0 )
-		return true;
-
-	auto pAttr = m_pSorterSchema->GetAttr ( m_tQuery.m_sKNNAttr.cstr() );
-	if ( !pAttr )
-	{
-		m_sError.SetSprintf ( "requested KNN search attribute '%s' not found", m_tQuery.m_sKNNAttr.cstr() );
-		return false;
-	}
-
-	if ( !pAttr->IsIndexedKNN() )
-	{
-		m_sError.SetSprintf ( "KNN index not enabled for attribute '%s'", m_tQuery.m_sKNNAttr.cstr() );
-		return false;
-	}
-
-	if ( pAttr->m_tKNN.m_iDims!=m_tQuery.m_dKNNVec.GetLength() )
-	{
-		m_sError.SetSprintf ( "KNN index '%s' requires a vector of %d entries; %d entries specified", m_tQuery.m_sKNNAttr.cstr(), pAttr->m_tKNN.m_iDims, m_tQuery.m_dKNNVec.GetLength() );
-		return false;
-	}
-
-	CSphColumnInfo tKNNDist ( GetKnnDistAttrName(), SPH_ATTR_FLOAT );
-	tKNNDist.m_eStage = SPH_EVAL_PRESORT;
-	tKNNDist.m_pExpr = CreateExpr_KNNDist ( m_tQuery.m_dKNNVec, *pAttr );
-
-	m_pSorterSchema->AddAttr ( tKNNDist, true );
-	m_hQueryColumns.Add ( tKNNDist.m_sName );
-
-	return true;
-}
-
-
-bool QueueCreator_c::ParseJoinExpr ( CSphColumnInfo & tExprCol, const CSphString & sAttr, const CSphString & sExpr ) const
-{
-	tExprCol = CSphColumnInfo ( sAttr.cstr() );
-
-	ExprParseArgs_t tExprParseArgs;
-	tExprParseArgs.m_pAttrType = &tExprCol.m_eAttrType;
-	tExprParseArgs.m_pProfiler = m_tSettings.m_pProfiler;
-	tExprParseArgs.m_eCollation = m_tQuery.m_eCollation;
-	tExprCol.m_eStage = SPH_EVAL_PRESORT;
-	tExprCol.m_pExpr = sphExprParse ( sExpr.cstr(), *m_pSorterSchema, m_tSettings.m_pJoinArgs.get(), m_sError, tExprParseArgs );
-	tExprCol.m_uAttrFlags |= CSphColumnInfo::ATTR_JOINED;
-	return !!tExprCol.m_pExpr;
-}
-
-
-bool QueueCreator_c::AddJsonJoinOnFilter ( const CSphString & sAttr1, const CSphString & sAttr2 )
-{
-	const CSphColumnInfo * pAttr = m_pSorterSchema->GetAttr ( sAttr1.cstr() );
-	if ( pAttr )
-		return true;
-
-	if ( !sphJsonNameSplit ( sAttr1.cstr(), nullptr ) )
-	{
-		m_sError.SetSprintf ( "Unable to perform join on '%s'", sAttr1.cstr() );
-		return false;
-	}
-
-	CSphColumnInfo tExprCol;
-	if ( !ParseJoinExpr ( tExprCol, sAttr1, sAttr1 ) )
-		return false;
-
-	const auto & tSchema = m_tSettings.m_pJoinArgs->m_tJoinedSchema;
-
-	// convert JSON fields to join attr type
-	if ( tExprCol.m_eAttrType==SPH_ATTR_JSON_FIELD )
-	{
-		auto * pJoinAttr = tSchema.GetAttr ( sAttr2.cstr() );
-		if ( !pJoinAttr )
-		{
-			m_sError.SetSprintf ( "join-on attribute '%s' not found", sAttr2.cstr() );
-			return false;
-		}
-
-		CSphString sConverted;
-		switch ( pJoinAttr->m_eAttrType )
-		{
-		case SPH_ATTR_STRING:
-			sConverted.SetSprintf ( "TO_STRING(%s)", sAttr1.cstr() );
-			break;
-
-		case SPH_ATTR_FLOAT:
-			sConverted.SetSprintf ( "DOUBLE(%s)", sAttr1.cstr() );
-			break;
-
-		default:
-			sConverted.SetSprintf ( "BIGINT(%s)", sAttr1.cstr() );
-			break;
-		}
-
-		if ( !ParseJoinExpr ( tExprCol, sAttr1, sConverted ) )
-			return false;
-	}
-
-	m_pSorterSchema->AddAttr ( tExprCol, true );
-	return true;
-}
-
-
-bool QueueCreator_c::AddColumnarJoinOnFilter ( const CSphString & sAttr )
-{
-	const CSphColumnInfo * pAttr = m_pSorterSchema->GetAttr ( sAttr.cstr() );
-	if ( pAttr && pAttr->m_pExpr && !pAttr->m_pExpr->UsesDocstore() )
-	{
-		const_cast<CSphColumnInfo *>(pAttr)->m_eStage = Min ( pAttr->m_eStage, SPH_EVAL_PRESORT );
-		return true;
-	}
-
-	return ReplaceWithColumnarItem ( sAttr, SPH_EVAL_PRESORT );
-}
-
-
-bool QueueCreator_c::AddJoinAttrs()
-{
-	if ( !m_tSettings.m_pJoinArgs )
-		return true;
-
-	const auto & tSchema = m_tSettings.m_pJoinArgs->m_tJoinedSchema;
-	for ( int i = 0; i < tSchema.GetAttrsCount(); i++ )
-		if ( !sphIsInternalAttr ( tSchema.GetAttr(i).m_sName ) )
-		{
-			CSphColumnInfo tAttr = tSchema.GetAttr(i);
-			tAttr.m_sName.SetSprintf ( "%s.%s", m_tSettings.m_pJoinArgs->m_sIndex2.cstr(), tAttr.m_sName.cstr() );
-			tAttr.m_eAttrType = sphPlainAttrToPtrAttr ( tAttr.m_eAttrType );
-			tAttr.m_tLocator.Reset();
-			tAttr.m_eStage = SPH_EVAL_SORTER;
-			tAttr.m_uAttrFlags |= CSphColumnInfo::ATTR_JOINED;
-			m_pSorterSchema->AddAttr ( tAttr, true );
-
-			m_hQueryDups.Add ( tAttr.m_sName );
-			m_hQueryColumns.Add ( tAttr.m_sName );
-		}
-
-	return true;
-}
-
-
-bool QueueCreator_c::AddJoinFilterAttrs()
-{
-	if ( !m_tSettings.m_pJoinArgs )
-		return true;
-
-	const CSphString & sLeftIndex = m_tSettings.m_pJoinArgs->m_sIndex1;
-	for ( const auto & i : m_tQuery.m_dOnFilters )
-	{
-		if ( i.m_sIdx1==sLeftIndex )
-		{
-			if ( !AddJsonJoinOnFilter ( i.m_sAttr1, i.m_sAttr2 ) )	return false;
-			if ( !AddColumnarJoinOnFilter ( i.m_sAttr1 ) )			return false;
-		}
-
-		if ( i.m_sIdx2==sLeftIndex )
-		{
-			if ( !AddJsonJoinOnFilter ( i.m_sAttr2, i.m_sAttr1 ) )	return false;
-			if ( !AddColumnarJoinOnFilter ( i.m_sAttr2 ) )			return false;
-		}
-	}
-
-	return true;
-}
-
-
-bool QueueCreator_c::AddNullBitmask()
-{
-	if ( !m_tSettings.m_pJoinArgs || m_tQuery.m_eJoinType!=JoinType_e::LEFT )
-		return true;
-
-	int iNumJoinAttrs = 0;
-	int iDynamic = 0;
-	for ( int i = 0; i < m_pSorterSchema->GetAttrsCount(); i++ )
-	{
-		const auto & tAttr = m_pSorterSchema->GetAttr(i);
-		if ( !tAttr.m_tLocator.m_bDynamic )
-			continue;
-
-		iDynamic++;
-		if ( tAttr.m_uAttrFlags & CSphColumnInfo::ATTR_JOINED )
-			iNumJoinAttrs = Max ( iNumJoinAttrs, iDynamic );
-	}
-
-	CSphColumnInfo tAttr ( GetNullMaskAttrName(), DetermineNullMaskType(iNumJoinAttrs) );
-	tAttr.m_eStage = SPH_EVAL_SORTER;
-	m_pSorterSchema->AddAttr ( tAttr, true );
-
-	m_hQueryDups.Add ( tAttr.m_sName );
-	m_hQueryColumns.Add ( tAttr.m_sName );
-
-	return true;
-}
-
-
-bool QueueCreator_c::CheckHavingConstraints () const
-{
-	if ( m_tSettings.m_pAggrFilter && !m_tSettings.m_pAggrFilter->m_sAttrName.IsEmpty () )
-	{
-		if ( !m_bGotGroupby )
-			return Err ( "can not use HAVING without GROUP BY" );
-
-		// should be column named at group by, or it's alias or aggregate
-		const CSphString & sHaving = m_tSettings.m_pAggrFilter->m_sAttrName;
-		if ( !IsGroupbyMagic ( sHaving ) )
-		{
-			bool bValidHaving = false;
-			for ( const CSphQueryItem & tItem : m_tQuery.m_dItems )
-			{
-				if ( tItem.m_sAlias!=sHaving )
-					continue;
-
-				bValidHaving = ( IsGroupbyMagic ( tItem.m_sExpr ) || tItem.m_eAggrFunc!=SPH_AGGR_NONE );
-				break;
-			}
-
-			if ( !bValidHaving )
-				return Err ( "can not use HAVING with attribute not related to GROUP BY" );
-		}
-	}
-	return true;
-}
-
-
-void QueueCreator_c::SetupRemapColJson ( CSphColumnInfo & tRemapCol, CSphMatchComparatorState & tState, CSphVector<ExtraSortExpr_t> & dExtraExprs, int iStateAttr )
-{
-	bool bFunc = dExtraExprs[iStateAttr].m_tKey.m_uMask==0;
-
-	tRemapCol.m_eStage = SPH_EVAL_PRESORT;
-	if ( bFunc )
-	{
-		tRemapCol.m_pExpr = dExtraExprs[iStateAttr].m_pExpr;
-		tRemapCol.m_eAttrType = dExtraExprs[iStateAttr].m_eType;
-		tState.m_eKeypart[iStateAttr] = Attr2Keypart ( tRemapCol.m_eAttrType );
-	}
-	else
-		tRemapCol.m_pExpr = new ExprSortJson2StringPtr_c ( tState.m_tLocator[iStateAttr], dExtraExprs[iStateAttr].m_pExpr );
-}
-
-
-const CSphColumnInfo * QueueCreator_c::GetGroupbyStr ( int iAttr, int iNumOldAttrs ) const
-{
-	assert ( m_pSorterSchema );
-	auto & tSorterSchema = *m_pSorterSchema;
-
-	if ( m_tSettings.m_bComputeItems && iAttr>=0 && iAttr<iNumOldAttrs && tSorterSchema.GetAttr(iAttr).m_sName=="@groupby" && m_dGroupColumns.GetLength() )
-	{
-		// FIXME!!! add support of multi group by
-		const CSphColumnInfo & tGroupCol = tSorterSchema.GetAttr ( m_dGroupColumns[0].first );
-		if ( tGroupCol.m_eAttrType==SPH_ATTR_STRING || tGroupCol.m_eAttrType==SPH_ATTR_STRINGPTR )
-			return &tGroupCol;
-	}
-
-	return nullptr;
-}
-
-
-void QueueCreator_c::ReplaceGroupbyStrWithExprs ( CSphMatchComparatorState & tState, int iNumOldAttrs )
-{
-	assert ( m_pSorterSchema );
-	auto & tSorterSchema = *m_pSorterSchema;
-
-	for ( int i = 0; i<CSphMatchComparatorState::MAX_ATTRS; i++ )
-	{
-		const CSphColumnInfo * pGroupStrBase = GetGroupbyStr ( tState.m_dAttrs[i], iNumOldAttrs );
-		if ( !pGroupStrBase )
-			continue;
-
-		assert ( tState.m_dAttrs[i]>=0 && tState.m_dAttrs[i]<iNumOldAttrs );
-
-		int iRemap = -1;
-		if ( pGroupStrBase->m_eAttrType==SPH_ATTR_STRINGPTR )
-		{
-			// grouping by (columnar) string; and the same string is used in sorting
-			// correct the locator and change the evaluation stage to PRESORT
-			iRemap = tSorterSchema.GetAttrIndex ( pGroupStrBase->m_sName.cstr() );
-			assert ( iRemap>=0 );
-			const CSphColumnInfo & tAttr = tSorterSchema.GetAttr(iRemap);
-			const_cast<CSphColumnInfo &>(tAttr).m_eStage = SPH_EVAL_PRESORT;
-		}
-		else if ( !pGroupStrBase->IsColumnar() )
-		{
-			CSphString sRemapCol;
-			sRemapCol.SetSprintf ( "%s%s", g_sIntAttrPrefix, pGroupStrBase->m_sName.cstr() );
-			iRemap = tSorterSchema.GetAttrIndex ( sRemapCol.cstr() );
-
-			if ( iRemap==-1 )
-			{
-				CSphColumnInfo tRemapCol ( sRemapCol.cstr(), SPH_ATTR_STRINGPTR );
-				tRemapCol.m_pExpr = new ExprSortStringAttrFixup_c ( pGroupStrBase->m_tLocator );
-				tRemapCol.m_eStage = SPH_EVAL_PRESORT;
-
-				iRemap = tSorterSchema.GetAttrsCount();
-				tSorterSchema.AddAttr ( tRemapCol, true );
-			}
-		}
-
-		if ( iRemap!=-1 )
-		{
-			tState.m_eKeypart[i] = SPH_KEYPART_STRINGPTR;
-			tState.m_tLocator[i] = tSorterSchema.GetAttr(iRemap).m_tLocator;
-			tState.m_dAttrs[i] = iRemap;
-			tState.m_dRemapped.BitSet ( i );
-		}
-	}
-}
-
-
-void QueueCreator_c::ReplaceStaticStringsWithExprs ( CSphMatchComparatorState & tState )
-{
-	assert ( m_pSorterSchema );
-	auto & tSorterSchema = *m_pSorterSchema;
-
-	for ( int i = 0; i<CSphMatchComparatorState::MAX_ATTRS; i++ )
-	{
-		if ( tState.m_dRemapped.BitGet ( i ) )
-			continue;
-
-		if ( tState.m_eKeypart[i]!=SPH_KEYPART_STRING )
-			continue;
-
-		int iRemap = -1;
-		int iAttrId = tState.m_dAttrs[i];
-		const CSphColumnInfo & tAttr = tSorterSchema.GetAttr(iAttrId);
-		if ( tAttr.IsColumnar() )
-		{
-			CSphString sAttrName = tAttr.m_sName;
-			tSorterSchema.RemoveStaticAttr(iAttrId);
-			
-			CSphColumnInfo tRemapCol ( sAttrName.cstr(), SPH_ATTR_STRINGPTR );
-			tRemapCol.m_eStage = SPH_EVAL_PRESORT;
-			tRemapCol.m_pExpr = CreateExpr_GetColumnarString ( sAttrName, tAttr.m_uAttrFlags & CSphColumnInfo::ATTR_STORED );
-			tSorterSchema.AddAttr ( tRemapCol, true );
-
-			iRemap = tSorterSchema.GetAttrIndex ( sAttrName.cstr() );
-		}
-		else
-		{
-			CSphString sRemapCol;
-			sRemapCol.SetSprintf ( "%s%s", g_sIntAttrPrefix, tSorterSchema.GetAttr(iAttrId).m_sName.cstr() );
-			iRemap = tSorterSchema.GetAttrIndex ( sRemapCol.cstr() );
-			if ( iRemap==-1 )
-			{
-				CSphColumnInfo tRemapCol ( sRemapCol.cstr(), SPH_ATTR_STRINGPTR );
-				tRemapCol.m_eStage = SPH_EVAL_PRESORT;
-				tRemapCol.m_pExpr = new ExprSortStringAttrFixup_c ( tState.m_tLocator[i] );
-
-				iRemap = tSorterSchema.GetAttrsCount();
-				tSorterSchema.AddAttr ( tRemapCol, true );
-			}
-		}
-
-		tState.m_tLocator[i] = tSorterSchema.GetAttr ( iRemap ).m_tLocator;
-		tState.m_dAttrs[i] = iRemap;
-		tState.m_eKeypart[i] = SPH_KEYPART_STRINGPTR;
-		tState.m_dRemapped.BitSet ( i );
-	}
-}
-
-
-void QueueCreator_c::ReplaceJsonWithExprs ( CSphMatchComparatorState & tState, CSphVector<ExtraSortExpr_t> & dExtraExprs )
-{
-	assert ( m_pSorterSchema );
-	auto & tSorterSchema = *m_pSorterSchema;
-
-	for ( int i = 0; i<CSphMatchComparatorState::MAX_ATTRS; i++ )
-	{
-		if ( tState.m_dRemapped.BitGet ( i ) )
-			continue;
-
-		if ( dExtraExprs[i].m_tKey.m_sKey.IsEmpty() )
-			continue;
-
-		CSphString sRemapCol;
-		sRemapCol.SetSprintf ( "%s%s", g_sIntAttrPrefix, dExtraExprs[i].m_tKey.m_sKey.cstr() );
-
-		int iRemap = tSorterSchema.GetAttrIndex ( sRemapCol.cstr() );
-		if ( iRemap==-1 )
-		{
-			CSphString sRemapLowercase = sRemapCol;
-			sRemapLowercase.ToLower();
-			iRemap = tSorterSchema.GetAttrIndex ( sRemapLowercase.cstr() );
-		}
-
-		if ( iRemap==-1 )
-		{
-			CSphColumnInfo tRemapCol ( sRemapCol.cstr(), SPH_ATTR_STRINGPTR );
-			SetupRemapColJson ( tRemapCol, tState, dExtraExprs, i );
-			iRemap = tSorterSchema.GetAttrsCount();
-			tSorterSchema.AddAttr ( tRemapCol, true );
-		}
-
-		tState.m_tLocator[i] = tSorterSchema.GetAttr(iRemap).m_tLocator;
-		tState.m_dAttrs[i] = iRemap;
-		tState.m_dRemapped.BitSet ( i );
-	}
-}
-
-
-void QueueCreator_c::AddColumnarExprsAsAttrs ( CSphMatchComparatorState & tState, CSphVector<ExtraSortExpr_t> & dExtraExprs )
-{
-	assert ( m_pSorterSchema );
-	auto & tSorterSchema = *m_pSorterSchema;
-
-	for ( int i = 0; i<CSphMatchComparatorState::MAX_ATTRS; i++ )
-	{
-		if ( tState.m_dRemapped.BitGet ( i ) )
-			continue;
-
-		ISphExpr * pExpr = dExtraExprs[i].m_pExpr;
-		if ( !pExpr || !pExpr->IsColumnar() )
-			continue;
-
-		const CSphString & sAttrName = tSorterSchema.GetAttr ( tState.m_dAttrs[i] ).m_sName;
-		CSphColumnInfo tRemapCol ( sAttrName.cstr(), dExtraExprs[i].m_eType );
-		tRemapCol.m_eStage = SPH_EVAL_PRESORT;
-		tRemapCol.m_pExpr = pExpr;
-		tRemapCol.m_pExpr->AddRef();
-
-		int iRemap = tSorterSchema.GetAttrsCount();
-		tSorterSchema.AddAttr ( tRemapCol, true );
-
-		// remove initial attribute from m_hExtra
-		// that way it won't be evaluated twice when it is not in select list
-		m_hExtra.Delete(sAttrName);
-
-		tState.m_tLocator[i] = tSorterSchema.GetAttr ( iRemap ).m_tLocator;
-		tState.m_dAttrs[i] = iRemap;
-		tState.m_eKeypart[i] = Attr2Keypart ( dExtraExprs[i].m_eType );
-		tState.m_dRemapped.BitSet ( i );
-	}
-}
-
-
-void QueueCreator_c::RemapAttrs ( CSphMatchComparatorState & tState, CSphVector<ExtraSortExpr_t> & dExtraExprs )
-{
-	// we have extra attrs (expressions) that we created while parsing the sort clause
-	// we couldn't add them to the schema at that stage,
-	// but now we can. we create attributes, assign internal names and set their expressions
-
-	assert ( m_pSorterSchema );
-	auto & tSorterSchema = *m_pSorterSchema;
-	int iNumOldAttrs = tSorterSchema.GetAttrsCount();
-
-	ReplaceGroupbyStrWithExprs ( tState, iNumOldAttrs );
-	ReplaceStaticStringsWithExprs ( tState );
-	ReplaceJsonWithExprs ( tState, dExtraExprs );
-	AddColumnarExprsAsAttrs ( tState, dExtraExprs );
-
-	// need another sort keys add after setup remap
-	if ( iNumOldAttrs!=tSorterSchema.GetAttrsCount() )
-		ExtraAddSortkeys ( tState.m_dAttrs );
-}
-
-
-void QueueCreator_c::AddKnnDistSort ( CSphString & sSortBy )
-{
-	if ( m_pSorterSchema->GetAttr ( GetKnnDistAttrName() ) && !strstr ( sSortBy.cstr(), "knn_dist" ) )
-		sSortBy.SetSprintf ( "knn_dist() asc, %s", sSortBy.cstr() );
-}
-
-// matches sorting function
-bool QueueCreator_c::SetupMatchesSortingFunc()
-{
-	m_bRandomize = false;
-	if ( m_tQuery.m_eSort==SPH_SORT_EXTENDED )
-	{
-		CSphString sSortBy = m_tQuery.m_sSortBy;
-		AddKnnDistSort ( sSortBy );
-
-		ESortClauseParseResult eRes = sphParseSortClause ( m_tQuery, sSortBy.cstr(), *m_pSorterSchema, m_eMatchFunc, m_tStateMatch, m_dMatchJsonExprs, m_tSettings.m_bComputeItems, m_tSettings.m_pJoinArgs.get(), m_sError );
-		if ( eRes==SORT_CLAUSE_ERROR )
-			return false;
-
-		if ( eRes==SORT_CLAUSE_RANDOM )
-			m_bRandomize = true;
-
-		ExtraAddSortkeys ( m_tStateMatch.m_dAttrs );
-
-		AssignOrderByToPresortStage ( m_tStateMatch.m_dAttrs, CSphMatchComparatorState::MAX_ATTRS );
-		RemapAttrs ( m_tStateMatch, m_dMatchJsonExprs );
-		return true;
-	}
-
-	if ( m_tQuery.m_eSort==SPH_SORT_EXPR )
-	{
-		m_tStateMatch.m_eKeypart[0] = SPH_KEYPART_INT;
-		m_tStateMatch.m_tLocator[0] = m_pSorterSchema->GetAttr ( m_pSorterSchema->GetAttrIndex ( "@expr" ) ).m_tLocator;
-		m_tStateMatch.m_eKeypart[1] = SPH_KEYPART_ROWID;
-		m_tStateMatch.m_uAttrDesc = 1;
-		m_eMatchFunc = FUNC_EXPR;
-		return true;
-	}
-
-	// check sort-by attribute
-	if ( m_tQuery.m_eSort!=SPH_SORT_RELEVANCE )
-	{
-		int iSortAttr = m_pSorterSchema->GetAttrIndex ( m_tQuery.m_sSortBy.cstr() );
-		if ( iSortAttr<0 )
-		{
-			Err ( "sort-by attribute '%s' not found", m_tQuery.m_sSortBy.cstr() );
-			return false;
-		}
-
-		const CSphColumnInfo & tAttr = m_pSorterSchema->GetAttr ( iSortAttr );
-		m_tStateMatch.m_eKeypart[0] = Attr2Keypart ( tAttr.m_eAttrType );
-		m_tStateMatch.m_tLocator[0] = tAttr.m_tLocator;
-		m_tStateMatch.m_dAttrs[0] = iSortAttr;
-		RemapAttrs ( m_tStateMatch, m_dMatchJsonExprs );
-	}
-
-	ExtraAddSortkeys ( m_tStateMatch.m_dAttrs );
-
-	// find out what function to use and whether it needs attributes
-	switch (m_tQuery.m_eSort )
-	{
-		case SPH_SORT_TIME_SEGMENTS:	m_eMatchFunc = FUNC_TIMESEGS; break;
-		case SPH_SORT_RELEVANCE:	m_eMatchFunc = FUNC_REL_DESC; break;
-		default:
-			Err ( "unknown sorting mode %d", m_tQuery.m_eSort );
-			return false;
-	}
-	return true;
-}
-
-bool QueueCreator_c::SetupGroupSortingFunc ( bool bGotDistinct )
-{
-	assert ( m_bGotGroupby );
-	CSphString sGroupOrderBy = m_tQuery.m_sGroupSortBy;
-	if ( sGroupOrderBy=="@weight desc" )
-		AddKnnDistSort ( sGroupOrderBy );
-
-	ESortClauseParseResult eRes = sphParseSortClause ( m_tQuery, sGroupOrderBy.cstr(), *m_pSorterSchema, m_eGroupFunc,	m_tStateGroup, m_dGroupJsonExprs, m_tSettings.m_bComputeItems, m_tSettings.m_pJoinArgs.get(), m_sError );
-
-	if ( eRes==SORT_CLAUSE_ERROR || eRes==SORT_CLAUSE_RANDOM )
-	{
-		if ( eRes==SORT_CLAUSE_RANDOM )
-			m_sError = "groups can not be sorted by @random";
-
-		return false;
-	}
-
-	ExtraAddSortkeys ( m_tStateGroup.m_dAttrs );
-
-	if ( !m_tGroupSorterSettings.m_bImplicit )
-	{
-		for ( const auto & tGroupColumn : m_dGroupColumns )
-			m_hExtra.Add ( m_pSorterSchema->GetAttr ( tGroupColumn.first ).m_sName );
-	}
-
-	if ( bGotDistinct )
-	{
-		m_dGroupColumns.Add ( { m_pSorterSchema->GetAttrIndex ( m_tQuery.m_sGroupDistinct.cstr() ), true } );
-		assert ( m_dGroupColumns.Last().first>=0 );
-		m_hExtra.Add ( m_pSorterSchema->GetAttr ( m_dGroupColumns.Last().first ).m_sName );
-	}
-
-	// implicit case
-	CSphVector<int> dGroupByCols;
-	for ( const auto & i : m_dGroupColumns )
-		if ( i.second )
-			dGroupByCols.Add ( i.first );
-
-	AssignOrderByToPresortStage ( dGroupByCols.Begin(), dGroupByCols.GetLength() );
-	AssignOrderByToPresortStage ( m_tStateGroup.m_dAttrs, CSphMatchComparatorState::MAX_ATTRS );
-
-	// GroupSortBy str attributes setup
-	RemapAttrs ( m_tStateGroup, m_dGroupJsonExprs );
-	return true;
-}
-
-// set up aggregate filter for grouper
-std::unique_ptr<ISphFilter> QueueCreator_c::CreateAggrFilter () const
-{
-	assert ( m_bGotGroupby );
-	if ( m_pSorterSchema->GetAttr ( m_tSettings.m_pAggrFilter->m_sAttrName.cstr() ) )
-		return sphCreateAggrFilter ( m_tSettings.m_pAggrFilter, m_tSettings.m_pAggrFilter->m_sAttrName,
-				*m_pSorterSchema, m_sError );
-
-	// having might reference aliased attributes but @* attributes got stored without alias in sorter schema
-	CSphString sHaving;
-	for ( const auto & tItem : m_tQuery.m_dItems )
-		if ( tItem.m_sAlias==m_tSettings.m_pAggrFilter->m_sAttrName )
-		{
-			sHaving = tItem.m_sExpr;
-			break;
-		}
-
-	if ( sHaving=="groupby()" )
-		sHaving = "@groupby";
-	else if ( sHaving=="count(*)" )
-		sHaving = "@count";
-
-	return sphCreateAggrFilter ( m_tSettings.m_pAggrFilter, sHaving, *m_pSorterSchema, m_sError );
-}
-
-void QueueCreator_c::SetupCollation()
-{
-	SphStringCmp_fn fnCmp = GetStringCmpFunc ( m_tQuery.m_eCollation );
-	m_tStateMatch.m_fnStrCmp = fnCmp;
-	m_tStateGroup.m_fnStrCmp = fnCmp;
-}
-
-bool QueueCreator_c::AddGroupbyStuff ()
-{
-	// need schema with group related columns however not need grouper
-	m_bHeadWOGroup = ( m_tQuery.m_sGroupBy.IsEmpty () && m_tQuery.m_bFacetHead );
-	auto fnIsImplicit = [] ( const CSphQueryItem & t )
-	{
-		return ( t.m_eAggrFunc!=SPH_AGGR_NONE ) || t.m_sExpr=="count(*)" || t.m_sExpr=="@distinct";
-	};
-
-	bool bHasImplicitGrouping = HasImplicitGrouping(m_tQuery);
-
-	// count(*) and distinct wo group by at main query should keep implicit flag
-	if ( bHasImplicitGrouping && m_bHeadWOGroup )
-		m_bHeadWOGroup = !m_tQuery.m_dRefItems.any_of ( fnIsImplicit );
-
-	if ( !SetupGroupbySettings(bHasImplicitGrouping) )
-		return false;
-
-	// or else, check in SetupGroupbySettings() would already fail
-	m_bGotGroupby = !m_tQuery.m_sGroupBy.IsEmpty () || m_tGroupSorterSettings.m_bImplicit;
-	m_bGotDistinct = !!m_tGroupSorterSettings.m_pDistinctFetcher;
-
-	if ( m_bHasGroupByExpr && !m_bGotGroupby )
-		return Err ( "GROUPBY() is allowed only in GROUP BY queries" );
-
-	// check for HAVING constrains
-	if ( !CheckHavingConstraints() )
-		return false;
-
-	// now let's add @groupby stuff, if necessary
-	return MaybeAddGroupbyMagic(m_bGotDistinct);
-}
-
-bool QueueCreator_c::SetGroupSorting()
-{
-	if ( m_bGotGroupby )
-	{
-		if ( !SetupGroupSortingFunc ( m_bGotDistinct ) )
-			return false;
-
-		if ( m_tSettings.m_pAggrFilter && !m_tSettings.m_pAggrFilter->m_sAttrName.IsEmpty() )
-		{
-			auto pFilter = CreateAggrFilter ();
-			if ( !pFilter )
-				return false;
-
-			m_tGroupSorterSettings.m_pAggrFilterTrait = pFilter.release();
-		}
-
-		int iDistinctAccuracyThresh = m_tQuery.m_bExplicitDistinctThresh ? m_tQuery.m_iDistinctThresh : GetDistinctThreshDefault();
-		m_tGroupSorterSettings.SetupDistinctAccuracy ( iDistinctAccuracyThresh );
-	}
-
-	for ( auto & tIdx: m_hExtra )
-	{
-		m_hQueryColumns.Add ( tIdx.first );
-		if ( m_pExtra )
-			m_pExtra->Add ( tIdx.first );
-	}
-
-	return true;
-}
-
-
-bool QueueCreator_c::PredictAggregates() const
-{
-	for ( int i = 0; i < m_pSorterSchema->GetAttrsCount(); i++ )
-	{
-		const CSphColumnInfo & tAttr = m_pSorterSchema->GetAttr(i);
-		if ( !(tAttr.m_eAggrFunc==SPH_AGGR_NONE || IsGroupbyMagic ( tAttr.m_sName ) || IsSortStringInternal ( tAttr.m_sName.cstr () )) )
-			return true;
-	}
-
-	return false;
-}
-
-
-int QueueCreator_c::ReduceMaxMatches() const
-{
-	assert ( !m_bGotGroupby );
-	if ( m_tQuery.m_bExplicitMaxMatches || m_tQuery.m_bHasOuter || !m_tSettings.m_bComputeItems )
-		return Max ( m_tSettings.m_iMaxMatches, 1 );
-
-	return Max ( Min ( m_tSettings.m_iMaxMatches, m_tQuery.m_iLimit+m_tQuery.m_iOffset ), 1 );
-}
-
-
-int QueueCreator_c::AdjustMaxMatches ( int iMaxMatches ) const
-{
-	assert ( m_bGotGroupby );
-	if ( m_tQuery.m_bExplicitMaxMatches || m_tSettings.m_bForceSingleThread )
-		return iMaxMatches;
-
-	int iGroupbyAttr = GetGroupbyAttrIndex();
-	if ( iGroupbyAttr<0 )
-		return iMaxMatches;
-
-	int iCountDistinct = m_tSettings.m_fnGetCountDistinct ? m_tSettings.m_fnGetCountDistinct ( m_pSorterSchema->GetAttr(iGroupbyAttr).m_sName ) : -1;
-	if ( iCountDistinct > m_tQuery.m_iMaxMatchThresh )
-		return iMaxMatches;
-
-	return Max ( iCountDistinct, iMaxMatches );
-}
-
-
-bool QueueCreator_c::CanCalcFastCountDistinct() const
-{
-	bool bHasAggregates = PredictAggregates();
-	return !bHasAggregates && m_tGroupSorterSettings.m_bImplicit && m_tGroupSorterSettings.m_bDistinct && m_tQuery.m_dFilters.IsEmpty() && m_tQuery.m_sQuery.IsEmpty() && m_tQuery.m_sKNNAttr.IsEmpty();
-}
-
-
-bool QueueCreator_c::CanCalcFastCountFilter() const
-{
-	bool bHasAggregates = PredictAggregates();
-	return !bHasAggregates && m_tGroupSorterSettings.m_bImplicit && !m_tGroupSorterSettings.m_bDistinct && m_tQuery.m_dFilters.GetLength()==1 && m_tQuery.m_sQuery.IsEmpty() && m_tQuery.m_sKNNAttr.IsEmpty();
-}
-
-
-bool QueueCreator_c::CanCalcFastCount() const
-{
-	bool bHasAggregates = PredictAggregates();
-	return !bHasAggregates && m_tGroupSorterSettings.m_bImplicit && !m_tGroupSorterSettings.m_bDistinct && m_tQuery.m_dFilters.IsEmpty() && m_tQuery.m_sQuery.IsEmpty() && m_tQuery.m_sKNNAttr.IsEmpty();
-}
-
-
-Precalculated_t QueueCreator_c::FetchPrecalculatedValues() const
-{
-	Precalculated_t tPrecalc;
-	if ( CanCalcFastCountDistinct() )
-	{
-		int iCountDistinctAttr = GetGroupDistinctAttrIndex();
-		if ( iCountDistinctAttr>0 && m_tSettings.m_bEnableFastDistinct )
-			tPrecalc.m_iCountDistinct = m_tSettings.m_fnGetCountDistinct ? m_tSettings.m_fnGetCountDistinct ( m_pSorterSchema->GetAttr(iCountDistinctAttr).m_sName ) : -1;
-	}
-
-	if ( CanCalcFastCountFilter() )
-		tPrecalc.m_iCountFilter = m_tSettings.m_fnGetCountFilter ? m_tSettings.m_fnGetCountFilter ( m_tQuery.m_dFilters[0] ) : -1;
-
-	if ( CanCalcFastCount() )
-		tPrecalc.m_iCount = m_tSettings.m_fnGetCount ? m_tSettings.m_fnGetCount() : -1;
-
-	return tPrecalc;
->>>>>>> 7dd013d3
-}
-
-
-bool DirectSqlQueue_c::PushMatch ( CSphMatch & tEntry )
-{
-	SendSchemaOnce();
-	++m_iDocs;
-
-	if ( m_ppOpaque1 )
-	{
-		auto pDocstoreReader = *m_ppOpaque1;
-		if ( pDocstoreReader!=std::exchange (m_pCurDocstore, pDocstoreReader) && pDocstoreReader )
-		{
-			DocstoreSession_c::InfoDocID_t tSessionInfo;
-			tSessionInfo.m_pDocstore = (const DocstoreReader_i *)pDocstoreReader;
-			tSessionInfo.m_iSessionId = -1;
-
-			// value is copied; no leak of pointer to local here.
-			m_dDocstores.for_each ( [&tSessionInfo] ( ISphExpr* pExpr ) { pExpr->Command ( SPH_EXPR_SET_DOCSTORE_DOCID, &tSessionInfo ); } );
-		}
-	}
-
-	if ( m_ppOpaque2 )
-	{
-		auto pDocstore = *m_ppOpaque2;
-		if ( pDocstore != std::exchange ( m_pCurDocstoreReader, pDocstore ) && pDocstore )
-		{
-			DocstoreSession_c::InfoRowID_t tSessionInfo;
-			tSessionInfo.m_pDocstore = (Docstore_i*)pDocstore;
-			tSessionInfo.m_iSessionId = -1;
-
-			// value is copied; no leak of pointer to local here.
-			m_dFinals.for_each ( [&tSessionInfo] ( ISphExpr* pExpr ) { pExpr->Command ( SPH_EXPR_SET_DOCSTORE_ROWID, &tSessionInfo ); } );
-		}
-	}
-
-	m_dCtx.CalcFinal(tEntry);
-
-	SendSqlMatch ( *m_pSchema, m_pOutput, tEntry, m_pBlobPool, m_dOrder, m_bDynamicDocid );
-	return true;
-}
-
-/// final update pass
-void DirectSqlQueue_c::Finalize ( MatchProcessor_i&, bool, bool bFinalizeMatches )
-{
-<<<<<<< HEAD
-	if ( !bFinalizeMatches )
-		return;
-=======
-	return AddJoinAttrs()
-		&& MaybeAddGeodistColumn ()
-		&& AddKNNDistColumn()
-		&& MaybeAddExprColumn ()
-		&& MaybeAddExpressionsFromSelectList ()
-		&& AddExpressionsForUpdates()
-		&& AddJoinFilterAttrs()
-		&& AddNullBitmask();
-}
->>>>>>> 7dd013d3
-
-	FinalizeOnce();
-}
-
-void DirectSqlQueue_c::FinalizeOnce ()
-{
-	if ( !std::exchange ( m_bNotYetFinalized, false ) )
-		return;
-
-	SendSchemaOnce();
-	m_pOutput->Eof();
-}
-
-
-void DirectSqlQueue_c::SetSchema ( ISphSchema * pSchema, bool bRemapCmp )
-{
-	BASE::SetSchema ( pSchema, bRemapCmp );
-}
-
-
-ISphMatchSorter * CreateDirectSqlQueue ( RowBuffer_i * pOutput, void ** ppOpaque1, void ** ppOpaque2, const StrVec_t & dColumns )
-{
-	return new DirectSqlQueue_c ( pOutput, ppOpaque1, ppOpaque2, dColumns );
-}
-
-//////////////////////////////////////////////////////////////////////////
-// SORT CLAUSE PARSER
-//////////////////////////////////////////////////////////////////////////
-
-class SortClauseTokenizer_t
-{
-protected:
-	const char * m_pCur;
-	const char * m_pMax;
-	char * m_pBuf;
-
-protected:
-	char ToLower ( char c )
-	{
-		// 0..9, A..Z->a..z, _, a..z, @, .
-		if ( ( c>='0' && c<='9' ) || ( c>='a' && c<='z' ) || c=='_' || c=='@' || c=='.' || c=='[' || c==']' || c=='\'' || c=='\"' || c=='(' || c==')' || c=='*' )
-			return c;
-		if ( c>='A' && c<='Z' )
-			return c-'A'+'a';
-		return 0;
-	}
-
-public:
-	explicit SortClauseTokenizer_t ( const char * sBuffer )
-	{
-		auto iLen = (int) strlen(sBuffer);
-		m_pBuf = new char [ iLen+1 ];
-		m_pMax = m_pBuf+iLen;
-		m_pCur = m_pBuf;
-
-		// make string lowercase but keep case of JSON.field
-		bool bJson = false;
-		for ( int i=0; i<=iLen; i++ )
-		{
-			char cSrc = sBuffer[i];
-			char cDst = ToLower ( cSrc );
-			bJson = ( cSrc=='.' || cSrc=='[' || ( bJson && cDst>0 ) ); // keep case of valid char sequence after '.' and '[' symbols
-			m_pBuf[i] = bJson ? cSrc : cDst;
-		}
-	}
-
-	~SortClauseTokenizer_t ()
-	{
-		SafeDeleteArray ( m_pBuf );
-	}
-
-	const char * GetToken ()
-	{
-		// skip spaces
-		while ( m_pCur<m_pMax && !*m_pCur )
-			m_pCur++;
-		if ( m_pCur>=m_pMax )
-			return nullptr;
-
-		// memorize token start, and move pointer forward
-		const char * sRes = m_pCur;
-		while ( *m_pCur )
-			m_pCur++;
-		return sRes;
-	}
-
-	bool IsSparseCount ( const char * sTok )
-	{
-		const char * sSeq = "(*)";
-		for ( ; sTok<m_pMax && *sSeq; sTok++ )
-		{
-			bool bGotSeq = ( *sSeq==*sTok );
-			if ( bGotSeq )
-				sSeq++;
-
-			// stop checking on any non-space char outside sequence or sequence end
-			if ( ( !bGotSeq && !sphIsSpace ( *sTok ) && *sTok!='\0' ) || !*sSeq )
-				break;
-		}
-
-		if ( !*sSeq && sTok+1<m_pMax && !sTok[1] )
-		{
-			// advance token iterator after composite count(*) token
-			m_pCur = sTok+1;
-			return true;
-		} else
-		{
-			return false;
-		}
-	}
-};
-
-<<<<<<< HEAD
-//////////////////////////////////////////////////////////////////////////
-// SORTING+GROUPING INSTANTIATION
-//////////////////////////////////////////////////////////////////////////
-=======
-static ISphMatchSorter * CreateQueue ( QueueCreator_c & tCreator, SphQueueRes_t & tRes )
-{
-	ISphMatchSorter * pSorter = tCreator.CreateQueue ();
-	tRes.m_bZonespanlist = tCreator.m_bZonespanlist;
-	tRes.m_uPackedFactorFlags = tCreator.m_uPackedFactorFlags;
-	tRes.m_bJoinedGroupSort	= tCreator.m_bJoinedGroupSort;
-	return pSorter;
-}
->>>>>>> 7dd013d3
-
-ISphMatchSorter * CreateSorter ( ESphSortFunc eMatchFunc, ESphSortFunc eGroupFunc, const CSphQuery * pQuery, const CSphGroupSorterSettings & tSettings, bool bHasPackedFactors, bool bHasAggregates, const PrecalculatedSorterResults_t & tPrecalc )
-{
-	CSphRefcountedPtr<ISphMatchComparator> pComp;
-	if ( !tSettings.m_bImplicit )
-		switch ( eMatchFunc )
-		{
-			case FUNC_REL_DESC:		pComp = new MatchRelevanceLt_fn(); break;
-			case FUNC_TIMESEGS:		pComp = new MatchTimeSegments_fn(); break;
-			case FUNC_GENERIC1:		pComp = new MatchGeneric1_fn(); break;
-			case FUNC_GENERIC2:		pComp = new MatchGeneric2_fn(); break;
-			case FUNC_GENERIC3:		pComp = new MatchGeneric3_fn(); break;
-			case FUNC_GENERIC4:		pComp = new MatchGeneric4_fn(); break;
-			case FUNC_GENERIC5:		pComp = new MatchGeneric5_fn(); break;
-			case FUNC_EXPR:			pComp = new MatchExpr_fn(); break; // only for non-bitfields, obviously
-		}
-
-	return CreateGroupSorter ( eGroupFunc, pComp, pQuery, tSettings, bHasPackedFactors, bHasAggregates, tPrecalc );
-}
-
-/////////////////////////
-// SORTING QUEUE FACTORY
-/////////////////////////
-
-template < typename COMP >
-static ISphMatchSorter * CreatePlainSorter ( bool bKbuffer, int iMaxMatches, bool bFactors )
-{
-	if ( bKbuffer )
-	{
-		if ( bFactors )
-			return new CSphKbufferMatchQueue<COMP, true> ( iMaxMatches );
-		return new CSphKbufferMatchQueue<COMP, false> ( iMaxMatches );
-	}
-	if ( bFactors )
-		return new CSphMatchQueue<COMP, true> ( iMaxMatches );
-	return new CSphMatchQueue<COMP, false> ( iMaxMatches );
-}
-
-
-ISphMatchSorter * CreatePlainSorter ( ESphSortFunc eMatchFunc, bool bKbuffer, int iMaxMatches, bool bFactors )
-{
-	switch ( eMatchFunc )
-	{
-		case FUNC_REL_DESC:		return CreatePlainSorter<MatchRelevanceLt_fn>	( bKbuffer, iMaxMatches, bFactors );
-		case FUNC_TIMESEGS:		return CreatePlainSorter<MatchTimeSegments_fn>	( bKbuffer, iMaxMatches, bFactors );
-		case FUNC_GENERIC1:		return CreatePlainSorter<MatchGeneric1_fn>		( bKbuffer, iMaxMatches, bFactors );
-		case FUNC_GENERIC2:		return CreatePlainSorter<MatchGeneric2_fn>		( bKbuffer, iMaxMatches, bFactors );
-		case FUNC_GENERIC3:		return CreatePlainSorter<MatchGeneric3_fn>		( bKbuffer, iMaxMatches, bFactors );
-		case FUNC_GENERIC4:		return CreatePlainSorter<MatchGeneric4_fn>		( bKbuffer, iMaxMatches, bFactors );
-		case FUNC_GENERIC5:		return CreatePlainSorter<MatchGeneric5_fn>		( bKbuffer, iMaxMatches, bFactors );
-		case FUNC_EXPR:			return CreatePlainSorter<MatchExpr_fn>			( bKbuffer, iMaxMatches, bFactors );
-		default:				return nullptr;
-	}
-}
-
-
 int ApplyImplicitCutoff ( const CSphQuery & tQuery, const VecTraits_T<ISphMatchSorter*> & dSorters, bool bFT )
 {
 	bool bAllPrecalc = dSorters.GetLength() && dSorters.all_of ( []( auto pSorter ){ return pSorter->IsPrecalc(); } );
