//
// Copyright (c) 2017-2022, Manticore Software LTD (https://manticoresearch.com)
// All rights reserved
//
// This program is free software; you can redistribute it and/or modify
// it under the terms of the GNU General Public License. You should have
// received a copy of the GPL license along with this program; if you
// did not, you can find it at http://www.gnu.org/
//


#include "sphinxstd.h"
#include "sphinxutils.h"
#include "memio.h"
#include "sphinxpq.h"
#include "searchdreplication.h"
#include "accumulator.h"
#include "fileutils.h"
#include <math.h>

#include "digest_sha1.h"

#if !HAVE_WSREP
#include "replication/wsrep_api_stub.h"
// it also populates header guard, so next including of 'normal' wsrep_api will break nothing
#endif

#include "replication/wsrep_api.h"
#include "coroutine.h"

#if !_WIN32
// MAC-specific header
#include <netinet/in.h>
#endif

// global application context for wsrep callbacks

static int64_t GetQueryTimeout ( int64_t iTimeout=0 ); // 2 minutes in msec
// 200 msec is ok as we do not need to any missed nodes in cluster node list
static int			g_iAnyNodesTimeout = 200;
static int			g_iNodeRetry = 3;
static int			g_iNodeRetryWait = 500;


// debug options passed into Galera for our logreplication command line key
static const char * g_sDebugOptions = "debug=on;cert.log_conflicts=yes";
// prefix added for Galera nodes
static const char * g_sDefaultReplicationNodes = "gcomm://";

// cluster state this node sees
enum class ClusterState_e
{
	// stop terminal states
	CLOSED,				// node shut well or not started
	DESTROYED,			// node closed with error
	// transaction states
	JOINING,			// node joining cluster
	DONOR,				// node is donor for another node joining cluster
	// ready terminal state 
	SYNCED				// node works as usual
};


// managed port got back into global ports list
class ScopedPort_c : public ISphNoncopyable
{
	int m_iPort = -1;

public:
	explicit ScopedPort_c ( int iPort ) : m_iPort ( iPort ) {}
	~ScopedPort_c();
	int Get() const { return m_iPort; }
	void Set ( int iPort );
	int Leak();
	void Free();
};


// cluster related data
struct ReplicationCluster_t : public ClusterDesc_t
{
	// replicator
	wsrep_t *	m_pProvider = nullptr;

	// serializer for replicator - guards for only one replication Op a time
	Threads::Coro::Mutex_c m_tReplicationMutex;

	// receiver thread
	CSphAutoEvent	m_tWorkerFinished;
	bool			m_bHasWorker = false;

	// nodes at cluster
	CSphString	m_sViewNodes; // raw nodes addresses (API and replication) from whole cluster
	// lock protects access to m_sViewNodes and m_sClusterNodes
	CSphMutex	m_tViewNodesLock;
	// representation of m_dIndexes for binarySearch
	// to quickly validate query to cluster:index
	CSphVector<uint64_t> m_dIndexHashes;
	// Galera port got from global ports list on cluster created
	ScopedPort_c	m_tPort { -1 };

	// lock protects access to m_hOptions
	CSphMutex m_tOptsLock;

	// state variables cached from Galera
	CSphFixedVector<char>	m_dUUID { 0 };
	int						m_iConfID = 0;
	int						m_iStatus = WSREP_VIEW_DISCONNECTED;
	int						m_iSize = 0;
	int						m_iIdx = 0;

	// error that got reported to main thread
	CSphMutex				m_tErrorLock;
	CSphString				m_sError;

	void					UpdateIndexHashes();

	// state of node
	void					SetNodeState ( ClusterState_e eNodeState )
	{
		m_tNodeState.SetValue ( eNodeState );
		m_tNodeState.NotifyAll();
	}
	ClusterState_e			GetNodeState() const { return m_tNodeState.GetValue(); }
	ClusterState_e			WaitReady()
	{
		return m_tNodeState.Wait ( [] ( ClusterState_e i ) { return i != ClusterState_e::CLOSED && i != ClusterState_e::JOINING && i != ClusterState_e::DONOR; } );
	}
	void					SetPrimary ( wsrep_view_status_t eStatus )
	{
		m_iStatus = eStatus;
	}
	bool					IsPrimary() const { return ( m_iStatus==WSREP_VIEW_PRIMARY ); }

private:
	Threads::Coro::Waitable_T<ClusterState_e> m_tNodeState { ClusterState_e::CLOSED };
};


// arguments to replication static functions 
struct ReplicationArgs_t
{
	// cluster description
	ReplicationCluster_t *	m_pCluster = nullptr;
	// to create new cluster or join existed
	bool					m_bNewCluster = false;
	// node address to listen by Galera
	CSphString				m_sListenAddr;
	// node incoming address passed into cluster, IP used from listen API or node_address
	int						m_iListenPort = -1;
	// nodes list to join by Galera
	CSphString				m_sNodes;
};

// interface to pass into static Replicate to issue commit for specific command
class CommitMonitor_c
{
public:
	CommitMonitor_c ( RtAccum_t & tAcc, int * pDeletedCount )
		: m_tAcc ( tAcc )
		, m_pDeletedCount ( pDeletedCount )
	{}
	CommitMonitor_c ( RtAccum_t & tAcc, CSphString * pWarning, int * pUpdated )
		: m_tAcc ( tAcc )
		, m_pWarning ( pWarning )
		, m_pUpdated ( pUpdated )
	{}
	CommitMonitor_c ( RtAccum_t & tAcc, int * pDeletedCount, CSphString * pWarning, int * pUpdated )
		: m_tAcc ( tAcc )
		, m_pDeletedCount ( pDeletedCount )
		, m_pWarning ( pWarning )
		, m_pUpdated ( pUpdated )
	{}
	~CommitMonitor_c();

	// commit for common commands
	bool Commit ( CSphString & sError );
	// commit for Total Order Isolation commands
	bool CommitTOI ( ServedClone_c* pDesc, CSphString& sError );

	// update with Total Order Isolation
	bool Update ( bool bCluster, CSphString & sError );

private:
	RtAccum_t & m_tAcc;
	int * m_pDeletedCount = nullptr;
	CSphString * m_pWarning = nullptr;
	int * m_pUpdated = nullptr;

	bool CommitNonEmptyCmds ( RtIndex_i* pIndex, const ReplicationCommand_t& tCmd, bool bOnlyTruncate, CSphString& sError ) const;
};

// lock protects operations at g_hClusters
static RwLock_t g_tClustersLock;
// cluster list
static SmallStringHash_T<ReplicationCluster_t *> g_hClusters GUARDED_BY ( g_tClustersLock );

// hack for abort callback to invalidate only specific cluster
static thread_local ReplicationCluster_t* g_pTlsCluster;

/////////////////////////////////////////////////////////////////////////////
// forward declarations
/////////////////////////////////////////////////////////////////////////////

// abort callback that invalidates specific cluster
static void ReplicationAbort();

/////////////////////////////////////////////////////////////////////////////
// JSON config related functions
/////////////////////////////////////////////////////////////////////////////

// create string by join global data_dir and cluster path 
static CSphString GetClusterPath ( const CSphString & sPath );

/////////////////////////////////////////////////////////////////////////////
// remote commands for cluster and index managements
/////////////////////////////////////////////////////////////////////////////

struct PQRemoteReply_t;
struct PQRemoteData_t;

// command at remote node for CLUSTER_DELETE to delete cluster
static bool RemoteClusterDelete ( const CSphString & sCluster, CSphString & sError );

// command at remote node for CLUSTER_FILE_RESERVE to check
// - file could be allocated on disk at cluster path and reserve disk space for a file
// - or make sure that index has exact same index file, ie sha1 matched
static bool RemoteFileReserve ( const PQRemoteData_t & tCmd, PQRemoteReply_t & tRes, CSphString & sError );

// command at remote node for CLUSTER_FILE_SEND to store data into file, data size and file offset defined by sender
static void RemoteFileStore ( const PQRemoteData_t & tCmd, PQRemoteReply_t & tRes, CSphString & sError );

// command at remote node for CLUSTER_INDEX_ADD_LOCAL to check sha1 of index file matched and load index into daemon
static bool RemoteLoadIndex ( const PQRemoteData_t & tCmd, PQRemoteReply_t & tRes, CSphString & sError );

// send local indexes to remote nodes via API
static bool SendClusterIndexes ( const ReplicationCluster_t * pCluster, const CSphString & sNode, bool bBypass, const wsrep_gtid_t & tStateID, CSphString & sError );

// callback at remote node for CLUSTER_SYNCED to pick up received indexes then call Galera sst_received
static bool RemoteClusterSynced ( const PQRemoteData_t & tCmd, CSphString & sError );

// callback for Galera apply_cb to parse replicated command
static bool ParseCmdReplicated ( const BYTE * pData, int iLen, bool bIsolated, const CSphString & sCluster, RtAccum_t & tAcc, CSphQuery & tQuery );

// callback for Galera commit_cb to commit replicated command
static bool HandleCmdReplicated ( RtAccum_t & tAcc );

// command to all remote nodes at cluster to get actual nodes list
static bool ClusterGetNodes ( const CSphString & sClusterNodes, const CSphString & sCluster, const CSphString & sGTID, CSphString & sError, CSphString & sNodes );

// callback at remote node for CLUSTER_GET_NODES to return actual nodes list at cluster
static bool RemoteClusterGetNodes ( const CSphString & sCluster, const CSphString & sGTID, CSphString & sError, CSphString & sNodes );

// utility function to filter nodes list provided at string by specific protocol
static bool ClusterFilterNodes ( const CSphString & sSrcNodes, Proto_e eProto, CSphString & sDstNodes, CSphString & sError );

// callback at remote node for CLUSTER_UPDATE_NODES to update nodes list at cluster from actual nodes list
static bool RemoteClusterUpdateNodes ( const CSphString & sCluster, CSphString * pNodes, CSphString & sError );

static bool IsClusterCommand ( const RtAccum_t & tAcc );

static bool IsUpdateCommand ( const RtAccum_t & tAcc );

static void SaveUpdate ( const CSphAttrUpdate & tUpd, CSphVector<BYTE> & dOut );

static int LoadUpdate ( const BYTE * pBuf, int iLen, CSphAttrUpdate & tUpd, bool & bBlob );

static void SaveUpdate ( const CSphQuery & tQuery, CSphVector<BYTE> & dOut );

static int LoadUpdate ( const BYTE * pBuf, int iLen, CSphQuery & tQuery );

static bool ValidateUpdate ( const ReplicationCommand_t & tCmd, CSphString & sError  );

static bool IsInetAddrFree ( DWORD uAddr, int iPort )
{
	static struct sockaddr_in iaddr;
	memset ( &iaddr, 0, sizeof(iaddr) );
	iaddr.sin_family = AF_INET;
	iaddr.sin_addr.s_addr = uAddr;
	iaddr.sin_port = htons ( (short)iPort );

	int iSock = (int)socket ( AF_INET, SOCK_STREAM, 0 );
	if ( iSock==-1 )
	{
		sphWarning ( "failed to create TCP socket: %s", sphSockError() );
		return false;
	}

	int iRes = bind ( iSock, (struct sockaddr *)&iaddr, sizeof(iaddr) );
	SafeClose ( iSock );

	return ( iRes==0 );
}

static const int g_iDefaultPortBias = 10;
static const int g_iDefaultPortRange = 200;

struct PortsRange_t
{
	int m_iPort = 0;
	int m_iCount = 0;
};

// manage ports pairs for clusters set as Galera replication listener ports range
class FreePortList_c
{
private:
	CSphVector<int>	m_dFree;
	CSphTightVector<PortsRange_t> m_dPorts;
	CSphMutex m_tLock;
	DWORD m_uAddr = 0;

public:
	// set range of ports there is could generate ports pairs
	void AddRange ( const PortsRange_t & tPorts )
	{
		assert ( tPorts.m_iPort && tPorts.m_iCount && ( tPorts.m_iCount%2 )==0 );
		ScopedMutex_t tLock ( m_tLock );
		m_dPorts.Add ( tPorts );
	}

	void AddAddr ( const CSphString & sAddr )
	{
		m_uAddr = sphGetAddress ( sAddr.cstr (), false, false );
	}

	// get next available range of ports for Galera listener
	// first reuse ports pair that was recently released
	// or pair from range set
	int Get ()
	{
		int iPortMin = -1;
		ScopedMutex_t tLock ( m_tLock );
		while ( iPortMin==-1 && ( m_dPorts.GetLength() || m_dFree.GetLength () ) )
		{
			if ( m_dFree.GetLength() )
			{
				iPortMin = m_dFree.Pop();
			} else if ( m_dPorts.GetLength() )
			{
				assert ( m_dPorts.Last().m_iCount>=2 );
				PortsRange_t & tPorts = m_dPorts.Last();
				iPortMin = tPorts.m_iPort;

				tPorts.m_iPort += 2;
				tPorts.m_iCount -= 2;
				if ( !tPorts.m_iCount )
					m_dPorts.Pop();
			}

			if ( IsInetAddrFree ( m_uAddr, iPortMin ) && IsInetAddrFree ( m_uAddr, iPortMin+1 ) )
				break;

			iPortMin = -1;
		}
		return iPortMin;
	}

	// free ports pair and add it to free list
	void Free ( int iPort )
	{
		ScopedMutex_t tLock ( m_tLock );
		m_dFree.Add ( iPort );
	}
};

static bool g_bReplicationEnabled = false;
static bool g_bReplicationStarted = false;
// incoming address guessed (false) or set via searchd.node_address
static bool g_bHasIncoming = false;
// incoming IP part of address set by searchd.node_address or took from listener
static CSphString g_sIncomingIP;
// incoming address (IP:port from API listener) used for request to this node from other daemons
static CSphString g_sIncomingProto;
// listen IP part of address for Galera
static CSphString g_sListenReplicationIP;
// ports pairs manager
static FreePortList_c g_tPorts;


bool ReplicationIsEnabled()
{
	return g_bReplicationEnabled;
}


void ReplicationSetIncoming ( CSphString sIncoming )
{
	g_sIncomingIP = sIncoming;
	g_bHasIncoming = !g_sIncomingIP.IsEmpty();
}


ScopedPort_c::~ScopedPort_c()
{
	Free();
}

void ScopedPort_c::Free()
{
	if ( m_iPort!=-1 )
		g_tPorts.Free ( m_iPort );
	m_iPort = -1;
}

void ScopedPort_c::Set ( int iPort )
{
	Free();
	m_iPort = iPort;
}

int ScopedPort_c::Leak()
{
	int iPort = m_iPort;
	m_iPort = -1;
	return iPort;
}


// data passed to Galera and used at callbacks
struct ReceiverCtx_t
{
	ReplicationCluster_t *	m_pCluster = nullptr;

	// share of remote commands received between apply and commit callbacks
	RtAccum_t m_tAcc { false };
	CSphQuery m_tQuery;

	~ReceiverCtx_t() { Cleanup(); }
	void Cleanup();
};

// log strings enum -> strings
static const char * g_sClusterStatus[WSREP_VIEW_MAX] = { "primary", "non-primary", "disconnected" };
static const char * g_sStatusDesc[] = {
 "success",
 "warning",
 "transaction is not known",
 "transaction aborted, server can continue",
 "transaction was victim of brute force abort",
 "data exceeded maximum supported size",
 "error in client connection, must abort",
 "error in node state, must reinit",
 "fatal error, server must abort",
 "transaction was aborted before commencing pre-commit",
 "feature not implemented"
};

static const char * GetNodeState ( ClusterState_e eState )
{
	switch ( eState )
	{
		case ClusterState_e::CLOSED: return "closed";
		case ClusterState_e::DESTROYED: return "destroyed";
		case ClusterState_e::JOINING: return "joining";
		case ClusterState_e::DONOR: return "donor";
		case ClusterState_e::SYNCED: return "synced";

		default: return "undefined";
	}
};

static const char * GetStatus ( wsrep_status_t tStatus )
{
	if ( tStatus>=WSREP_OK && tStatus<=WSREP_NOT_IMPLEMENTED )
		return g_sStatusDesc[tStatus];
	else
		return strerror ( tStatus );
}

// var args wrapper for log callback
static void LoggerWrapper ( wsrep_log_level_t eLevel, const char * sFmt, ... ) __attribute__ ( ( format ( printf, 2, 3 ) ) );
void LoggerWrapper ( wsrep_log_level_t eLevel, const char * sFmt, ... )
{
	ESphLogLevel eLevelDst = SPH_LOG_INFO;
	switch ( eLevel )
	{
		// FIXME!!! add --logreplicationv daemon option to show galera debug messages in this mode
		//case WSREP_LOG_INFO: eLevelDst = SPH_LOG_RPL_DEBUG;
		//case WSREP_LOG_DEBUG: eLevelDst = SPH_LOG_RPL_DEBUG;
		//	return;

		case WSREP_LOG_FATAL: eLevelDst = SPH_LOG_FATAL; break;
		case WSREP_LOG_ERROR: eLevelDst = SPH_LOG_FATAL; break;
		case WSREP_LOG_WARN: eLevelDst = SPH_LOG_WARNING; break;
		case WSREP_LOG_INFO: eLevelDst = SPH_LOG_RPL_DEBUG; break;
		case WSREP_LOG_DEBUG: eLevelDst = SPH_LOG_RPL_DEBUG; break;
		default: eLevelDst = SPH_LOG_RPL_DEBUG;
	}

	va_list ap;
	va_start ( ap, sFmt );
	sphLogVa ( sFmt, ap, eLevelDst );
	va_end ( ap );
}

static bool CheckNoWarning ( const char * sMsg );

// callback for Galera logger_cb to log messages and errors
static void Logger_fn ( wsrep_log_level_t eLevel, const char * sMsg )
{
	// in normal flow need to skip certain messages from Galera but keep messagea in debug replication verbosity level
	// dont want to patch Galera source code
	if ( g_eLogLevel<SPH_LOG_RPL_DEBUG && eLevel==WSREP_LOG_WARN && CheckNoWarning ( sMsg ) )
		return;

	LoggerWrapper ( eLevel, "%s", sMsg );
}

// commands version (commands these got replicated via Galera)
// ver 0x104 added docstore from RT index
// ver 0x105 fixed CSphWordHit serialization - instead of direct raw blob copy only fields sent (16 bytes vs 24)
static const WORD g_iReplicateCommandVer = 0x105;

// log debug info about cluster nodes as current nodes views that
static void LogGroupView ( const wsrep_view_info_t * pView )
{
	if ( g_eLogLevel<SPH_LOG_RPL_DEBUG )
		return;

	sphLogDebugRpl ( "new cluster membership: %d(%d), global seqno: " INT64_FMT ", status %s, gap %d",
		pView->my_idx, pView->memb_num, (int64_t)pView->state_id.seqno, g_sClusterStatus[pView->status], (int)pView->state_gap );

	StringBuilder_c sBuf;
	sBuf += "\n";
	const wsrep_member_info_t * pBoxes = pView->members;
	for ( int i=0; i<pView->memb_num; i++ )
		sBuf.Appendf ( "'%s', '%s' %s\n", pBoxes[i].name, pBoxes[i].incoming, ( i==pView->my_idx ? "*" : "" ) );

	sphLogDebugRpl ( "%s", sBuf.cstr() );
}

// check cluster state prior passing write transaction \ commands into cluster
static bool CheckClasterState ( ClusterState_e eState, bool bPrimary, const CSphString & sCluster, CSphString & sError )
{
	if ( !bPrimary )
	{
		sError.SetSprintf ( "cluster '%s' is not ready, not primary state (%s)", sCluster.cstr(), GetNodeState ( eState ) );
		return false;
	}
	if ( eState!=ClusterState_e::SYNCED && eState!=ClusterState_e::DONOR )
	{
		sError.SetSprintf ( "cluster '%s' is not ready, current state is %s", sCluster.cstr(), GetNodeState ( eState ) );
		return false;
	}

	return true;
}

// check cluster state wrapper
static bool CheckClasterState ( const ReplicationCluster_t * pCluster, CSphString & sError )
{
	assert ( pCluster );
	const ClusterState_e eState = pCluster->GetNodeState();
	const bool bPrimary = pCluster->IsPrimary();
	return CheckClasterState ( eState, bPrimary, pCluster->m_sName, sError );
}


// update cluster state nodes from Galera callback on cluster view changes
static void UpdateGroupView ( const wsrep_view_info_t * pView, ReplicationCluster_t * pCluster )
{
	StringBuilder_c sBuf ( "," );
	const wsrep_member_info_t * pBoxes = pView->members;
	for ( int i=0; i<pView->memb_num; i++ )
		sBuf += pBoxes[i].incoming;

	// change of nodes happens only here with single thread
	// its safe to compare nodes string here without lock
	if ( pCluster->m_sViewNodes!=sBuf.cstr() )
	{
		ScopedMutex_t tLock ( pCluster->m_tViewNodesLock );
		pCluster->m_sViewNodes = sBuf.cstr();
	}
}

// callback for Galera view_handler_cb that cluster view got changed, ie node either added or removed from cluster
// This will be called on cluster view change (nodes joining, leaving, etc.).
// Each view change is the point where application may be pronounced out of
// sync with the current cluster view and need state transfer.
// It is guaranteed that no other callbacks are called concurrently with it.
static wsrep_cb_status_t ViewChanged_fn ( void * pAppCtx, void * pRecvCtx, const wsrep_view_info_t * pView, const char * pState, size_t iStateLen, void ** ppSstReq, size_t * pSstReqLen )
{
	ReceiverCtx_t * pLocalCtx = (ReceiverCtx_t *)pRecvCtx;

	LogGroupView ( pView );
	ReplicationCluster_t * pCluster = pLocalCtx->m_pCluster;
	memcpy ( pCluster->m_dUUID.Begin(), pView->state_id.uuid.data, pCluster->m_dUUID.GetLengthBytes() );
	pCluster->m_iConfID = (int)pView->view;
	pCluster->m_iSize = pView->memb_num;
	pCluster->m_iIdx = pView->my_idx;
	pCluster->SetPrimary ( pView->status );
	UpdateGroupView ( pView, pCluster );

	*ppSstReq = nullptr;
	*pSstReqLen = 0;

	if ( pView->state_gap )
	{
		auto sAddr = ::strdup( g_sIncomingProto.scstr() );
		sphLogDebugRpl ( "join %s to %s", sAddr, pCluster->m_sName.cstr() );
		*pSstReqLen = strlen(sAddr) + 1;
		*ppSstReq = sAddr;
		pCluster->SetNodeState ( ClusterState_e::JOINING );
	}

	return WSREP_CB_SUCCESS;
}

// callback for Galera sst_donate_cb to become of donor and start sending SST (all cluster indexes) to joiner
static wsrep_cb_status_t SstDonate_fn ( void * pAppCtx, void * pRecvCtx, const void * sMsg, size_t iMsgLen, const wsrep_gtid_t * pStateID, const char * pState, size_t iStateLen, wsrep_bool_t bBypass )
{
	ReceiverCtx_t * pLocalCtx = (ReceiverCtx_t *)pRecvCtx;
	
	CSphString sNode;
	sNode.SetBinary ( (const char *)sMsg, (int) iMsgLen );

	wsrep_gtid_t tGtid = *pStateID;
	char sGtid[WSREP_GTID_STR_LEN];
	wsrep_gtid_print ( &tGtid, sGtid, sizeof(sGtid) );

	ReplicationCluster_t * pCluster = pLocalCtx->m_pCluster;
	sphLogDebugRpl ( "donate %s to %s, gtid %s, bypass %d", pCluster->m_sName.cstr(), sNode.cstr(), sGtid, (int)bBypass );

	CSphString sError;

	pCluster->SetNodeState ( ClusterState_e::DONOR );
	const bool bOk = SendClusterIndexes ( pCluster, sNode, bBypass, tGtid, sError );
	pCluster->SetNodeState ( ClusterState_e::SYNCED );

	if ( !bOk )
	{
		sphWarning ( "%s", sError.cstr() );
		tGtid.seqno = WSREP_SEQNO_UNDEFINED;
	}

	pCluster->m_pProvider->sst_sent( pCluster->m_pProvider, &tGtid, ( bOk ? 0 : -ECANCELED ) );

	sphLogDebugRpl ( "donate cluster %s to %s, gtid %s, bypass %d, done %d", pCluster->m_sName.cstr(), sNode.cstr(), sGtid, (int)bBypass, (int)bOk );

	return ( bOk ? WSREP_CB_SUCCESS : WSREP_CB_FAILURE );
}

// callback for Galera synced_cb that cluster fully synced and could accept transactions
static void Synced_fn ( void * pAppCtx )
{
	ReceiverCtx_t * pLocalCtx = (ReceiverCtx_t *)pAppCtx;

	assert ( pLocalCtx );
	ReplicationCluster_t * pCluster = pLocalCtx->m_pCluster;
	pCluster->SetNodeState ( ClusterState_e::SYNCED );

	sphLogDebugRpl ( "synced cluster %s", pCluster->m_sName.cstr() );
}

void ReceiverCtx_t::Cleanup()
{
	m_tAcc.Cleanup();

	for ( CSphFilterSettings & tItem : m_tQuery.m_dFilters )
	{
		// fixme! What a legacy WTF? you take val from tItem.GetValueArray, compare with tItem.m_dValues,
		// then first invoke delete[] and then(!) call SetExternalValues. Why it is here? Why not put it as tItem member,
		// and let it do 'cleanup' action, instead this out-of-encapsulation strange actions upon totally other object
		// with implicitly unknown structure?
		// If will surely lead to UB (most probably - crash), if you delete uservars placed to external values,
		// since they're shared, not owned!
		const SphAttr_t * pVals = tItem.GetValueArray();
		if ( pVals && pVals!=tItem.m_dValues.Begin() )
		{
			delete[] pVals;
			tItem.SetExternalValues ( nullptr, 0 );
		}
	}
	m_tQuery.m_dFilters.Reset();
	m_tQuery.m_dFilterTree.Reset();
}

// callback for Galera apply_cb that transaction received from cluster by node
// This is called to "apply" writeset.
// If writesets don't conflict on keys, it may be called concurrently to
// utilize several CPU cores.
static wsrep_cb_status_t Apply_fn ( void * pCtx, const void * pData, size_t uSize, uint32_t uFlags, const wsrep_trx_meta_t * pMeta )
{
	ReceiverCtx_t * pLocalCtx = (ReceiverCtx_t *)pCtx;

	bool bCommit = ( ( uFlags & WSREP_FLAG_COMMIT )!=0 );
	bool bIsolated = ( ( uFlags & WSREP_FLAG_ISOLATION )!=0 );
	sphLogDebugRpl ( "writeset at apply, seq " INT64_FMT ", size %d, flags %u, on %s", (int64_t)pMeta->gtid.seqno, (int)uSize, uFlags, ( bCommit ? "commit" : "rollback" ) );

	if ( !ParseCmdReplicated ( (const BYTE *)pData, (int) uSize, bIsolated, pLocalCtx->m_pCluster->m_sName, pLocalCtx->m_tAcc, pLocalCtx->m_tQuery ) )
		return WSREP_CB_FAILURE;

	return WSREP_CB_SUCCESS;
}

// callback for Galera commit_cb that transaction received and parsed before should be committed or rolled back
static wsrep_cb_status_t Commit_fn ( void * pCtx, const void * hndTrx, uint32_t uFlags, const wsrep_trx_meta_t * pMeta, wsrep_bool_t * pExit, wsrep_bool_t bCommit )
{
	ReceiverCtx_t * pLocalCtx = (ReceiverCtx_t *)pCtx;
	wsrep_t * pWsrep = pLocalCtx->m_pCluster->m_pProvider;
	sphLogDebugRpl ( "writeset at %s, seq " INT64_FMT ", flags %u", ( bCommit ? "commit" : "rollback" ), (int64_t)pMeta->gtid.seqno, uFlags );

	wsrep_cb_status_t eRes = WSREP_CB_SUCCESS;
	if ( bCommit && pLocalCtx->m_tAcc.m_dCmd.GetLength() )
	{
		bool bOk = false;
		bool bIsolated = ( pLocalCtx->m_tAcc.m_dCmd[0]->m_bIsolated );
		if ( bIsolated )
		{
			bOk = HandleCmdReplicated ( pLocalCtx->m_tAcc );
		} else
		{
			pWsrep->applier_pre_commit ( pWsrep, const_cast<void *>( hndTrx ) );

			bOk = HandleCmdReplicated ( pLocalCtx->m_tAcc );

			pWsrep->applier_interim_commit ( pWsrep, const_cast<void *>( hndTrx ) );
			pWsrep->applier_post_commit ( pWsrep, const_cast<void *>( hndTrx ) );
		}

		sphLogDebugRpl ( "seq " INT64_FMT ", committed %d, isolated %d", (int64_t)pMeta->gtid.seqno, (int)bOk, (int)bIsolated );

		eRes = ( bOk ? WSREP_CB_SUCCESS : WSREP_CB_FAILURE );
	}
	pLocalCtx->Cleanup();

	return eRes;
}

// callback for Galera unordered_cb that unordered transaction received
static wsrep_cb_status_t Unordered_fn ( void * pCtx, const void * pData, size_t uSize )
{
	//ReceiverCtx_t * pLocalCtx = (ReceiverCtx_t *)pCtx;
	sphLogDebugRpl ( "unordered" );
	return WSREP_CB_SUCCESS;
}

// main recv thread of Galera that handles cluster
// This is the listening thread. It blocks in wsrep::recv() call until
// disconnect from cluster. It will apply and commit writesets through the
// callbacks defined above.
static void ReplicationRecv_fn ( SharedPtr_t<ReceiverCtx_t> pCtx )
{
	g_pTlsCluster = pCtx->m_pCluster;
	pCtx->m_pCluster->m_bHasWorker = true;
	pCtx->m_pCluster->SetNodeState ( ClusterState_e::JOINING );

	sphLogDebugRpl ( "receiver thread started" );

	wsrep_t * pWsrep = pCtx->m_pCluster->m_pProvider;
	wsrep_status_t eState = pWsrep->recv ( pWsrep, pCtx );

	sphLogDebugRpl ( "receiver done, code %d, %s", eState, GetStatus ( eState ) );
	if ( eState==WSREP_CONN_FAIL || eState==WSREP_NODE_FAIL || eState==WSREP_FATAL )
	{
		pCtx->m_pCluster->SetNodeState ( ClusterState_e::DESTROYED );
	} else
	{
		pCtx->m_pCluster->SetNodeState ( ClusterState_e::CLOSED );
	}
	auto* pCluster = pCtx->m_pCluster;
	pCtx = nullptr;
	pCluster->m_tWorkerFinished.SetEvent ();
}

// callback for Galera pfs_instr_cb there all mutex \ threads \ events should be implemented, could also count these operations for extended stats
// @brief a callback to create PFS instrumented mutex/condition variables
//
// @param type			mutex or condition variable
// @param ops			add/init or remove/destory mutex/condition variable
// @param tag			tag/name of instrument to monitor
// @param value			created mutex or condition variable
// @param alliedvalue	allied value for supporting operation.
//						for example: while waiting for cond-var corresponding
//						mutex is passes through this variable.
// @param ts			time to wait for condition.

static void Instr_fn ( wsrep_pfs_instr_type_t type, wsrep_pfs_instr_ops_t ops, wsrep_pfs_instr_tag_t tag, void ** value,	void ** alliedvalue, const void * ts )
{
	if ( type==WSREP_PFS_INSTR_TYPE_THREAD || type==WSREP_PFS_INSTR_TYPE_FILE )
		return;

#if !_WIN32
	if ( type==WSREP_PFS_INSTR_TYPE_MUTEX )
	{
		switch ( ops )
		{
			case WSREP_PFS_INSTR_OPS_INIT:
			{
				pthread_mutex_t* pMutex = new pthread_mutex_t;
				pthread_mutex_init ( pMutex, nullptr );
				*value = pMutex;
			}
				break;

			case WSREP_PFS_INSTR_OPS_DESTROY:
			{
				pthread_mutex_t* pMutex = ( pthread_mutex_t* ) ( *value );
				assert ( pMutex );
				pthread_mutex_destroy ( pMutex );
				delete ( pMutex );
				*value = nullptr;
			}
				break;

			case WSREP_PFS_INSTR_OPS_LOCK:
			{
				pthread_mutex_t* pMutex = ( pthread_mutex_t* ) ( *value );
				assert ( pMutex );
				pthread_mutex_lock ( pMutex );
			}
				break;

			case WSREP_PFS_INSTR_OPS_UNLOCK:
			{
				pthread_mutex_t* pMutex = ( pthread_mutex_t* ) ( *value );
				assert ( pMutex );
				pthread_mutex_unlock ( pMutex );
			}
				break;

			default: assert( 0 );
				break;
		}
	} else if ( type==WSREP_PFS_INSTR_TYPE_CONDVAR )
	{
		switch ( ops )
		{
			case WSREP_PFS_INSTR_OPS_INIT:
			{
				pthread_cond_t* pCond = new pthread_cond_t;
				pthread_cond_init ( pCond, nullptr );
				*value = pCond;
			}
				break;

			case WSREP_PFS_INSTR_OPS_DESTROY:
			{
				pthread_cond_t* pCond = ( pthread_cond_t* ) ( *value );
				assert ( pCond );
				pthread_cond_destroy ( pCond );
				delete ( pCond );
				*value = nullptr;
			}
				break;

			case WSREP_PFS_INSTR_OPS_WAIT:
			{
				pthread_cond_t* pCond = ( pthread_cond_t* ) ( *value );
				pthread_mutex_t* pMutex = ( pthread_mutex_t* ) ( *alliedvalue );
				assert ( pCond && pMutex );
				pthread_cond_wait ( pCond, pMutex );
			}
				break;

			case WSREP_PFS_INSTR_OPS_TIMEDWAIT:
			{
				pthread_cond_t* pCond = ( pthread_cond_t* ) ( *value );
				pthread_mutex_t* pMutex = ( pthread_mutex_t* ) ( *alliedvalue );
				const timespec* wtime = ( const timespec* ) ts;
				assert ( pCond && pMutex );
				pthread_cond_timedwait ( pCond, pMutex, wtime );
			}
				break;

			case WSREP_PFS_INSTR_OPS_SIGNAL:
			{
				pthread_cond_t* pCond = ( pthread_cond_t* ) ( *value );
				assert ( pCond );
				pthread_cond_signal ( pCond );
			}
				break;

			case WSREP_PFS_INSTR_OPS_BROADCAST:
			{
				pthread_cond_t* pCond = ( pthread_cond_t* ) ( *value );
				assert ( pCond );
				pthread_cond_broadcast ( pCond );
			}
				break;

			default: assert( 0 );
				break;
		}
	}
#endif
}

static int GetClusterMemLimit ( const StrVec_t & dIndexes )
{
	int64_t iMemLimit = 0;
	int iIndexes = 0;
	for ( const CSphString & sIndex : dIndexes )
	{
		cServedIndexRefPtr_c pServed = GetServed ( sIndex );
		if ( !pServed )
			continue;

		iMemLimit = Max ( iMemLimit, pServed->m_tSettings.m_iMemLimit );
		iIndexes++;
	}

	const int CACHE_PER_INDEX = 16;

	// change default cache size to 16Mb per added index or size of largest rt_mem_limit of RT index
	int iSize = int ( iMemLimit / 1024 / 1024 );
	int iCount = Max ( 1, iIndexes );
	iSize = Max ( iCount * CACHE_PER_INDEX, iSize );

	return iSize;
}

// display incoming string as client name in show threads
struct ReplInfo_t : public TaskInfo_t
{
	DECLARE_RENDER( ReplInfo_t );
	CSphString m_sIncoming;	// set once on create, so is th-safe
};

DEFINE_RENDER( ReplInfo_t )
{
	auto & tInfo = *(ReplInfo_t *) const_cast<void*>(pSrc);
	dDst.m_sChain << "Repl ";
	dDst.m_sClientName << "wsrep" << tInfo.m_sIncoming.cstr();
}

// create cluster from desc and become master node or join existed cluster
static bool ReplicateClusterInit ( ReplicationArgs_t & tArgs, CSphString & sError )
{
	assert ( g_bReplicationEnabled );
	wsrep_t * pWsrep = nullptr;
	// let's load and initialize provider
	CSphString sGaleraFullPath = GET_GALERA_FULLPATH ();
	auto eRes = (wsrep_status_t)wsrep_load ( sGaleraFullPath.cstr(), &pWsrep, Logger_fn );
	if ( eRes!=WSREP_OK )
	{
		sError.SetSprintf ( "provider '%s' - failed to load, %d '%s'", sGaleraFullPath.cstr(), (int)eRes, GetStatus ( eRes ) );
		return false;
	}
	assert ( pWsrep );
	tArgs.m_pCluster->m_pProvider = pWsrep;
	tArgs.m_pCluster->m_dUUID.Reset ( sizeof(wsrep_uuid_t) );
	memcpy ( tArgs.m_pCluster->m_dUUID.Begin(), WSREP_UUID_UNDEFINED.data, tArgs.m_pCluster->m_dUUID.GetLengthBytes() );

	wsrep_gtid_t tStateID = { WSREP_UUID_UNDEFINED, WSREP_SEQNO_UNDEFINED };
	CSphString sMyName;
	sMyName.SetSprintf ( "daemon_%d_%s", GetOsThreadId(), tArgs.m_pCluster->m_sName.cstr() );

	CSphString sThName; // shorter name without extra 'daemon_'
	sThName.SetSprintf ( "%s_repl", tArgs.m_pCluster->m_sName.cstr() );

	CSphString sConnectNodes;
	if ( tArgs.m_sNodes.IsEmpty() )
	{
		sConnectNodes = g_sDefaultReplicationNodes;
	} else
	{
		sConnectNodes.SetSprintf ( "%s%s", g_sDefaultReplicationNodes, tArgs.m_sNodes.cstr() );
	}

	CSphString sIncoming;
	sIncoming.SetSprintf ( "%s,%s:%d:replication", g_sIncomingProto.cstr(), g_sIncomingIP.cstr(), tArgs.m_iListenPort );
	sphLogDebugRpl ( "node incoming '%s', listen '%s', nodes '%s', name '%s'", sIncoming.cstr(), tArgs.m_sListenAddr.cstr(), sConnectNodes.scstr(), sMyName.cstr() );
	if ( g_eLogLevel>=SPH_LOG_RPL_DEBUG )
	{
		StringBuilder_c sIndexes ( "," );
		for ( const CSphString & sIndex : tArgs.m_pCluster->m_dIndexes )
			sIndexes += sIndex.cstr();
		sphLogDebugRpl ( "cluster '%s', indexes '%s', nodes '%s'", tArgs.m_pCluster->m_sName.cstr(), sIndexes.cstr(), tArgs.m_pCluster->m_sClusterNodes.scstr() );
	}

	SharedPtr_t<ReceiverCtx_t> pRecvArgs { new ReceiverCtx_t() };
	pRecvArgs->m_pCluster = tArgs.m_pCluster;
	CSphString sFullClusterPath = GetClusterPath ( tArgs.m_pCluster->m_sPath );

	StringBuilder_c sOptions ( ";" );
	sOptions += tArgs.m_pCluster->m_tOptions.AsStr(false).cstr();

	// all replication options below have not stored into cluster config

	// set incoming address
	if ( g_bHasIncoming )
		sOptions.Appendf ( "ist.recv_addr=%s", g_sIncomingIP.cstr() );

	// change default cache size 
	if ( !tArgs.m_pCluster->m_tOptions.m_hOptions.Exists ( "gcache.size" ) )
	{
		int iSize = GetClusterMemLimit ( tArgs.m_pCluster->m_dIndexes );
		sOptions.Appendf ( "gcache.size=%dM", iSize );
	}

	// set debug log option
	if ( g_eLogLevel>=SPH_LOG_RPL_DEBUG )
	{
		sOptions += g_sDebugOptions;
	}

	// wsrep provider initialization arguments
	wsrep_init_args wsrep_args;
	wsrep_args.app_ctx		= (void*)pRecvArgs;

	wsrep_args.node_name	= sMyName.cstr();
	wsrep_args.node_address	= tArgs.m_sListenAddr.cstr();
	// must to be set otherwise node works as GARB - does not affect FC and might hung 
	wsrep_args.node_incoming = sIncoming.cstr();
	wsrep_args.data_dir		= sFullClusterPath.cstr(); // working directory
	wsrep_args.options		= sOptions.cstr();
	wsrep_args.proto_ver	= 127; // maximum supported application event protocol

	wsrep_args.state_id		= &tStateID;
	wsrep_args.state		= "";
	wsrep_args.state_len	= 0;

	wsrep_args.view_handler_cb = ViewChanged_fn;
	wsrep_args.synced_cb	= Synced_fn;
	wsrep_args.sst_donate_cb = SstDonate_fn;
	wsrep_args.apply_cb		= Apply_fn;
	wsrep_args.commit_cb	= Commit_fn;
	wsrep_args.unordered_cb	= Unordered_fn;
	wsrep_args.logger_cb	= Logger_fn;

	wsrep_args.abort_cb = ReplicationAbort;
	wsrep_args.pfs_instr_cb = Instr_fn;

	eRes = pWsrep->init ( pWsrep, &wsrep_args );
	if ( eRes!=WSREP_OK )
	{
		sError.SetSprintf ( "replication init failed: %d '%s'", (int)eRes, GetStatus ( eRes ) );
		return false;
	}

	// Connect to cluster
	eRes = pWsrep->connect ( pWsrep, tArgs.m_pCluster->m_sName.cstr(), sConnectNodes.cstr(), "", tArgs.m_bNewCluster );
	if ( eRes!=WSREP_OK )
	{
		sError.SetSprintf ( "replication connection failed: %d '%s'", (int)eRes, GetStatus ( eRes ) );
		// might try to join existed cluster however that took too long to timeout in case no cluster started
		return false;
	}

	// let's start listening thread with proper provider set
	auto pScheduler = MakeSingleThreadExecutor ( -1, sThName.cstr() );
	Threads::Coro::Go ( [pRecvArgs,sIncoming] () mutable
	{
		// publish stuff in 'show threads'
		auto pDisplayIncoming = new ReplInfo_t;
		pDisplayIncoming->m_sIncoming = sIncoming;
		ScopedInfo_T<ReplInfo_t> _ { pDisplayIncoming };

		ReplicationRecv_fn ( std::move ( pRecvArgs ) );
	}, pScheduler );
	sphLogDebugRpl ( "replicator is created for cluster '%s'", tArgs.m_pCluster->m_sName.cstr() );
	return true;
}

// shutdown and delete cluster, also join cluster recv thread
static void ReplicateClusterDone ( ReplicationCluster_t * pCluster )
{
	if ( !pCluster )
		return;

	auto pProvider = pCluster->m_pProvider;

	if ( pProvider )
		pProvider->disconnect ( pProvider );

	sphLogDebug ( "disconnect from cluster invoked" );
	// Listening thread are now running and receiving writesets. Wait for them
	// to join. Thread will join after signal handler closes wsrep connection
	pCluster->m_tWorkerFinished.WaitEvent ();

	pCluster->m_pProvider = nullptr;
	delete pCluster;

	wsrep_unload ( pProvider );
	sphLogDebug ( "ReplicateClusterDone finished, cluster deleted lib %p unloaded", pProvider );
}

// check return code from Galera calls
// FIXME!!! handle more status codes properly
static bool CheckResult ( wsrep_status_t tRes, const wsrep_trx_meta_t & tMeta, const char * sAt, CSphString & sError )
{
	if ( tRes==WSREP_OK )
		return true;

	sError.SetSprintf ( "error at %s, code %d, seqno " INT64_FMT, sAt, tRes, tMeta.gtid.seqno );
	sphWarning ( "%s", sError.cstr() );
	return false;
}

static std::atomic<int64_t> g_iConnID { 1 };

// add 'RPL' flag - i.e., that we're working in replication
struct RPLRep_t: public MiniTaskInfo_t
{
	DECLARE_RENDER ( RPLRep_t );
};

DEFINE_RENDER ( RPLRep_t )
{
	auto& tInfo = *(RPLRep_t*)const_cast<void*> ( pSrc );
	dDst.m_sDescription.Sprintf ( "(RPL %.2T)", tInfo.m_tmStart );
	dDst.m_sChain << "RPL ";
}


// replicate serialized data into cluster and call commit monitor along
static bool Replicate ( int iKeysCount, const wsrep_key_t * pKeys, const wsrep_buf_t & tQueries, wsrep_t * pProvider, CommitMonitor_c & tMonitor, bool bUpdate, CSphString & sError )
{
	assert ( pProvider );

	// just displays 'RPL' flag.
	auto RPL = PublishTaskInfo ( new RPLRep_t );

	int64_t iConnId = g_iConnID.fetch_add ( 1, std::memory_order_relaxed );

	wsrep_trx_meta_t tLogMeta;
	tLogMeta.gtid = WSREP_GTID_UNDEFINED;

	wsrep_ws_handle_t tHnd;
	tHnd.trx_id = iConnId;
	tHnd.opaque = nullptr;

	wsrep_status_t tRes = pProvider->append_key ( pProvider, &tHnd, pKeys, iKeysCount, WSREP_KEY_EXCLUSIVE, false );
	bool bOk = CheckResult ( tRes, tLogMeta, "append_key", sError );

	if ( bOk )
	{
		tRes = pProvider->append_data ( pProvider, &tHnd, &tQueries, 1, WSREP_DATA_ORDERED, false );
		bOk = CheckResult ( tRes, tLogMeta, "append_data", sError );
	}

	if ( bOk )
	{
		tRes = pProvider->replicate ( pProvider, iConnId, &tHnd, WSREP_FLAG_COMMIT, &tLogMeta );
		bOk = CheckResult ( tRes, tLogMeta, "replicate", sError );
	}
	if ( tRes==WSREP_TRX_FAIL )
	{
		wsrep_status_t tRoll = pProvider->post_rollback ( pProvider, &tHnd );
		CheckResult ( tRoll, tLogMeta, "post_rollback", sError );
	}

	sphLogDebugRpl ( "replicating %d, seq " INT64_FMT ", commands %d", (int)bOk, (int64_t)tLogMeta.gtid.seqno, iKeysCount );

	if ( bOk )
	{
		tRes = pProvider->pre_commit ( pProvider, iConnId, &tHnd, WSREP_FLAG_COMMIT, &tLogMeta );
		bOk = CheckResult ( tRes, tLogMeta, "pre_commit", sError );

		// in case only commit failed
		// need to abort running transaction prior to rollback
		if ( bOk )
		{
			if ( !bUpdate )
				bOk = tMonitor.Commit( sError );
			else
				bOk = tMonitor.Update( true, sError );

			if ( !bOk )
				pProvider->abort_pre_commit ( pProvider, WSREP_SEQNO_UNDEFINED, tHnd.trx_id );
		}

		if ( bOk )
		{
			tRes = pProvider->interim_commit( pProvider, &tHnd );
			CheckResult ( tRes, tLogMeta, "interim_commit", sError );

			tRes = pProvider->post_commit ( pProvider, &tHnd );
			CheckResult ( tRes, tLogMeta, "post_commit", sError );
		} else
		{
			tRes = pProvider->post_rollback ( pProvider, &tHnd );
			CheckResult ( tRes, tLogMeta, "post_rollback", sError );
		}

		sphLogDebugRpl ( "%s seq " INT64_FMT, ( bOk ? "committed" : "rolled-back" ), (int64_t)tLogMeta.gtid.seqno );
	}

	// FIXME!!! move ThreadID and to net loop handler exit
	pProvider->free_connection ( pProvider, iConnId );

	return bOk;
}

// replicate serialized data into cluster in TotalOrderIsolation mode and call commit monitor along
static bool ReplicateTOI ( int iKeysCount, const wsrep_key_t * pKeys, const wsrep_buf_t & tQueries, wsrep_t * pProvider, CommitMonitor_c & tMonitor, ServedClone_c * pDesc, CSphString & sError )
{
	assert ( pProvider );

	int64_t iConnId = g_iConnID.fetch_add ( 1, std::memory_order_relaxed );

	wsrep_trx_meta_t tLogMeta;
	tLogMeta.gtid = WSREP_GTID_UNDEFINED;

	wsrep_status_t tRes = pProvider->to_execute_start ( pProvider, iConnId, pKeys, iKeysCount, &tQueries, 1, &tLogMeta );
	auto tFreeConn = AtScopeExit ( [pProvider,iConnId] { pProvider->free_connection ( pProvider, iConnId ); } ); // FIXME!!! move ThreadID and to net loop handler exit

	bool bOk = CheckResult ( tRes, tLogMeta, "to_execute_start", sError );
	sphLogDebugRpl ( "replicating TOI %s, seq " INT64_FMT, bOk ? "success" : "failed", (int64_t)tLogMeta.gtid.seqno );

	if ( !bOk )
		return false;

	// FIXME!!! can not fail TOI transaction
	tMonitor.CommitTOI ( pDesc, sError );
	tRes = pProvider->to_execute_end ( pProvider, iConnId );
	CheckResult ( tRes, tLogMeta, "to_execute_end", sError );

	sphLogDebugRpl ( "committed seq " INT64_FMT, (int64_t)tLogMeta.gtid.seqno );
	return true;
}

// get cluster status variables (our and Galera)
static void ReplicateClusterStats ( ReplicationCluster_t * pCluster, VectorLike & dOut )
{
	if ( !pCluster || !pCluster->m_pProvider )
		return;

	assert ( pCluster->m_iStatus>=0 && pCluster->m_iStatus<WSREP_VIEW_MAX );

	const char * sName = pCluster->m_sName.cstr();

	// cluster vars
	dOut.MatchTuplet ( "cluster_name", sName );
	if ( dOut.MatchAddf ( "cluster_%s_state_uuid", sName ) )
	{
		wsrep_uuid_t tUUID;
		memcpy ( tUUID.data, pCluster->m_dUUID.Begin(), pCluster->m_dUUID.GetLengthBytes() );
		char sUUID[WSREP_UUID_STR_LEN+1] = { '\0' };
		wsrep_uuid_print ( &tUUID, sUUID, sizeof(sUUID) );
		dOut.Add ( sUUID );
	}
	if ( dOut.MatchAddf ( "cluster_%s_conf_id", sName ) )
		dOut.Addf( "%d", pCluster->m_iConfID );
	if ( dOut.MatchAddf ( "cluster_%s_status", sName ) )
		dOut.Add ( g_sClusterStatus[pCluster->m_iStatus] );
	if ( dOut.MatchAddf ( "cluster_%s_size", sName ) )
		dOut.Addf ( "%d", pCluster->m_iSize );
	if ( dOut.MatchAddf ( "cluster_%s_local_index", sName ) )
		dOut.Addf ( "%d", pCluster->m_iIdx );
	if ( dOut.MatchAddf ( "cluster_%s_node_state", sName ) )
		dOut.Add ( GetNodeState ( pCluster->GetNodeState () ) );
	// nodes of cluster defined and view
	{
		ScopedMutex_t tLock ( pCluster->m_tViewNodesLock );
		if ( dOut.MatchAddf ( "cluster_%s_nodes_set", sName ) )
			dOut.Add ( pCluster->m_sClusterNodes.scstr () );
		if ( dOut.MatchAddf ( "cluster_%s_nodes_view", sName ) )
			dOut.Add ( pCluster->m_sViewNodes.scstr () );
	}

	// cluster indexes
	if ( dOut.MatchAddf ( "cluster_%s_indexes_count", sName ) )
		dOut.Addf( "%d", pCluster->m_dIndexes.GetLength() );
	if ( dOut.MatchAddf ( "cluster_%s_indexes", sName ) )
	{
		StringBuilder_c tBuf ( "," );
		for ( const CSphString & sIndex : pCluster->m_dIndexes )
			tBuf += sIndex.cstr();

		dOut.Add( tBuf.cstr() );
	}

	// cluster status
	// trick
	if ( !pCluster->m_pProvider->ctx )
		return;
	wsrep_stats_var * pVarsStart = pCluster->m_pProvider->stats_get ( pCluster->m_pProvider );
	if ( !pVarsStart )
		return;

	wsrep_stats_var * pVars = pVarsStart;
	while ( pVars->name )
	{
		if ( dOut.MatchAddf ( "cluster_%s_%s", sName, pVars->name ) )
		{
			switch ( pVars->type )
			{
			case WSREP_VAR_STRING:
				dOut.Add ( pVars->value._string );
				break;

			case WSREP_VAR_DOUBLE:
				dOut.Addf ( "%f", pVars->value._double );
				break;

			case WSREP_VAR_INT64:
				dOut.Addf ( "%l", pVars->value._int64 );
				break;

			default:
				assert ( 0 && "Internal error" );
				break;
			}
		}

		pVars++;
	}

	pCluster->m_pProvider->stats_free ( pCluster->m_pProvider, pVarsStart );
}

// set Galera option for cluster
bool ReplicateSetOption ( const CSphString & sCluster, const CSphString & sName,
	const CSphString & sVal, CSphString & sError ) EXCLUDES ( g_tClustersLock )
{
	ScRL_t rLock ( g_tClustersLock );
	ReplicationCluster_t ** ppCluster = g_hClusters ( sCluster );
	if ( !ppCluster )
	{
		sError.SetSprintf ( "unknown cluster '%s' in SET statement", sCluster.cstr() );
		return false;
	}

	ReplicationCluster_t * pCluster = *ppCluster;
	CSphString sOpt;
	sOpt.SetSprintf ( "%s=%s", sName.cstr(), sVal.cstr() );

	wsrep_status_t tOk = pCluster->m_pProvider->options_set ( pCluster->m_pProvider, sOpt.cstr() );
	if ( tOk==WSREP_OK )
	{
		ScopedMutex_t tLock ( pCluster->m_tOptsLock );
		pCluster->m_tOptions.m_hOptions.Add ( sVal, sName );
	} else
	{
		sError = GetStatus ( tOk );
	}

	return ( tOk==WSREP_OK );
}

// abort callback that invalidates specific cluster
void ReplicationAbort()
{
	ReplicationCluster_t * pCluster = g_pTlsCluster;
	sphWarning ( "abort from cluster '%s'", ( pCluster ? pCluster->m_sName.cstr() : "" ) );
	if ( pCluster )
		pCluster->SetNodeState ( ClusterState_e::DESTROYED );
}

// delete all clusters on daemon shutdown
void ReplicateClustersDelete() EXCLUDES ( g_tClustersLock )
{
	sphLogDebug ( "ReplicateClustersDelete invoked" );
	ScWL_t wLock ( g_tClustersLock );
	if ( !g_hClusters.GetLength() )
		return;

	for ( auto& tCluster: g_hClusters )
	{
		sphLogDebug ( "ReplicateClustersDelete for %s", tCluster.first.cstr() );
		ReplicateClusterDone ( tCluster.second );
	}

	sphLogDebug ( "ReplicateClustersDelete done" );
	g_hClusters.Reset ();
}

// clean up cluster prior to start it again
static void DeleteClusterByName ( const CSphString& sCluster ) EXCLUDES ( g_tClustersLock )
{
	ScWL_t wLock( g_tClustersLock );
	auto** ppCluster = g_hClusters ( sCluster );
	if ( ppCluster )
	{
		SafeDelete ( *ppCluster );
		g_hClusters.Delete ( sCluster );
	}
}


static void CollectClusterDesc ( CSphVector<ClusterDesc_t> & dClusters )
{
	dClusters.Reset();
	ScRL_t tLock ( g_tClustersLock );
	for ( const auto& tCluster : g_hClusters )
		dClusters.Add ( *tCluster.second );
}


// collect clusters and their indexes
void ReplicationCollectClusters ( CSphVector<ClusterDesc_t> & dClusters )  EXCLUDES ( g_tClustersLock )
{
	CSphString sError;
	ScRL_t rLock ( g_tClustersLock );
	if ( !g_bReplicationEnabled && !g_hClusters.GetLength() )
		return;

	CollectClusterDesc ( dClusters );
}


// dump all clusters statuses
void ReplicateClustersStatus ( VectorLike & dStatus ) EXCLUDES ( g_tClustersLock )
{
	ScRL_t tLock ( g_tClustersLock );
	for ( const auto& tCluster : g_hClusters )
		ReplicateClusterStats ( tCluster.second, dStatus );
}

static bool CheckLocalIndex ( const CSphString & sIndex, CSphString & sError )
{
	cServedIndexRefPtr_c pServed = GetServed ( sIndex );
	if ( !pServed )
	{
		sError.SetSprintf ( "unknown index '%s'", sIndex.cstr() );
		return false;
	}

	if ( !ServedDesc_t::IsMutable ( pServed ) )
	{
		sError.SetSprintf ( "wrong type of index '%s'", sIndex.cstr() );
		return false;
	}

	return true;
}

// set cluster name into index desc for fast rejects
static bool SetIndexCluster ( const CSphString & sIndex, const CSphString & sCluster, CSphString & sError )
{
	cServedIndexRefPtr_c pServed = GetServed ( sIndex );
	if ( !ServedDesc_t::IsMutable ( pServed ) )
	{
		sError.SetSprintf ( "unknown index, or wrong type of index '%s'", sIndex.cstr() );
		return false;
	}

	if ( pServed->m_sCluster!=sCluster )
	{
		ServedIndexRefPtr_c pClone = MakeFullClone ( pServed );
		pClone->m_sCluster = sCluster;
		g_pLocalIndexes->Replace ( pClone, sIndex );
	}

	return true;
}

// lock or unlock write operations to disk chunks of index
static bool EnableIndexWrite ( const CSphString & sIndex, CSphString & sError )
{
	cServedIndexRefPtr_c pServed = GetServed ( sIndex );
	if ( !ServedDesc_t::IsMutable ( pServed ) )
	{
		sError.SetSprintf ( "unknown or wrong-typed index '%s'", sIndex.cstr() );
		return false;
	}

	RIdx_T<RtIndex_i*> ( pServed )->EnableSave();
	return true;
}

// callback for Galera apply_cb to parse replicated commands
bool ParseCmdReplicated ( const BYTE * pData, int iLen, bool bIsolated, const CSphString & sCluster, RtAccum_t & tAcc, CSphQuery & tQuery )
{
	MemoryReader_c tReader ( pData, iLen );

	while ( tReader.GetPos()<iLen )
	{
		auto eCommand = (ReplicationCommand_e)tReader.GetWord();
		if ( eCommand<ReplicationCommand_e::PQUERY_ADD || eCommand>ReplicationCommand_e::TOTAL )
		{
			sphWarning ( "bad replication command %d", (int)eCommand );
			return false;
		}

		WORD uVer = tReader.GetWord();
		if ( uVer!=g_iReplicateCommandVer )
		{
			sphWarning ( "replication command %d, version mismatch %d, got %d", (int)eCommand, g_iReplicateCommandVer, (int)uVer );
			return false;
		}

		CSphString sIndex = tReader.GetString();
		auto iRequestLen = (int)tReader.GetDword();
		if ( iRequestLen+tReader.GetPos()>iLen )
		{
			sphWarning ( "replication parse apply - out of buffer read %d+%d of %d", tReader.GetPos(), iRequestLen, iLen );
			return false;
		}

		const BYTE * pRequest = pData + tReader.GetPos();
		tReader.SetPos ( tReader.GetPos() + iRequestLen );

		CSphScopedPtr<ReplicationCommand_t> pCmd { MakeReplicationCommand ( eCommand, sIndex, sCluster ) };
		pCmd->m_bIsolated = bIsolated;

		switch ( eCommand )
		{
		case ReplicationCommand_e::PQUERY_ADD:
		{
			cServedIndexRefPtr_c pServed = GetServed ( sIndex );
			if ( !pServed )
			{
				sphWarning ( "unknown index '%s' for replication, command %d", sIndex.cstr(), (int)eCommand );
				return false;
			}

			if ( pServed->m_eType!=IndexType_e::PERCOLATE )
			{
				sphWarning ( "wrong type of index '%s' for replication, command %d", sIndex.cstr(), (int)eCommand );
				return false;
			}

			StoredQueryDesc_t tPQ;
			LoadStoredQuery ( pRequest, iRequestLen, tPQ );
			sphLogDebugRpl ( "pq-add, index '%s', uid " INT64_FMT " query %s", pCmd->m_sIndex.cstr(), tPQ.m_iQUID, tPQ.m_sQuery.cstr() );

			CSphString sError;
			PercolateQueryArgs_t tArgs ( tPQ );
			tArgs.m_bReplace = true;
			pCmd->m_pStored = RIdx_T<PercolateIndex_i*> ( pServed )->CreateQuery ( tArgs, sError );

			if ( !pCmd->m_pStored )
			{
				sphWarning ( "pq-add replication error '%s', index '%s'", sError.cstr(), pCmd->m_sIndex.cstr() );
				return false;
			}
		}
		break;

		case ReplicationCommand_e::PQUERY_DELETE:
			LoadDeleteQuery ( pRequest, iRequestLen, pCmd->m_dDeleteQueries, pCmd->m_sDeleteTags );
			sphLogDebugRpl ( "pq-delete, index '%s', queries %d, tags %s", pCmd->m_sIndex.cstr(), pCmd->m_dDeleteQueries.GetLength(), pCmd->m_sDeleteTags.scstr() );
			break;

		case ReplicationCommand_e::TRUNCATE:
			sphLogDebugRpl ( "pq-truncate, index '%s'", pCmd->m_sIndex.cstr() );
			break;

		case ReplicationCommand_e::CLUSTER_ALTER_ADD:
			pCmd->m_bCheckIndex = false;
			sphLogDebugRpl ( "pq-cluster-alter-add, index '%s'", pCmd->m_sIndex.cstr() );
			break;

		case ReplicationCommand_e::CLUSTER_ALTER_DROP:
			sphLogDebugRpl ( "pq-cluster-alter-drop, index '%s'", pCmd->m_sIndex.cstr() );
			break;

		case ReplicationCommand_e::RT_TRX:
			tAcc.LoadRtTrx ( pRequest, iRequestLen );
			sphLogDebugRpl ( "rt trx, index '%s'", pCmd->m_sIndex.cstr() );
			break;

		case ReplicationCommand_e::UPDATE_API:
			pCmd->m_pUpdateAPI = new CSphAttrUpdate;
			LoadUpdate ( pRequest, iRequestLen, *pCmd->m_pUpdateAPI, pCmd->m_bBlobUpdate );
			sphLogDebugRpl ( "update, index '%s'", pCmd->m_sIndex.cstr() );
			break;

		case ReplicationCommand_e::UPDATE_QL:
		case ReplicationCommand_e::UPDATE_JSON:
		{
			// can not handle multiple updates - only one update at time
			assert ( !tQuery.m_dFilters.GetLength() );

			pCmd->m_pUpdateAPI = new CSphAttrUpdate;
			int iGot = LoadUpdate ( pRequest, iRequestLen, *pCmd->m_pUpdateAPI, pCmd->m_bBlobUpdate );
			assert ( iGot<iRequestLen );
			LoadUpdate ( pRequest + iGot, iRequestLen - iGot, tQuery );
			pCmd->m_pUpdateCond = &tQuery;
			sphLogDebugRpl ( "update %s, index '%s'", ( eCommand==ReplicationCommand_e::UPDATE_QL ? "ql" : "json" ),  pCmd->m_sIndex.cstr() );
			break;
		}

		default:
			sphWarning ( "unsupported replication command %d", (int)eCommand );
			return false;
		}

		tAcc.m_dCmd.Add ( pCmd.LeakPtr() );
	}

	if ( tReader.GetPos()==iLen )
	{
		return true;
	} else
	{
		sphWarning ( "replication parse apply - out of buffer read %d of %d", tReader.GetPos(), iLen );
		return false;
	}
}

// callback for Galera commit_cb to commit replicated command
bool HandleCmdReplicated ( RtAccum_t & tAcc )
{
	if ( !tAcc.m_dCmd.GetLength() )
	{
		sphWarning ( "empty accumulator" );
		return false;
	}

	CSphString sError;
	const ReplicationCommand_t & tCmd = *tAcc.m_dCmd[0];

	bool bCmdCluster = ( tAcc.m_dCmd.GetLength()==1 &&
		( tCmd.m_eCommand==ReplicationCommand_e::CLUSTER_ALTER_ADD || tCmd.m_eCommand==ReplicationCommand_e::CLUSTER_ALTER_DROP ) );
	if ( bCmdCluster )
	{
		if ( tCmd.m_eCommand==ReplicationCommand_e::CLUSTER_ALTER_ADD && !CheckLocalIndex ( tCmd.m_sIndex, sError ) )
		{
			sphWarning ( "replication error %s, command %d", sError.cstr(), (int)tCmd.m_eCommand );
			return false;
		}

		CommitMonitor_c tCommit ( tAcc, nullptr );

		bool bOk = false;
		if ( tCmd.m_eCommand==ReplicationCommand_e::CLUSTER_ALTER_ADD )
		{
			HashedServedClone_c tMutableDesc { tCmd.m_sIndex, g_pLocalIndexes };
			if ( !ServedDesc_t::IsMutable ( tMutableDesc.Orig() ) )
				sError.SetSprintf ( "wrong type of index '%s'", tCmd.m_sIndex.cstr() );
			else
				bOk = tCommit.CommitTOI ( &tMutableDesc, sError );
		} else
		{
			bOk = tCommit.CommitTOI ( nullptr, sError );
		}

		if ( !bOk )
			sphWarning ( "%s", sError.cstr() );
		return bOk;
	}

	if ( tAcc.m_dCmd.GetLength()==1 &&
		( tCmd.m_eCommand==ReplicationCommand_e::UPDATE_API || tCmd.m_eCommand==ReplicationCommand_e::UPDATE_QL || tCmd.m_eCommand==ReplicationCommand_e::UPDATE_JSON ) )
	{
		int iUpd = -1;
		CSphString sWarning;
		CommitMonitor_c tCommit ( tAcc, &sWarning, &iUpd );
		bool bOk = tCommit.Update ( true, sError );
		if ( !bOk )
			sphWarning ( "%s", sError.cstr() );
		if ( !sWarning.IsEmpty() )
			sphWarning ( "%s", sWarning.cstr() );
		// FIXME!!! make update trx
		return bOk;

	}

	cServedIndexRefPtr_c pServed = GetServed ( tCmd.m_sIndex );
	if ( !ServedDesc_t::IsMutable ( pServed ) )
	{
		sphWarning ( "wrong type of index '%s' for replication, command %d", tCmd.m_sIndex.cstr(), (int)tCmd.m_eCommand );
		return false;
	}

	// special path with wlocked index for truncate
	if ( tCmd.m_eCommand==ReplicationCommand_e::TRUNCATE )
	{
		sphLogDebugRpl ( "truncate-commit, index '%s'", tCmd.m_sIndex.cstr ());
		if ( !WIdx_T<RtIndex_i*> ( pServed )->Truncate ( sError ) )
			sphWarning ( "%s", sError.cstr ());
		return true;
	}

	assert ( tCmd.m_eCommand!=ReplicationCommand_e::TRUNCATE );
	sphLogDebugRpl ( "commit, index '%s', uid " INT64_FMT ", queries %d, tags %s",
		tCmd.m_sIndex.cstr(), ( tCmd.m_pStored ? tCmd.m_pStored->m_iQUID : int64_t(0) ),
		tCmd.m_dDeleteQueries.GetLength(), tCmd.m_sDeleteTags.scstr() );

	RIdx_T<RtIndex_i*> pIndex { pServed };
	if ( !tAcc.SetupDocstore ( *pIndex, sError ) )
	{
		sphWarning ( "%s, index '%s', command %d", sError.cstr(), tCmd.m_sIndex.cstr(), (int)tCmd.m_eCommand );
		return false;
	}

	return pIndex->Commit ( nullptr, &tAcc );
}

// single point there all commands passed these might be replicated, even if no cluster
static bool HandleCmdReplicate ( RtAccum_t & tAcc, CSphString & sError, int * pDeletedCount, CSphString * pWarning, int * pUpdated, ServedClone_c * pDesc ) EXCLUDES ( g_tClustersLock )
{
	CommitMonitor_c tMonitor ( tAcc, pDeletedCount, pWarning, pUpdated );

	// without cluster path
	if ( !IsClusterCommand ( tAcc ) )
	{
		if ( IsUpdateCommand ( tAcc ) )
			return tMonitor.Update ( false, sError );
		else
			return tMonitor.Commit ( sError );
	}

	// FIXME!!! for now only PQ add and PQ delete multiple commands supported
	const ReplicationCommand_t & tCmdCluster = *tAcc.m_dCmd[0];

	ClusterState_e eClusterState = ClusterState_e::CLOSED;
	bool bPrimary = false;
	ReplicationCluster_t ** ppCluster = nullptr;
	{
		ScRL_t rLock ( g_tClustersLock );
		ppCluster = g_hClusters ( tCmdCluster.m_sCluster );
		if ( ppCluster )
		{
			eClusterState = ( *ppCluster )->GetNodeState();
			bPrimary = ( *ppCluster )->IsPrimary();
		}
	}

	if ( !ppCluster )
	{
		if ( g_bReplicationStarted )
			sError.SetSprintf ( "unknown cluster '%s'", tCmdCluster.m_sCluster.cstr() );
		else
			sError.SetSprintf ( "cluster '%s' is not ready, starting", tCmdCluster.m_sCluster.cstr() );

		return false;
	}
	if ( !CheckClasterState ( eClusterState, bPrimary, tCmdCluster.m_sCluster, sError ) )
		return false;

	if ( tCmdCluster.m_eCommand==ReplicationCommand_e::TRUNCATE && tCmdCluster.m_tReconfigure.Ptr() )
	{
		sError.SetSprintf ( "RECONFIGURE is not supported for a cluster index" );
		return false;
	}

	const uint64_t uIndexHash = sphFNV64 ( tCmdCluster.m_sIndex.cstr() );
	if ( tCmdCluster.m_bCheckIndex && !(*ppCluster)->m_dIndexHashes.BinarySearch ( uIndexHash ) )
	{
		sError.SetSprintf ( "index '%s' doesn't belong to cluster '%s'", tCmdCluster.m_sIndex.cstr(), tCmdCluster.m_sCluster.cstr() );
		return false;
	}

	bool bUpdate = ( tCmdCluster.m_eCommand==ReplicationCommand_e::UPDATE_API ||  tCmdCluster.m_eCommand==ReplicationCommand_e::UPDATE_QL || tCmdCluster.m_eCommand==ReplicationCommand_e::UPDATE_JSON );
	if ( bUpdate && !ValidateUpdate ( tCmdCluster, sError ) )
		return false;

	assert ( (*ppCluster)->m_pProvider );
	bool bTOI = false;

	// replicator check CRC of data - no need to check that at our side
	int iKeysCount = tAcc.m_dCmd.GetLength() + tAcc.m_dAccumKlist.GetLength();
	CSphVector<BYTE> dBufQueries;

	// FIXME!!! reduce buffers count
	CSphFixedVector<uint64_t> dBufKeys ( iKeysCount );
	CSphFixedVector<wsrep_buf_t> dBufProxy ( iKeysCount );
	CSphFixedVector<wsrep_key_t> dKeys ( iKeysCount );
//	dBufKeys.ZeroVec();
	int iKey = 0;

	ARRAY_FOREACH ( i, tAcc.m_dCmd )
	{
		const ReplicationCommand_t & tCmd = *tAcc.m_dCmd[i];
		uint64_t uQueryHash = uIndexHash;
		uQueryHash = sphFNV64 ( &tCmd.m_eCommand, sizeof(tCmd.m_eCommand), uQueryHash );

		// scope for writer
		{
			MemoryWriter_c tWriter ( dBufQueries );
			tWriter.PutWord ( (WORD)tCmd.m_eCommand );
			tWriter.PutWord ( g_iReplicateCommandVer );
			tWriter.PutString ( tCmd.m_sIndex );
		}
		dBufQueries.AddN ( sizeof(DWORD) );
		int iLenOff = dBufQueries.GetLength();

		switch ( tCmd.m_eCommand )
		{
		case ReplicationCommand_e::PQUERY_ADD:
			assert ( tCmd.m_pStored );
			SaveStoredQuery ( *tCmd.m_pStored.Ptr(), dBufQueries );

			uQueryHash = sphFNV64 ( &tCmd.m_pStored->m_iQUID, sizeof(tCmd.m_pStored->m_iQUID), uQueryHash );
			break;

		case ReplicationCommand_e::PQUERY_DELETE:
			assert ( tCmd.m_dDeleteQueries.GetLength() || !tCmd.m_sDeleteTags.IsEmpty() );
			SaveDeleteQuery ( tCmd.m_dDeleteQueries, tCmd.m_sDeleteTags.cstr(), dBufQueries );

			ARRAY_FOREACH ( iQuery, tCmd.m_dDeleteQueries )
				uQueryHash = sphFNV64 ( tCmd.m_dDeleteQueries.Begin()+iQuery, sizeof(tCmd.m_dDeleteQueries[0]), uQueryHash );

			uQueryHash = sphFNV64cont ( tCmd.m_sDeleteTags.cstr(), uQueryHash );
			break;

		case ReplicationCommand_e::TRUNCATE:
			// FIXME!!! add reconfigure option here
			break;

		case ReplicationCommand_e::CLUSTER_ALTER_ADD:
		case ReplicationCommand_e::CLUSTER_ALTER_DROP:
			bTOI = true;
			break;

		case ReplicationCommand_e::RT_TRX:
		{
			MemoryWriter_c tWriter ( dBufQueries );
			auto iStartPos = dBufQueries.GetLengthBytes();
			tAcc.SaveRtTrx ( tWriter );
			uQueryHash = sphFNV64cont( { dBufQueries.begin() + iStartPos, (int64_t)(dBufQueries.GetLengthBytes() - iStartPos) }, uQueryHash);
		}
		break;

		case ReplicationCommand_e::UPDATE_API:
		{
			assert ( tCmd.m_pUpdateAPI );
			const CSphAttrUpdate * pUpd = tCmd.m_pUpdateAPI;

			uQueryHash = sphFNV64 ( pUpd->m_dDocids.Begin(), (int) pUpd->m_dDocids.GetLengthBytes(), uQueryHash );
			uQueryHash = sphFNV64 ( pUpd->m_dPool.Begin(), (int) pUpd->m_dPool.GetLengthBytes(), uQueryHash );

			SaveUpdate ( *pUpd, dBufQueries );
		}
		break;

		case ReplicationCommand_e::UPDATE_QL:
		case ReplicationCommand_e::UPDATE_JSON:
		{
			assert ( tCmd.m_pUpdateAPI );
			assert ( tCmd.m_pUpdateCond );
			const CSphAttrUpdate * pUpd = tCmd.m_pUpdateAPI;

			uQueryHash = sphFNV64 ( pUpd->m_dDocids.Begin(), (int) pUpd->m_dDocids.GetLengthBytes(), uQueryHash );
			uQueryHash = sphFNV64 ( pUpd->m_dPool.Begin(), (int) pUpd->m_dPool.GetLengthBytes(), uQueryHash );

			SaveUpdate ( *pUpd, dBufQueries );
			SaveUpdate ( *tCmd.m_pUpdateCond, dBufQueries );
		}
		break;

		default:
			sError.SetSprintf ( "unknown command '%d'", (int)tCmd.m_eCommand );
			return false;
		}

		// store query hash as key
		dBufKeys[iKey] = uQueryHash;
		++iKey;

		if ( tCmd.m_eCommand==ReplicationCommand_e::RT_TRX )
		{
			// store ids as keys
			memcpy ( dBufKeys.Begin() + iKey, tAcc.m_dAccumKlist.Begin(), tAcc.m_dAccumKlist.GetLengthBytes() );
			iKey += tAcc.m_dAccumKlist.GetLength();
		}

		// store request length
		int iReqLen = dBufQueries.GetLength() - iLenOff;
		memcpy ( dBufQueries.Begin() + iLenOff - sizeof ( iReqLen ), &iReqLen, sizeof ( iReqLen ) );
	}

	// set keys wsrep_buf_t ptr and len
	for ( int i=0; i<iKeysCount; i++ )
	{
		dBufProxy[i].ptr = dBufKeys.Begin() + i;
		dBufProxy[i].len = sizeof ( dBufKeys[0] );

		dKeys[i].key_parts = dBufProxy.Begin() + i;
		dKeys[i].key_parts_num = 1;
	}

	wsrep_buf_t tQueries;
	tQueries.ptr = dBufQueries.Begin();
	tQueries.len = dBufQueries.GetLength();

	Threads::ScopedCoroMutex_t _ { ( *ppCluster )->m_tReplicationMutex };

	if ( !bTOI )
		return Replicate ( iKeysCount, dKeys.Begin(), tQueries, (*ppCluster)->m_pProvider, tMonitor, bUpdate, sError );
	else
		return ReplicateTOI ( iKeysCount, dKeys.Begin(), tQueries, (*ppCluster)->m_pProvider, tMonitor, pDesc, sError );
}

bool HandleCmdReplicate ( RtAccum_t & tAcc, CSphString & sError )
{
	return HandleCmdReplicate ( tAcc, sError, nullptr, nullptr, nullptr, nullptr );
}

bool HandleCmdReplicate ( RtAccum_t & tAcc, CSphString & sError, int & iDeletedCount )
{
	return HandleCmdReplicate ( tAcc, sError, &iDeletedCount, nullptr, nullptr, nullptr );
}

bool HandleCmdReplicate ( RtAccum_t & tAcc, CSphString & sError, CSphString & sWarning, int & iUpdated )
{
	return HandleCmdReplicate ( tAcc, sError, nullptr, &sWarning, &iUpdated, nullptr );
}

// commit for common commands
bool CommitMonitor_c::Commit ( CSphString& sError )
{
	RtIndex_i* pIndex = m_tAcc.GetIndex ();

	// short path for usual accum without commands
	if ( m_tAcc.m_dCmd.IsEmpty() )
	{
		if ( !pIndex )
			return false;

		if ( !pIndex->Commit ( m_pDeletedCount, &m_tAcc ) )
			return false;

		return true;
	}

	ReplicationCommand_t& tCmd = *m_tAcc.m_dCmd[0];
	bool bTruncate = tCmd.m_eCommand==ReplicationCommand_e::TRUNCATE;
	bool bOnlyTruncate = bTruncate && ( m_tAcc.m_dCmd.GetLength ()==1 );

	// process with index from accum (no need to lock/unlock it)
	if ( pIndex )
		return CommitNonEmptyCmds ( pIndex, tCmd, bOnlyTruncate, sError );

	auto pServed = GetServed ( tCmd.m_sIndex );
	if ( !pServed )
	{
		sError = "requires an existing index";
		return false;
	}

	// truncate needs wlocked index
	if ( ServedDesc_t::IsMutable ( pServed ))
		return bTruncate
			? CommitNonEmptyCmds ( WIdx_T<RtIndex_i*> ( pServed ), tCmd, bOnlyTruncate, sError )
			: CommitNonEmptyCmds ( RIdx_T<RtIndex_i*> ( pServed ), tCmd, bOnlyTruncate, sError );

	sError = "requires an existing RT or percolate index";
	return false;
}

bool CommitMonitor_c::CommitNonEmptyCmds ( RtIndex_i* pIndex, const ReplicationCommand_t& tCmd, bool bOnlyTruncate, CSphString & sError ) const
{
	assert ( pIndex );
	if ( !bOnlyTruncate )
		return pIndex->Commit ( m_pDeletedCount, &m_tAcc );

	if ( !pIndex->Truncate ( sError ))
		return false;

	if ( !tCmd.m_tReconfigure.Ptr() )
		return true;

	CSphReconfigureSetup tSetup;
	StrVec_t dWarnings;
	bool bSame = pIndex->IsSameSettings ( *tCmd.m_tReconfigure.Ptr (), tSetup, dWarnings, sError );
	if ( !bSame && sError.IsEmpty() && !pIndex->Reconfigure ( tSetup ) )
		return false;

	return sError.IsEmpty ();
}

// commit for Total Order Isolation commands
bool CommitMonitor_c::CommitTOI ( ServedClone_c * pDesc, CSphString & sError ) EXCLUDES ( g_tClustersLock )
{
	if ( m_tAcc.m_dCmd.IsEmpty() )
	{
		sError.SetSprintf ( "empty accumulator" );
		return false;
	}

	const ReplicationCommand_t & tCmd = *m_tAcc.m_dCmd[0];

	ScWL_t tLock ( g_tClustersLock ); // FIXME!!! no need to lock as all cluster operation serialized with TOI mode
	ReplicationCluster_t ** ppCluster = g_hClusters ( tCmd.m_sCluster );
	if ( !ppCluster )
	{
		sError.SetSprintf ( "unknown cluster '%s'", tCmd.m_sCluster.cstr() );
		return false;
	}

	ReplicationCluster_t * pCluster = *ppCluster;
	const uint64_t uIndexHash = sphFNV64 ( tCmd.m_sIndex.cstr() );
	if ( tCmd.m_bCheckIndex && !pCluster->m_dIndexHashes.BinarySearch ( uIndexHash ) )
	{
		sError.SetSprintf ( "index '%s' doesn't belong to cluster '%s'", tCmd.m_sIndex.cstr(), tCmd.m_sCluster.cstr() );
		return false;
	}

	switch ( tCmd.m_eCommand )
	{
	case ReplicationCommand_e::CLUSTER_ALTER_ADD:
		if ( pDesc->Orig()->m_sCluster!=pCluster->m_sName )
			pDesc->FullCloneOnce()->m_sCluster = pCluster->m_sName;

		pCluster->m_dIndexes.Add ( tCmd.m_sIndex );
		pCluster->m_dIndexes.Uniq();
		pCluster->UpdateIndexHashes();
		break;

	case ReplicationCommand_e::CLUSTER_ALTER_DROP:
		if ( !SetIndexCluster ( tCmd.m_sIndex, CSphString(), sError ) )
			return false;

		pCluster->m_dIndexes.RemoveValue ( tCmd.m_sIndex );
		pCluster->UpdateIndexHashes();
		break;

	default:
		sError.SetSprintf ( "unknown command '%d'", (int)tCmd.m_eCommand );
		return false;
	}

	return true;
}

static bool DoUpdate ( AttrUpdateArgs & tUpd, const cServedIndexRefPtr_c& pDesc, int& iUpdated, bool bUpdateAPI, bool bNeedWlock )
{
	if ( bUpdateAPI )
	{
		bool bOk = bNeedWlock
			? HandleUpdateAPI ( tUpd, WIdx_c ( pDesc ), iUpdated )
			: HandleUpdateAPI ( tUpd, RWIdx_c ( pDesc ), iUpdated );
		assert ( bOk ); // fixme! handle this
		return ( iUpdated >= 0 );
	}

	HandleMySqlExtendedUpdate ( tUpd, pDesc, iUpdated, bNeedWlock );

	if ( tUpd.m_pError->IsEmpty() )
		iUpdated += tUpd.m_iAffected;

	return ( tUpd.m_pError->IsEmpty() );
}

bool CommitMonitor_c::Update ( bool bCluster, CSphString & sError )
{
	if ( m_tAcc.m_dCmd.IsEmpty() )
	{
		sError.SetSprintf ( "empty accumulator" );
		return false;
	}

	const ReplicationCommand_t & tCmd = *m_tAcc.m_dCmd[0];

	cServedIndexRefPtr_c pServed { GetServed ( tCmd.m_sIndex ) };
	if ( !pServed )
	{
		sError = "requires an existing index";
		return false;
	}

	assert ( m_pUpdated );
	assert ( m_pWarning );
	assert ( tCmd.m_pUpdateAPI );

	AttrUpdateArgs tUpd;
	tUpd.m_pUpdate = tCmd.m_pUpdateAPI;
	tUpd.m_pError = &sError;
	tUpd.m_pWarning = m_pWarning;
	tUpd.m_pQuery = tCmd.m_pUpdateCond;
	tUpd.m_pIndexName = &tCmd.m_sIndex;
	tUpd.m_bJson = ( tCmd.m_eCommand==ReplicationCommand_e::UPDATE_JSON );

	bool bUpdateAPI = ( tCmd.m_eCommand==ReplicationCommand_e::UPDATE_API );
	assert ( bUpdateAPI || tCmd.m_pUpdateCond );

	return DoUpdate ( tUpd, pServed, *m_pUpdated, bUpdateAPI, tCmd.m_bBlobUpdate );
}

static bool ValidateUpdate ( const ReplicationCommand_t & tCmd, CSphString & sError  )
{
	cServedIndexRefPtr_c pServed = GetServed ( tCmd.m_sIndex );
	if ( !pServed )
	{
		sError.SetSprintf ( "requires an existing index, %s", tCmd.m_sIndex.cstr() );
		return false;
	}

	const ISphSchema& tSchema = RIdx_c ( pServed )->GetMatchSchema();

	assert ( tCmd.m_pUpdateAPI );
	return IndexUpdateHelper_c::Update_CheckAttributes ( *tCmd.m_pUpdateAPI, tSchema, sError );
}

CommitMonitor_c::~CommitMonitor_c()
{
	m_tAcc.Cleanup();
}

struct FilesTrait_t
{
	StrVec_t m_dOld;
	StrVec_t m_dRef;

	void Reset()
	{
		m_dOld.Reset();
		m_dRef.Reset();
	}
};


// load index into daemon from disk files for cluster use
// in case index already exists prohibit it to save on index delete as disk files has fresh data received from remote node
static bool LoadIndex ( const CSphString & sIndexPath, const CSphString & sIndexType, const CSphString & sIndexName, const CSphString & sCluster, FilesTrait_t & tIndexFiles, CSphString & sError )
{
	CSphConfigSection hIndex;
	hIndex.Add ( CSphVariant ( sIndexPath.cstr() ), "path" );
	hIndex.Add ( CSphVariant ( sIndexType.cstr() ), "type" );
	// dummy
	hIndex.Add ( CSphVariant ( "text" ), "rt_field" );
	hIndex.Add ( CSphVariant ( "gid" ), "rt_attr_uint" );

	ServedDescWPtr_c pOldIndex { GetServed ( sIndexName ) };
	if ( pOldIndex )
	{
<<<<<<< HEAD
		cServedIndexRefPtr_c pServedCur = GetServed ( sIndexName );
		if ( pServedCur )
		{
			g_pLocalIndexes->Delete ( sIndexName );

			// we are only owner of that index and will free it after delete from hash
			if ( ServedDesc_t::IsMutable ( pServedCur ) )
			{
				RIdx_T<RtIndex_i*> pIndex { pServedCur };
				pIndex->ProhibitSave();
				pIndex->GetIndexFiles ( tIndexFiles.m_dOld, nullptr );
			}
=======
		if ( ServedDesc_t::IsMutable ( pOldIndex ) )
		{
			auto * pIndex = (RtIndex_i*)pOldIndex->m_pIndex;
			pIndex->ProhibitSave();
>>>>>>> 43de186a
		}
		pOldIndex->m_pIndex->GetIndexFiles ( tIndexFiles.m_dOld, nullptr );
		SafeDelete ( pOldIndex->m_pIndex );
	}

<<<<<<< HEAD
	ESphAddIndex eAdd;
	ServedIndexRefPtr_c pServed;
	std::tie ( eAdd, pServed ) = AddIndex ( sIndexName.cstr(), hIndex, true, true, nullptr, sError );
=======
	GuardedHash_c dLocalIndexes;
	ESphAddIndex eAdd = AddIndexMT ( dLocalIndexes, sIndexName.cstr(), hIndex, true, true, nullptr, sError );
	assert ( eAdd==ADD_DSBLED || eAdd==ADD_ERROR );
>>>>>>> 43de186a

	assert ( eAdd == ADD_NEEDLOAD || eAdd == ADD_ERROR );
	if ( eAdd != ADD_NEEDLOAD )
		return false;

<<<<<<< HEAD
	assert ( pServed );
	pServed->m_sCluster = sCluster;

	StrVec_t dWarnings;
	bool bPreload = PreallocNewIndex ( *pServed, &hIndex, sIndexName.cstr(), dWarnings, sError );
	if ( !bPreload )
		return false;

	UnlockedHazardIdxFromServed ( *pServed )->GetIndexFiles ( tIndexFiles.m_dRef, nullptr );
=======
	ServedIndexRefPtr_c pNewServed = GetServed ( sIndexName, &dLocalIndexes );
	ServedDescWPtr_c pNewIndex ( pNewServed );

	StrVec_t dWarnings;
	bool bPreload = PreallocNewIndex ( *pNewIndex, &hIndex, sIndexName.cstr(), dWarnings, sError );
	if ( !bPreload )
		return false;

	pNewIndex->m_pIndex->GetIndexFiles ( tIndexFiles.m_dRef, nullptr );
>>>>>>> 43de186a
	for ( const auto & i : dWarnings )
		sphWarning ( "index '%s': %s", sIndexName.cstr(), i.cstr() );

	if ( pOldIndex )
	{
		pOldIndex->m_tSettings = pNewIndex->m_tSettings;
		pOldIndex->m_tSettings.m_bPreopen = ( pNewIndex->m_tSettings.m_bPreopen || MutableIndexSettings_c::GetDefaults().m_bPreopen );
		pOldIndex->m_sGlobalIDFPath = pNewIndex->m_sGlobalIDFPath;
		pOldIndex->m_sCluster = sCluster;

		Swap ( pOldIndex->m_pIndex, pNewIndex->m_pIndex );
	} else
	{
		pNewIndex->m_sCluster = sCluster;
		// finally add the index to the hash of enabled.
		g_pLocalIndexes->AddOrReplace ( pNewServed, sIndexName );
	}

	return true;
}

// load indexes received from another node or existed already into daemon
static bool ReplicatedIndexes ( const CSphFixedVector<CSphString> & dIndexes, const CSphString & sCluster, CSphString & sError ) EXCLUDES ( g_tClustersLock )
{
	assert ( g_bReplicationEnabled );

	// scope for check of cluster data
	{
		ScRL_t rLock( g_tClustersLock );

		if ( !g_hClusters.GetLength())
		{
			sError = "no clusters found";
			return false;
		}

		SmallStringHash_T<int> hIndexes;
		for ( const CSphString & sIndex : dIndexes )
		{
			if ( !CheckLocalIndex ( sIndex, sError ) )
				return false;

			hIndexes.Add ( 1, sIndex );
		}

		ReplicationCluster_t ** ppCluster = g_hClusters ( sCluster );
		if ( !ppCluster )
		{
			sError.SetSprintf ( "unknown cluster '%s'", sCluster.cstr() );
			return false;
		}

		const ReplicationCluster_t * pCluster = *ppCluster;
		// indexes should be new or from same cluster
		for ( const auto& tCluster : g_hClusters )
		{
			const ReplicationCluster_t * pOrigCluster = tCluster.second;
			if ( pOrigCluster==pCluster )
				continue;

			for ( const CSphString & sIndex : pOrigCluster->m_dIndexes )
			{
				if ( hIndexes.Exists ( sIndex ) )
				{
					sError.SetSprintf ( "index '%s' is already a part of cluster '%s'", sIndex.cstr(), pOrigCluster->m_sName.cstr() );
					return false;
				}
			}
		}
	}

	bool bOk = true;
	for ( const CSphString & sIndex : dIndexes )
		bOk &= SetIndexCluster ( sIndex, sCluster, sError );

	// need to enable back local index write
	for ( const CSphString & sIndex : dIndexes )
		bOk &= EnableIndexWrite ( sIndex, sError );

	if ( !bOk )
		return false;

	// scope for modify cluster data
	{
		ScWL_t tLock ( g_tClustersLock );
		// should be already in cluster list
		ReplicationCluster_t ** ppCluster = g_hClusters ( sCluster );
		if ( !ppCluster )
		{
			sError.SetSprintf ( "unknown cluster '%s'", sCluster.cstr() );
			return false;
		}

		ReplicationCluster_t * pCluster = *ppCluster;
		pCluster->m_dIndexes.Resize ( dIndexes.GetLength() );
		ARRAY_FOREACH ( i, dIndexes )
			pCluster->m_dIndexes[i] = dIndexes[i];
		pCluster->UpdateIndexHashes();
	}

	return SaveConfigInt(sError);
}

// create string by join global data_dir and cluster path 
CSphString GetClusterPath ( const CSphString & sPath )
{
	if ( sPath.IsEmpty() )
		return GetDataDirInt();

	CSphString sFullPath;
	sFullPath.SetSprintf ( "%s/%s", GetDataDirInt().cstr(), sPath.cstr() );

	return sFullPath;
}

// create string by join global data_dir and cluster path 
static bool GetClusterPath ( const CSphString & sCluster, CSphString & sClusterPath, CSphString & sError ) EXCLUDES ( g_tClustersLock )
{
	ScRL_t tLock ( g_tClustersLock );
	ReplicationCluster_t ** ppCluster = g_hClusters ( sCluster );
	if ( !ppCluster )
	{
		sError.SetSprintf ( "unknown cluster '%s'", sCluster.cstr() );
		return false;
	}

	sClusterPath = GetClusterPath ( (*ppCluster)->m_sPath );
	return true;
}


// validate clusters paths
static bool ClusterCheckPath ( const CSphString & sPath, const CSphString & sName, bool bCheckWrite, CSphString & sError ) EXCLUDES ( g_tClustersLock )
{
	if ( !g_bReplicationEnabled )
	{
		sError.SetSprintf ( "data_dir option is missing in config or no replication listener is set, replication is disabled" );
		return false;
	}

	CSphString sFullPath = GetClusterPath ( sPath );
	if ( !CheckPath ( sFullPath, bCheckWrite, sError ) )
	{
		sError.SetSprintf ( "cluster '%s', %s", sName.cstr(), sError.cstr() );
		return false;
	}

	ScRL_t tClusterRLock ( g_tClustersLock );
	for ( const auto& tCluster : g_hClusters )
	{
		if ( sPath == tCluster.second->m_sPath )
		{
			sError.SetSprintf ( "duplicate paths, cluster '%s' has the same path as '%s'", sName.cstr(), tCluster.second->m_sName.cstr() );
			return false;
		}
	}

	return true;
}

// set safe_to_bootstrap: 1 at cluster/grastate.dat for Galera to start properly
static bool NewClusterForce ( const CSphString & sPath, CSphString & sError )
{
	CSphString sClusterState;
	sClusterState.SetSprintf ( "%s/grastate.dat", sPath.cstr() );
	CSphString sNewState;
	sNewState.SetSprintf ( "%s/grastate.dat.new", sPath.cstr() );
	CSphString sOldState;
	sOldState.SetSprintf ( "%s/grastate.dat.old", sPath.cstr() );
	const char sPattern[] = "safe_to_bootstrap";
	const int iPatternLen = sizeof(sPattern)-1;

	// cluster starts well without grastate.dat file
	if ( !sphIsReadable ( sClusterState ) )
		return true;

	CSphAutoreader tReader;
	if ( !tReader.Open ( sClusterState, sError ) )
		return false;

	CSphWriter tWriter;
	if ( !tWriter.OpenFile ( sNewState, sError ) )
		return false;

	CSphFixedVector<char> dBuf { 2048 };
	SphOffset_t iStateSize = tReader.GetFilesize();
	while ( tReader.GetPos()<iStateSize )
	{
		int iLineLen = tReader.GetLine ( dBuf.Begin(), (int) dBuf.GetLengthBytes() );
		// replace value of safe_to_bootstrap to 1
		if ( iLineLen>iPatternLen && strncmp ( sPattern, dBuf.Begin(), iPatternLen )==0 )
			iLineLen = snprintf ( dBuf.Begin(), dBuf.GetLengthBytes(), "%s: 1", sPattern );

		tWriter.PutBytes ( dBuf.Begin(), iLineLen );
		tWriter.PutByte ( '\n' );
	}

	if ( tReader.GetErrorFlag() )
	{
		sError = tReader.GetErrorMessage();
		return false;
	}
	if ( tWriter.IsError() )
		return false;

	tReader.Close();
	tWriter.CloseFile();

	if ( sph::rename ( sClusterState.cstr (), sOldState.cstr () )!=0 )
	{
		sError.SetSprintf ( "failed to rename %s to %s", sClusterState.cstr(), sOldState.cstr() );
		return false;
	}

	if ( sph::rename ( sNewState.cstr (), sClusterState.cstr () )!=0 )
	{
		sError.SetSprintf ( "failed to rename %s to %s", sNewState.cstr(), sClusterState.cstr() );
		return false;
	}

	::unlink ( sOldState.cstr() );
	return true;
}

static const char * g_sLibFiles[] = { "grastate.dat", "galera.cache" };

// clean up Galera files at cluster path to start new and fresh cluster again
static void NewClusterClean ( const CSphString & sPath )
{
	for ( const char * sFile : g_sLibFiles )
	{
		CSphString sName;
		sName.SetSprintf ( "%s/%s", sPath.cstr(), sFile );

		::unlink ( sName.cstr() );
	}
}

// setup IP, ports and node incoming address
static void SetListener ( const CSphVector<ListenerDesc_t> & dListeners )
{
	bool bGotReplicationPorts = false;
	ARRAY_FOREACH ( i, dListeners )
	{
		const ListenerDesc_t & tListen = dListeners[i];
		if ( tListen.m_eProto!=Proto_e::REPLICATION )
			continue;

		const bool bBadCount = ( tListen.m_iPortsCount<2 ); 
		const bool bBadRange = ( ( tListen.m_iPortsCount%2 )!=0 && ( tListen.m_iPortsCount-1 )<2 );
		if ( bBadCount || bBadRange )
		{
			sphWarning ( "invalid replication ports count %d, should be at least 2", tListen.m_iPortsCount );
			continue;
		}

		PortsRange_t tPorts;
		tPorts.m_iPort = tListen.m_iPort;
		tPorts.m_iCount = tListen.m_iPortsCount;
		if ( ( tPorts.m_iCount%2 )!=0 )
			tPorts.m_iCount--;

		// can not use 0.0.0.0 due to Galera error at ReplicatorSMM::InitConfig::InitConfig
		if ( tListen.m_uIP!=0 )
		{
			char sListenBuf [ SPH_ADDRESS_SIZE ];
			sphFormatIP ( sListenBuf, sizeof(sListenBuf), tListen.m_uIP );
			if ( g_sListenReplicationIP.IsEmpty() )
			{
				g_sListenReplicationIP = sListenBuf;
				g_tPorts.AddAddr ( g_sListenReplicationIP );
			} else if ( g_sListenReplicationIP!=sListenBuf )
			{
				sphWarning ( "multiple replication IP ('%s') found but only 1st IP '%s' used", sListenBuf, g_sListenReplicationIP.cstr() );
			}
		} else
		{
			if ( g_bHasIncoming )
				g_sListenReplicationIP = g_sIncomingIP;
			else
				g_sListenReplicationIP = "127.0.0.1";

			sphWarning ( "can not set '0.0.0.0' as Galera IP, '%s' used", g_sListenReplicationIP.cstr() );
		}

		bGotReplicationPorts = true;
		g_tPorts.AddRange ( tPorts );
	}

	int iPort = dListeners.GetFirst ( [&] ( const ListenerDesc_t & tListen ) { return tListen.m_eProto==Proto_e::SPHINX; } );
	if ( iPort==-1 )
	{
		if ( GetClustersInt().GetLength() )
			sphWarning ( "no 'listen' is found, cannot set incoming addresses, replication is disabled" );
		return;
	}

	if ( !bGotReplicationPorts )
	{
		const ListenerDesc_t & tListen = dListeners[iPort];

		if ( tListen.m_uIP!=0 )
		{
			char sListenBuf [ SPH_ADDRESS_SIZE ];
			sphFormatIP ( sListenBuf, sizeof(sListenBuf), tListen.m_uIP );
			g_sListenReplicationIP = sListenBuf;
		} else
		{
			g_sListenReplicationIP.SetSprintf ( "127.0.0.1" );
		}

		PortsRange_t tPorts;
		tPorts.m_iPort = tListen.m_iPort + g_iDefaultPortBias;
		tPorts.m_iCount = g_iDefaultPortRange;
		g_tPorts.AddRange ( tPorts );
		g_tPorts.AddAddr ( g_sListenReplicationIP );
	}

	if ( !g_bHasIncoming )
		g_sIncomingIP = g_sListenReplicationIP;

	g_sIncomingProto.SetSprintf ( "%s:%d", g_sIncomingIP.cstr(), dListeners[iPort].m_iPort );
	g_bReplicationEnabled = IsConfigless();
}

class ClusterIndexClearGuard_t
{
public:
	explicit ClusterIndexClearGuard_t ( const VecTraits_T<CSphString> dIndexes )
		: m_dIndexes ( dIndexes )
	{
	}

	~ClusterIndexClearGuard_t()
	{
		if ( m_bCleanup )
		{
			CSphString sError;
			CSphString sClusterEmpty;
			for ( const CSphString & sIndexName : m_dIndexes )
			{
				if ( !SetIndexCluster ( sIndexName, sClusterEmpty, sError ) )
					sphWarning ( "%s on removal index '%s' from a cluster", sError.cstr(), sIndexName.cstr() );
			}
		}
	}

	void SkipCleanup() { m_bCleanup = false; }

private:
	bool m_bCleanup { true };
	const VecTraits_T<CSphString> m_dIndexes;
};

// start clusters on daemon start
void ReplicationStart ( const CSphConfigSection & hSearchd, const CSphVector<ListenerDesc_t> & dListeners,
	bool bNewCluster, bool bForce ) EXCLUDES ( g_tClustersLock )
{
	SetListener ( dListeners );

	if ( !g_bReplicationEnabled )
	{
		if ( GetClustersInt().GetLength() )
			sphWarning ( "data_dir option is missing in config or no replication listener is set, replication is disabled" );
		return;
	}

	Threads::CallCoroutine ( [bNewCluster,bForce] () EXCLUDES ( g_tClustersLock ) {

	for ( const ClusterDesc_t & tDesc : GetClustersInt() )
	{
		CSphString sError;
		ReplicationArgs_t tArgs;
		ClusterIndexClearGuard_t tClearIndexGuard ( tDesc.m_dIndexes );
		// global options
		tArgs.m_bNewCluster = ( bNewCluster || bForce );

		// cluster nodes
		if ( tArgs.m_bNewCluster || tDesc.m_sClusterNodes.IsEmpty() )
		{
			if ( tDesc.m_sClusterNodes.IsEmpty() )
			{
				sphWarning ( "no nodes found, created new cluster '%s'", tDesc.m_sName.cstr() );
				tArgs.m_bNewCluster = true;
			}
		} else
		{
			CSphString sNodes;
			if ( !ClusterGetNodes ( tDesc.m_sClusterNodes, tDesc.m_sName, "", sError, sNodes ) )
			{
				sphWarning ( "cluster '%s': no available nodes (%s), replication is disabled, error: %s", tDesc.m_sName.cstr(), tDesc.m_sClusterNodes.scstr(), sError.cstr() );
				continue;
			}

			if ( !ClusterFilterNodes ( sNodes, Proto_e::REPLICATION, tArgs.m_sNodes, sError ) )
			{
				sphWarning ( "cluster '%s': invalid nodes '%s', replication is disabled, parse error: '%s'", tDesc.m_sName.cstr(), sNodes.scstr(), sError.cstr() );
				continue;
			}

			if ( sNodes.IsEmpty() )
			{
				sphWarning ( "cluster '%s': no available nodes, replication is disabled", tDesc.m_sName.cstr() );
				continue;
			}
		}

		ScopedPort_c tPort ( g_tPorts.Get() );
		if ( tPort.Get()==-1 )
		{
			sphWarning ( "cluster '%s', no available replication ports, replication is disabled, add replication listener", tDesc.m_sName.cstr() );
			continue;
		}
		tArgs.m_sListenAddr.SetSprintf ( "%s:%d", g_sListenReplicationIP.cstr(), tPort.Get() );
		tArgs.m_iListenPort = tPort.Get();

		CSphScopedPtr<ReplicationCluster_t> pElem ( new ReplicationCluster_t );
		pElem->m_sName = tDesc.m_sName;
		pElem->m_sPath = tDesc.m_sPath;
		pElem->m_tOptions = tDesc.m_tOptions;
		pElem->m_tPort.Set ( tPort.Leak() );
		pElem->m_sClusterNodes = tDesc.m_sClusterNodes;

		// check cluster path is unique
		if ( !ClusterCheckPath ( pElem->m_sPath, pElem->m_sName, false, sError ) )
		{
			sphWarning ( "%s, skipped", sError.cstr() );
			continue;
		}

		CSphString sClusterPath = GetClusterPath ( pElem->m_sPath );

		// set safe_to_bootstrap to 1 into grastate.dat file at cluster path
		if ( bForce && !NewClusterForce ( sClusterPath, sError ) )
		{
			sphWarning ( "%s, cluster '%s' skipped", sError.cstr(), pElem->m_sName.cstr() );
			continue;
		}

		// check indexes valid
		for ( const CSphString & sIndexName : tDesc.m_dIndexes )
		{
			// just check index exists and valid as cluster name was already set on daemon preload phase
			if ( !SetIndexCluster ( sIndexName, pElem->m_sName, sError ) )
			{
				sphWarning ( "%s, removed from cluster '%s'", sError.cstr(), pElem->m_sName.cstr() );
				continue;
			}
			pElem->m_dIndexes.Add ( sIndexName );
		}
		pElem->UpdateIndexHashes();
		tArgs.m_pCluster = pElem.Ptr();

		{
			ScWL_t tLock ( g_tClustersLock );
			g_hClusters.Add ( pElem.LeakPtr(), tDesc.m_sName );
		}

		if ( !ReplicateClusterInit ( tArgs, sError ) )
		{
			sphLogFatal ( "'%s' cluster start error: %s", tDesc.m_sName.cstr(), sError.cstr() );
			DeleteClusterByName ( tDesc.m_sName );
		} else
		{
			tClearIndexGuard.SkipCleanup();
			sphLogDebugRpl ( "'%s' cluster started with %d indexes", tDesc.m_sName.cstr(), tDesc.m_dIndexes.GetLength() );
		}
	}
	
	g_bReplicationStarted = true;

	});
}

// validate cluster option at SphinxQL statement
static bool CheckClusterOption ( const SmallStringHash_T<SqlInsert_t *> & hValues, const char * sName, bool bOptional, CSphString & sVal, CSphString & sError )
{
	SqlInsert_t ** ppVal = hValues ( sName );
	if ( !ppVal )
	{
		if ( !bOptional )
			sError.SetSprintf ( "'%s' not set", sName );
		return bOptional;
	}

	if ( (*ppVal)->m_sVal.IsEmpty() )
	{
		sError.SetSprintf ( "'%s' should have a string value", sName );
		return false;
	}

	sVal = (*ppVal)->m_sVal;

	return true;
}

// validate cluster SphinxQL statement
static bool CheckClusterStatement ( const CSphString & sCluster, bool bCheckCluster, CSphString & sError ) EXCLUDES ( g_tClustersLock )
{
	if ( !g_bReplicationEnabled )
	{
		sError = "data_dir option is missing or no replication provider configured";
		return false;
	}

	if ( !bCheckCluster )
		return true;

	ScRL_t rLock ( g_tClustersLock );
	const bool bClusterExists = ( g_hClusters ( sCluster )!=nullptr );
	if ( bClusterExists )
		sError.SetSprintf ( "cluster '%s' already exists", sCluster.cstr() );
	return !bClusterExists;
}

// validate cluster SphinxQL statement
static bool CheckClusterStatement ( const CSphString & sCluster, const StrVec_t & dNames,
	const CSphVector<SqlInsert_t> & dValues, bool bJoin, CSphString & sError, CSphScopedPtr<ReplicationCluster_t> & pElem )
{
	if ( !CheckClusterStatement ( sCluster, true, sError ) )
		return false;

	SmallStringHash_T<SqlInsert_t *> hValues;
	assert ( dNames.GetLength()==dValues.GetLength() );
	ARRAY_FOREACH ( i, dNames )
		hValues.Add ( dValues.Begin() + i, dNames[i] );

	pElem = new ReplicationCluster_t;
	pElem->m_sName = sCluster;

	// optional items
	if ( !CheckClusterOption ( hValues, "at_node", true, pElem->m_sClusterNodes, sError ) )
		return false;
	if ( pElem->m_sClusterNodes.IsEmpty() && !CheckClusterOption ( hValues, "nodes", true, pElem->m_sClusterNodes, sError ) )
		return false;

	if ( bJoin && pElem->m_sClusterNodes.IsEmpty() )
	{
		sError.SetSprintf ( "cannot join without either nodes list or AT node" );
		return false;
	}

	if ( !CheckClusterOption ( hValues, "path", true, pElem->m_sPath, sError ) )
		return false;

	CSphString sOptions;
	if ( !CheckClusterOption ( hValues, "options", true, sOptions, sError ) )
		return false;

	pElem->m_tOptions.Parse(sOptions);

	// check cluster path is unique
	bool bValidPath = ClusterCheckPath ( pElem->m_sPath, pElem->m_sName, true, sError );
	if ( !bValidPath )
		return false;

	return true;
}

/////////////////////////////////////////////////////////////////////////////
// cluster joins to existed nodes
/////////////////////////////////////////////////////////////////////////////

bool ClusterJoin ( const CSphString & sCluster, const StrVec_t & dNames, const CSphVector<SqlInsert_t> & dValues,
	bool bUpdateNodes, CSphString & sError ) EXCLUDES ( g_tClustersLock )
{
	ReplicationArgs_t tArgs;
	CSphScopedPtr<ReplicationCluster_t> pElem ( nullptr );
	if ( !CheckClusterStatement ( sCluster, dNames, dValues, true, sError, pElem ) )
		return false;

	CSphString sNodes;
	if ( !ClusterGetNodes ( pElem->m_sClusterNodes, pElem->m_sName, "", sError, sNodes ) )
	{
		sError.SetSprintf ( "cluster '%s', no nodes available(%s), error: %s", pElem->m_sName.cstr(), pElem->m_sClusterNodes.cstr(), sError.cstr() );
		return false;
	}

	if ( !ClusterFilterNodes ( sNodes, Proto_e::REPLICATION, tArgs.m_sNodes, sError ) )
	{
		sError.SetSprintf ( "cluster '%s', invalid nodes(%s), error: %s", pElem->m_sName.cstr(), sNodes.cstr(), sError.cstr() );
		return false;
	}
	if ( tArgs.m_sNodes.IsEmpty() )
	{
		sError.SetSprintf ( "cluster '%s', no nodes available", pElem->m_sName.cstr() );
		return false;
	}

	ScopedPort_c tPort ( g_tPorts.Get() );
	if ( tPort.Get()==-1 )
	{
		sError.SetSprintf ( "cluster '%s', no replication ports available, add replication listener", pElem->m_sName.cstr() );
		return false;
	}
	tArgs.m_sListenAddr.SetSprintf ( "%s:%d", g_sListenReplicationIP.cstr(), tPort.Get() );
	tArgs.m_iListenPort = tPort.Get();
	pElem->m_tPort.Set ( tPort.Leak() );

	// global options
	tArgs.m_bNewCluster = false;
	tArgs.m_pCluster = pElem.Ptr();

	// need to clean up Galera system files left from previous cluster
	CSphString sClusterPath = GetClusterPath ( pElem->m_sPath );
	NewClusterClean ( sClusterPath );

	{
		ScWL_t tLock ( g_tClustersLock );
		g_hClusters.Add ( pElem.LeakPtr(), sCluster );
	}

	if ( !ReplicateClusterInit ( tArgs, sError ) )
	{
		DeleteClusterByName ( sCluster );
		return false;
	}

	ClusterState_e eState = tArgs.m_pCluster->WaitReady();
	bool bOk = ( eState==ClusterState_e::DONOR || eState==ClusterState_e::SYNCED );

	if ( bOk && bUpdateNodes )
	{
		sError = "";
		bOk &= ClusterAlterUpdate ( sCluster, "nodes", false, sError );
	}

	if ( !bOk )
	{
		{
			ScopedMutex_t tLock ( tArgs.m_pCluster->m_tErrorLock );
			sError = tArgs.m_pCluster->m_sError;
		}
		// need to wait recv thread to complete in case of error after worker started
		if ( tArgs.m_pCluster->m_bHasWorker )
			tArgs.m_pCluster->m_tWorkerFinished.WaitEvent ();
		DeleteClusterByName ( sCluster );
	}

	return bOk;
}

/////////////////////////////////////////////////////////////////////////////
// cluster creates master node
/////////////////////////////////////////////////////////////////////////////

bool ClusterCreate ( const CSphString & sCluster, const StrVec_t & dNames, const CSphVector<SqlInsert_t> & dValues, CSphString & sError ) EXCLUDES ( g_tClustersLock )
{
	if ( !g_bReplicationStarted )
	{
		sError.SetSprintf ( "cluster '%s' is not ready, starting", sCluster.cstr() );
		return false;
	}

	ReplicationArgs_t tArgs;
	CSphScopedPtr<ReplicationCluster_t> pElem ( nullptr );
	if ( !CheckClusterStatement ( sCluster, dNames, dValues, false, sError, pElem ) )
		return false;

	ScopedPort_c tPort ( g_tPorts.Get() );
	if ( tPort.Get()==-1 )
	{
		sError.SetSprintf ( "cluster '%s', no replication ports available, add replication listener", pElem->m_sName.cstr() );
		return false;
	}
	tArgs.m_sListenAddr.SetSprintf ( "%s:%d", g_sListenReplicationIP.cstr(), tPort.Get() );
	tArgs.m_iListenPort = tPort.Get();
	pElem->m_tPort.Set ( tPort.Leak() );

	// global options
	tArgs.m_bNewCluster = true;
	tArgs.m_pCluster = pElem.Ptr();

	// need to clean up Galera system files left from previous cluster
	CSphString sClusterPath = GetClusterPath ( pElem->m_sPath );
	NewClusterClean ( sClusterPath );

	{
		ScWL_t tLock ( g_tClustersLock );
		g_hClusters.Add ( pElem.LeakPtr(), sCluster );
	}
	if ( !ReplicateClusterInit( tArgs, sError ))
	{
		DeleteClusterByName( sCluster );
		return false;
	}

	ClusterState_e eState = tArgs.m_pCluster->WaitReady();
	if ( !SaveConfigInt ( sError ) )
		return false;

	return ( eState==ClusterState_e::DONOR || eState==ClusterState_e::SYNCED );
}

// API commands that not get replicated via Galera, cluster management
enum PQRemoteCommand_e : WORD
{
	CLUSTER_DELETE				= 0,
	CLUSTER_FILE_RESERVE		= 1,
	CLUSTER_FILE_SIZE			= 2,
	CLUSTER_FILE_SEND			= 3,
	CLUSTER_INDEX_ADD_LOCAL		= 4,
	CLUSTER_SYNCED				= 5,
	CLUSTER_GET_NODES			= 6,
	CLUSTER_UPDATE_NODES		= 7,

	PQR_COMMAND_TOTAL,
	PQR_COMMAND_WRONG = PQR_COMMAND_TOTAL,
};


struct FileChunks_t
{
	int64_t m_iFileSize = 0; // size of whole file
	int m_iHashStartItem = 0; // offset in hashes vector in HASH20_SIZE items
	int m_iChunkBytes = 0; // length bytes of one hash chunk in file

	// count of chunks for file size
	int GetChunksCount() const
	{
		if ( m_iFileSize )
			return int( ( m_iFileSize + m_iChunkBytes - 1) / m_iChunkBytes );
		else
			return 0;
	}

	int GetChunkFileLength ( int iChunk ) const
	{
		int iSize = m_iChunkBytes;
		if ( iChunk==GetChunksCount()-1 ) // calculate file tail size for last chunk
			iSize = m_iFileSize - m_iChunkBytes * iChunk;
		
		return iSize;
	}

	int64_t GetChunkFileOffset( int iChunk ) const
	{
		return (int64_t)m_iChunkBytes * iChunk;
	}
};


static BYTE * GetFileHash ( const VecTraits_T<BYTE> & dHashes, int iFile )
{
	return dHashes.Begin() + iFile * HASH20_SIZE;
}

struct SyncSrc_t
{
	CSphVector<CSphString> m_dIndexFiles; // index file names (full path, file name, extension) at source node
	CSphFixedVector<CSphString> m_dBaseNames { 0 }; // index file names only (file name, extension) send from source node to destination

	CSphFixedVector<FileChunks_t> m_dChunks { 0 };
	CSphFixedVector<BYTE> m_dHashes { 0 }; // hashes of all index files
	int64_t m_tmTimeout = 0; // millli-second it took to read and hash all files, used for calc agent query timeout later
	int64_t m_tmTimeoutFile = 0; // max millli-second to read or hash files, used for calc agent query timeout later

	int m_iBufferSize = 0;

	BYTE * GetFileHash ( int iFile ) const
	{
		assert ( iFile>=0 && iFile<m_dBaseNames.GetLength() );
		return ::GetFileHash ( m_dHashes, iFile );
	}

	
	BYTE * GetChunkHash ( int iFile, int iChunk ) const
	{
		assert ( iFile>=0 && iFile<m_dBaseNames.GetLength() );
		assert ( !m_dChunks[iFile].GetChunksCount() || ( iChunk>=0 && iChunk<m_dChunks[iFile].GetChunksCount() ) );
		return m_dHashes.Begin() + ( m_dChunks[iFile].m_iHashStartItem + iChunk ) * HASH20_SIZE;
	}
};

struct SyncDst_t
{
	CSphBitvec m_dNodeChunks;
	CSphFixedVector<CSphString> m_dRemotePaths { 0 };
	int64_t m_tmTimeout { 0 };
	int64_t m_tmTimeoutFile { 0 };
};

enum class WriteResult_e : BYTE
{
	OK,
	WRITE_FAILED,
	VERIFY_FAILED
};

// reply from remote node
struct PQRemoteReply_t
{
	CSphScopedPtr<SyncDst_t> m_pDst { nullptr };
	const SyncDst_t * m_pSharedDst = nullptr;
	bool m_bIndexActive = false;
	CSphString m_sNodes;
	int m_iFile = -1;
	WriteResult_e m_eRes { WriteResult_e::WRITE_FAILED };
	CSphString m_sWarning;
};

enum class FileOp_e : BYTE
{
	COPY_FILE,
	COPY_BUFFER,
	VERIFY_FILE
};

struct FileOp_t
{
	FileOp_e m_eOp { FileOp_e::COPY_FILE };
	int64_t m_iOffFile { 0 };
	int m_iOffBuf { 0 };
	int64_t m_iSize { 0 };
};

static void GetArray ( CSphVector<FileOp_t> & dBuf, InputBuffer_c & tIn );
static void SendArray ( const VecTraits_T<FileOp_t> & dBuf, ISphOutputBuffer & tOut );

class SendBuf_c
{
public:
	SendBuf_c() = default;
	SendBuf_c ( BYTE * pData, int iSize )
		: m_pData ( pData )
		, m_iSize ( iSize )
	{}

	BYTE * DataBegin () const { return m_pData; }
	int DataSize () const { return m_iSize; }
	BYTE * Begin() const
	{
		int iOff = m_iSize - m_iLeft;
		return m_pData + iOff;
	}
	int Used () const { return m_iSize - m_iLeft; }
	void Use ( int iLen )
	{
		assert ( iLen<=m_iLeft );
		m_iLeft -= iLen;
	}
	int Left () const { return m_iLeft; }
	void Reset() { m_iLeft = m_iSize; }

private:
	BYTE * m_pData = nullptr;
	int m_iSize = 0;
	int m_iLeft = 0;
};

// query to remote node
struct PQRemoteData_t
{
	CSphString	m_sIndex;			// local name of index

	// file send args
	SendBuf_c	m_tSendBuf;
	int			m_iFile = 0;
	CSphVector<FileOp_t> m_dOps;
	bool m_bSendFilesSuccess { false };
	CSphString m_sMsg;

	CSphString	m_sCluster;			// cluster name of index
	IndexType_e	m_eIndex = IndexType_e::ERROR_;

	uint64_t	m_tWriterKey = 0;

	// SST
	CSphString	m_sGTID;							// GTID received
	CSphFixedVector<CSphString> m_dIndexes { 0 };	// index list received
	SyncSrc_t * m_pChunks = nullptr;
	CSphString m_sIndexFileName;
};

// interface implementation to work with our agents
struct PQRemoteAgentData_t : public iQueryResult
{
	const PQRemoteData_t & m_tReq;
	PQRemoteReply_t m_tReply;

	explicit PQRemoteAgentData_t ( const PQRemoteData_t & tReq )
		: m_tReq ( tReq )
	{
	}

	void Reset() override {}
	bool HasWarnings() const override { return false; }
};

struct VecAgentDesc_t : public ISphNoncopyable, public CSphVector<AgentDesc_t *>
{
	~VecAgentDesc_t ()
	{
		for ( int i=0; i<m_iCount; i++ )
			SafeDelete ( m_pData[i] );
	}
};

// get nodes of specific type from string
template <typename NODE_ITERATOR>
void GetNodes_T ( const CSphString & sNodes, NODE_ITERATOR & tIt )
{
	if ( sNodes.IsEmpty () )
		return;

	CSphString sTmp = sNodes;
	char * sCur = const_cast<char *>( sTmp.cstr() );
	while ( *sCur )
	{
		// skip spaces
		while ( *sCur && ( *sCur==';' || *sCur==',' || sphIsSpace ( *sCur ) )  )
			++sCur;

		const char * sAddrs = (char *)sCur;
		while ( *sCur && !( *sCur==';' || *sCur==',' || sphIsSpace ( *sCur ) )  )
			++sCur;

		// replace delimiter with 0 for ParseListener and skip delimiter itself
		if ( *sCur )
		{
			*sCur = '\0';
			sCur++;
		}

		if ( *sAddrs && !tIt.SetNode ( sAddrs ) )
			return;
	}
}

// get nodes functor to collect listener API with external address
struct AgentDescIterator_t
{
	VecAgentDesc_t & m_dNodes;
	CSphString * m_pError;

	explicit AgentDescIterator_t ( VecAgentDesc_t & dNodes, CSphString * pError )
		: m_dNodes ( dNodes )
		, m_pError ( pError )
	{}

	bool SetNode ( const char * sListen )
	{
		ListenerDesc_t tListen = ParseListener ( sListen, m_pError );

		if ( tListen.m_eProto==Proto_e::UNKNOWN )
			return false;

		if ( tListen.m_eProto!=Proto_e::SPHINX )
			return true;

		if ( tListen.m_uIP==0 )
			return true;

		// filter out own address to do not query itself
		if ( g_sIncomingProto.Begins ( sListen ) )
			return true;

		char sAddrBuf [ SPH_ADDRESS_SIZE ];
		sphFormatIP ( sAddrBuf, sizeof(sAddrBuf), tListen.m_uIP );

		AgentDesc_t * pDesc = new AgentDesc_t;
		m_dNodes.Add( pDesc );
		pDesc->m_sAddr = sAddrBuf;
		pDesc->m_uAddr = tListen.m_uIP;
		pDesc->m_iPort = tListen.m_iPort;
		pDesc->m_bNeedResolve = false;
		pDesc->m_bPersistent = false;
		pDesc->m_iFamily = AF_INET;

		return true;
	}
};

static void GetNodes ( const CSphString & sNodes, VecAgentDesc_t & dNodes, CSphString & sError )
{
	AgentDescIterator_t tIt ( dNodes, &sError );
	GetNodes_T ( sNodes, tIt );
}

static void GetNodes ( const CSphString & sNodes, VecAgentDesc_t & dNodes )
{
	AgentDescIterator_t tIt ( dNodes, nullptr );
	GetNodes_T ( sNodes, tIt );
}

static AgentConn_t * CreateAgent ( const AgentDesc_t & tDesc, const PQRemoteData_t & tReq, int64_t iTimeoutMs )
{
	AgentConn_t * pAgent = new AgentConn_t;
	pAgent->m_tDesc.CloneFrom ( tDesc );

	HostDesc_t tHost;
	pAgent->m_tDesc.m_pDash = new HostDashboard_t ( tHost );

	pAgent->m_iMyConnectTimeoutMs = g_iAgentConnectTimeoutMs;
	pAgent->m_iMyQueryTimeoutMs = iTimeoutMs;

	pAgent->m_pResult = new PQRemoteAgentData_t ( tReq );

	return pAgent;
}

static void GetNodes ( const CSphString & sNodes, VecRefPtrs_t<AgentConn_t *> & dNodes, const PQRemoteData_t & tReq )
{
	VecAgentDesc_t dDesc;
	GetNodes ( sNodes, dDesc );

	dNodes.Resize ( dDesc.GetLength() );
	ARRAY_FOREACH ( i, dDesc )
		dNodes[i] = CreateAgent ( *dDesc[i], tReq, GetQueryTimeout() );
}

static void GetNodes ( const VecAgentDesc_t & dDesc, VecRefPtrs_t<AgentConn_t *> & dNodes, const PQRemoteData_t & tReq, int64_t iTimeout )
{
	dNodes.Resize ( dDesc.GetLength() );
	ARRAY_FOREACH ( i, dDesc )
		dNodes[i] = CreateAgent ( *dDesc[i], tReq, iTimeout );
}

// get nodes functor to collect listener with specific protocol
struct ListenerProtocolIterator_t
{
	StringBuilder_c m_sNodes { "," };
	Proto_e m_eProto;
	CSphString * m_pError { nullptr };

	ListenerProtocolIterator_t ( Proto_e eProto, CSphString * pError )
		: m_eProto ( eProto )
		, m_pError ( pError )
	{}

	bool SetNode ( const char * sListen )
	{
		ListenerDesc_t tListen = ParseListener ( sListen, m_pError );
		if ( tListen.m_eProto==Proto_e::UNKNOWN )
			return false;

		// filter out wrong protocol
		if ( tListen.m_eProto!=m_eProto )
			return true;

		char sAddrBuf [ SPH_ADDRESS_SIZE ];
		sphFormatIP ( sAddrBuf, sizeof(sAddrBuf), tListen.m_uIP );

		m_sNodes.Appendf ( "%s:%d", sAddrBuf, tListen.m_iPort );

		return true;
	}
};

// utility function to filter nodes list provided at string by specific protocol
bool ClusterFilterNodes ( const CSphString & sSrcNodes, Proto_e eProto, CSphString & sDstNodes, CSphString & sError )
{
	ListenerProtocolIterator_t tIt ( eProto, &sError );
	GetNodes_T ( sSrcNodes, tIt );
	sDstNodes = tIt.m_sNodes.cstr();

	return ( sError.IsEmpty() );
}

// base of API commands request and reply builders
class PQRemoteBase_c : public RequestBuilder_i, public ReplyParser_i
{
public:
	explicit PQRemoteBase_c ( PQRemoteCommand_e eCmd )
		: m_eCmd ( eCmd )
	{
	}

	void BuildRequest ( const AgentConn_t & tAgent, ISphOutputBuffer & tOut ) const final
	{
		// API header
		auto tReply = APIHeader ( tOut, SEARCHD_COMMAND_CLUSTERPQ, VER_COMMAND_CLUSTERPQ );
		tOut.SendWord ( m_eCmd );
		BuildCommand ( tAgent, tOut );
	}

	static PQRemoteReply_t & GetRes ( const AgentConn_t & tAgent )
	{
		PQRemoteAgentData_t * pData = (PQRemoteAgentData_t *)tAgent.m_pResult.Ptr();
		assert ( pData );
		return pData->m_tReply;
	}
	
	static const PQRemoteData_t & GetReq ( const AgentConn_t & tAgent )
	{
		const PQRemoteAgentData_t * pData = (PQRemoteAgentData_t *)tAgent.m_pResult.Ptr();
		assert ( pData );
		return pData->m_tReq;
	}

private:
	virtual void BuildCommand ( const AgentConn_t &, ISphOutputBuffer & tOut ) const = 0;
	const PQRemoteCommand_e m_eCmd = PQR_COMMAND_WRONG;
};


// API command to remote node to delete cluster
class PQRemoteDelete_c : public PQRemoteBase_c
{
public:
	PQRemoteDelete_c()
		: PQRemoteBase_c ( CLUSTER_DELETE )
	{
	}

	void BuildCommand ( const AgentConn_t & tAgent, ISphOutputBuffer & tOut ) const final
	{
		const PQRemoteData_t & tCmd = GetReq ( tAgent );
		tOut.SendString ( tCmd.m_sCluster.cstr() );
	}

	static void ParseCommand ( InputBuffer_c & tBuf, PQRemoteData_t & tCmd )
	{
		tCmd.m_sCluster = tBuf.GetString();
	}

	static void BuildReply ( const PQRemoteReply_t & tRes, ISphOutputBuffer & tOut )
	{
		auto tReply = APIAnswer ( tOut );
		tOut.SendByte ( 1 );
	}

	bool ParseReply ( MemInputBuffer_c & tReq, AgentConn_t & ) const final
	{
		// just payload as can not recv reply with 0 size
		tReq.GetByte();
		return !tReq.GetError();
	}
};

// API command to remote node prior to file send
class PQRemoteFileReserve_c : public PQRemoteBase_c
{
public:
	PQRemoteFileReserve_c ()
		: PQRemoteBase_c ( CLUSTER_FILE_RESERVE )
	{
	}

	void BuildCommand ( const AgentConn_t & tAgent, ISphOutputBuffer & tOut ) const final
	{
		const PQRemoteData_t & tCmd = GetReq ( tAgent );
		assert ( tCmd.m_pChunks );
		tOut.SendString ( tCmd.m_sCluster.cstr() );
		tOut.SendString ( tCmd.m_sIndex.cstr() );
		tOut.SendString ( tCmd.m_sIndexFileName.cstr() );

		assert ( tCmd.m_pChunks );
		const SyncSrc_t * pSrc = tCmd.m_pChunks;
		SendArray ( pSrc->m_dBaseNames, tOut );
		SendArray ( pSrc->m_dChunks, tOut );
		SendArray ( pSrc->m_dHashes, tOut );
	}

	static void ParseCommand ( InputBuffer_c & tBuf, PQRemoteData_t & tCmd )
	{
		tCmd.m_sCluster = tBuf.GetString();
		tCmd.m_sIndex = tBuf.GetString();
		tCmd.m_sIndexFileName = tBuf.GetString();

		assert ( tCmd.m_pChunks );
		SyncSrc_t * pSrc = tCmd.m_pChunks;
		GetArray ( pSrc->m_dBaseNames, tBuf );
		GetArray ( pSrc->m_dChunks, tBuf );
		GetArray ( pSrc->m_dHashes, tBuf );
	}

	static void BuildReply ( const PQRemoteReply_t & tRes, ISphOutputBuffer & tOut )
	{
		assert ( tRes.m_pDst.Ptr() );
		const SyncDst_t * pDst = tRes.m_pDst.Ptr();

		auto tReply = APIAnswer ( tOut );
		tOut.SendByte ( tRes.m_bIndexActive );
		SendArray ( pDst->m_dRemotePaths, tOut );
		tOut.SendInt ( pDst->m_dNodeChunks.GetBits() );
		tOut.SendBytes ( pDst->m_dNodeChunks.Begin(), sizeof(DWORD) * pDst->m_dNodeChunks.GetSize() );
		tOut.SendUint64 ( pDst->m_tmTimeout );
		tOut.SendUint64 ( pDst->m_tmTimeoutFile );
	}

	bool ParseReply ( MemInputBuffer_c & tReq, AgentConn_t & tAgent ) const final
	{
		PQRemoteReply_t & tRes = GetRes ( tAgent );
		assert ( tRes.m_pDst.Ptr() );
		SyncDst_t * pDst = tRes.m_pDst.Ptr();

		tRes.m_bIndexActive = !!tReq.GetByte();
		GetArray ( pDst->m_dRemotePaths, tReq );
		int iBits = tReq.GetInt();
		pDst->m_dNodeChunks.Init ( iBits );
		tReq.GetBytes ( pDst->m_dNodeChunks.Begin(), sizeof(DWORD) * pDst->m_dNodeChunks.GetSize() );
		pDst->m_tmTimeout = tReq.GetUint64();
		pDst->m_tmTimeoutFile = tReq.GetUint64();

		return !tReq.GetError();
	}
};


// API command to remote node of file send
class PQRemoteFileSend_c : public PQRemoteBase_c
{
public:
	PQRemoteFileSend_c ()
		: PQRemoteBase_c ( CLUSTER_FILE_SEND )
	{
	}

	void BuildCommand ( const AgentConn_t & tAgent, ISphOutputBuffer & tOut ) const final
	{
		const PQRemoteData_t & tCmd = GetReq ( tAgent );
		tOut.SendUint64 ( tCmd.m_tWriterKey );
		tOut.SendInt ( tCmd.m_tSendBuf.Used() );
		tOut.SendInt ( tCmd.m_iFile );
		tOut.SendBytes ( tCmd.m_tSendBuf.DataBegin(), tCmd.m_tSendBuf.Used() );
		SendArray ( tCmd.m_dOps, tOut );
	}

	static void ParseCommand ( InputBuffer_c & tBuf, PQRemoteData_t & tCmd )
	{
		tCmd.m_tWriterKey = tBuf.GetUint64();
		int iSize = tBuf.GetInt();
		tCmd.m_iFile = tBuf.GetInt();
		if ( iSize )
		{
			const BYTE * pData = nullptr;
			tBuf.GetBytesZerocopy ( &pData, iSize );

			tCmd.m_tSendBuf = SendBuf_c ( (BYTE *)pData, iSize );
		}
		GetArray ( tCmd.m_dOps, tBuf );
	}

	static void BuildReply ( const PQRemoteReply_t & tRes, ISphOutputBuffer & tOut )
	{
		auto tReply = APIAnswer ( tOut );
		tOut.SendDword ( tRes.m_iFile );
		tOut.SendByte ( (BYTE)tRes.m_eRes );
		tOut.SendString ( tRes.m_sWarning.cstr() );
	}

	bool ParseReply ( MemInputBuffer_c & tReq, AgentConn_t & tAgent ) const final
	{
		PQRemoteReply_t & tRes = GetRes ( tAgent );
		tRes.m_iFile = tReq.GetDword();
		tRes.m_eRes = (WriteResult_e)tReq.GetByte();
		tRes.m_sWarning = tReq.GetString();
		return !tReq.GetError();
	}
};

// API command to remote node on add index into cluster
class PQRemoteIndexAdd_c : public PQRemoteBase_c
{
public:
	PQRemoteIndexAdd_c ()
		: PQRemoteBase_c ( CLUSTER_INDEX_ADD_LOCAL )
	{
	}

	void BuildCommand ( const AgentConn_t & tAgent, ISphOutputBuffer & tOut ) const final
	{
		const PQRemoteData_t & tCmd = GetReq ( tAgent );
		tOut.SendString ( tCmd.m_sCluster.cstr() );
		tOut.SendString ( tCmd.m_sIndex.cstr() );
		tOut.SendByte ( (BYTE)tCmd.m_eIndex );
		tOut.SendByte ( tCmd.m_bSendFilesSuccess );
	}

	static void ParseCommand ( InputBuffer_c & tBuf, PQRemoteData_t & tCmd )
	{
		tCmd.m_sCluster = tBuf.GetString();
		tCmd.m_sIndex = tBuf.GetString();
		tCmd.m_eIndex = (IndexType_e)tBuf.GetByte();
		tCmd.m_bSendFilesSuccess = !!tBuf.GetByte();
	}

	static void BuildReply ( const PQRemoteReply_t & tRes, ISphOutputBuffer & tOut )
	{
		auto tReply = APIAnswer ( tOut );
		tOut.SendByte ( 1 );
	}

	bool ParseReply ( MemInputBuffer_c & tReq, AgentConn_t & tAgent ) const final
	{
		tReq.GetByte();
		return !tReq.GetError();
	}
};

// API command to remote node to issue cluster synced callback
class PQRemoteSynced_c : public PQRemoteBase_c
{
public:
	PQRemoteSynced_c();
	void BuildCommand ( const AgentConn_t & tAgent, ISphOutputBuffer & tOut ) const final;
	static void ParseCommand ( InputBuffer_c & tBuf, PQRemoteData_t & tCmd );
	static void BuildReply ( const PQRemoteReply_t & tRes, ISphOutputBuffer & tOut );
	bool ParseReply ( MemInputBuffer_c & tReq, AgentConn_t & ) const final;
};

// wrapper of PerformRemoteTasks
static bool PerformRemoteTasks ( VectorAgentConn_t & dNodes, RequestBuilder_i & tReq, ReplyParser_i & tReply, CSphString & sError )
{
	int iNodes = dNodes.GetLength();
	int iFinished = PerformRemoteTasks ( dNodes, &tReq, &tReply );

	if ( iFinished!=iNodes )
		sphLogDebugRpl ( "%d(%d) nodes finished well", iFinished, iNodes );

	StringBuilder_c tTmp ( ";" );
	for ( const AgentConn_t * pAgent : dNodes )
	{
		if ( !pAgent->m_sFailure.IsEmpty() )
		{
			sphWarning ( "'%s:%d': %s", pAgent->m_tDesc.m_sAddr.cstr(), pAgent->m_tDesc.m_iPort, pAgent->m_sFailure.cstr() );
			tTmp.Appendf ( "'%s:%d': %s", pAgent->m_tDesc.m_sAddr.cstr(), pAgent->m_tDesc.m_iPort, pAgent->m_sFailure.cstr() );
		}
	}
	if ( !tTmp.IsEmpty() )
		sError = tTmp.cstr();

	return ( iFinished==iNodes && tTmp.IsEmpty() );
}

// API command to remote node to get nodes it sees
class PQRemoteClusterGetNodes_c : public PQRemoteBase_c
{
public:
	PQRemoteClusterGetNodes_c ()
		: PQRemoteBase_c ( CLUSTER_GET_NODES )
	{
	}

	void BuildCommand ( const AgentConn_t & tAgent, ISphOutputBuffer & tOut ) const final
	{
		const PQRemoteData_t & tCmd = GetReq ( tAgent );
		tOut.SendString ( tCmd.m_sCluster.cstr() );
		tOut.SendString ( tCmd.m_sGTID.cstr() );
	}

	static void ParseCommand ( InputBuffer_c & tBuf, PQRemoteData_t & tCmd )
	{
		tCmd.m_sCluster = tBuf.GetString();
		tCmd.m_sGTID = tBuf.GetString();
	}

	static void BuildReply ( const CSphString & sNodes, ISphOutputBuffer & tOut )
	{
		auto tReply = APIAnswer ( tOut );
		tOut.SendString ( sNodes.cstr() );
	}

	bool ParseReply ( MemInputBuffer_c & tReq, AgentConn_t & tAgent ) const final
	{
		PQRemoteReply_t & tRes = GetRes ( tAgent );
		tRes.m_sNodes = tReq.GetString();

		return !tReq.GetError();
	}
};

// API command to remote node to update nodes by nodes it sees
class PQRemoteClusterUpdateNodes_c : public PQRemoteBase_c
{
public:
	PQRemoteClusterUpdateNodes_c()
		: PQRemoteBase_c ( CLUSTER_UPDATE_NODES )
	{
	}

	void BuildCommand ( const AgentConn_t & tAgent, ISphOutputBuffer & tOut ) const final
	{
		const PQRemoteData_t & tCmd = GetReq ( tAgent );
		tOut.SendString ( tCmd.m_sCluster.cstr() );
	}

	static void ParseCommand ( InputBuffer_c & tBuf, PQRemoteData_t & tCmd )
	{
		tCmd.m_sCluster = tBuf.GetString();
	}

	static void BuildReply ( ISphOutputBuffer & tOut )
	{
		auto tReply = APIAnswer ( tOut );
		tOut.SendByte ( 1 );
	}

	bool ParseReply ( MemInputBuffer_c & tReq, AgentConn_t & ) const final
	{
		// just payload as can not recv reply with 0 size
		tReq.GetByte();
		return !tReq.GetError();
	}
};

static void ReportClusterError ( const CSphString & sCluster, const CSphString & sError )
{
	if ( sError.IsEmpty() )
		return;

	ScRL_t tLock ( g_tClustersLock );
	ReplicationCluster_t ** ppCluster = g_hClusters ( sCluster );
	if ( !ppCluster )
		return;

	ReplicationCluster_t * pCluster = *ppCluster;
	if ( !pCluster->m_sError.IsEmpty() )
		return;

	ScopedMutex_t tErrorLock ( pCluster->m_tErrorLock );
	pCluster->m_sError = sError;
}

// handler of all remote commands via API parsed at daemon as SEARCHD_COMMAND_CLUSTERPQ
void HandleCommandClusterPq ( ISphOutputBuffer & tOut, WORD uCommandVer, InputBuffer_c & tBuf, const char * sClient )
{
	if ( !CheckCommandVersion ( uCommandVer, VER_COMMAND_CLUSTERPQ, tOut ) )
		return;

	PQRemoteCommand_e eClusterCmd = (PQRemoteCommand_e)tBuf.GetWord();
	if ( eClusterCmd!=CLUSTER_FILE_SEND )
		sphLogDebugRpl ( "remote cluster command %d, client %s", (int)eClusterCmd, sClient );

	CSphString sError;
	PQRemoteData_t tCmd;
	PQRemoteReply_t tRes;
	bool bOk = false;
	switch ( eClusterCmd )
	{
		case CLUSTER_DELETE:
		{
			PQRemoteDelete_c::ParseCommand ( tBuf, tCmd );
			bOk = RemoteClusterDelete ( tCmd.m_sCluster, sError );
			bOk &= SaveConfigInt(sError);
			if ( bOk )
				PQRemoteDelete_c::BuildReply ( tRes, tOut );
		}
		break;

		case CLUSTER_FILE_RESERVE:
		{
			SyncSrc_t tSrc;
			tCmd.m_pChunks = &tSrc;
			tRes.m_pDst = new SyncDst_t();
			PQRemoteFileReserve_c::ParseCommand ( tBuf, tCmd );
			bOk = RemoteFileReserve ( tCmd, tRes, sError );
			if ( bOk )
				PQRemoteFileReserve_c::BuildReply ( tRes, tOut );
		}
		break;

		case CLUSTER_FILE_SEND:
		{
			PQRemoteFileSend_c::ParseCommand ( tBuf, tCmd );
			RemoteFileStore ( tCmd, tRes, sError );
			PQRemoteFileSend_c::BuildReply ( tRes, tOut );
			bOk = true;

		}
		break;

		case CLUSTER_INDEX_ADD_LOCAL:
		{
			SyncSrc_t tSrc;
			tCmd.m_pChunks = &tSrc;
			PQRemoteIndexAdd_c::ParseCommand ( tBuf, tCmd );
			bOk = RemoteLoadIndex ( tCmd, tRes, sError );
			if ( bOk )
				PQRemoteIndexAdd_c::BuildReply ( tRes, tOut );
		}
		break;

		case CLUSTER_SYNCED:
		{
			PQRemoteSynced_c::ParseCommand ( tBuf, tCmd );
			bOk = RemoteClusterSynced ( tCmd, sError );
			if ( bOk )
				PQRemoteSynced_c::BuildReply ( tRes, tOut );
		}
		break;

		case CLUSTER_GET_NODES:
		{
			PQRemoteClusterGetNodes_c::ParseCommand ( tBuf, tCmd );
			bOk = RemoteClusterGetNodes ( tCmd.m_sCluster, tCmd.m_sGTID, sError, tRes.m_sNodes );
			if ( bOk )
				PQRemoteClusterGetNodes_c::BuildReply ( tRes.m_sNodes, tOut );
		}
		break;

		case CLUSTER_UPDATE_NODES:
		{
			PQRemoteClusterUpdateNodes_c::ParseCommand ( tBuf, tCmd );
			bOk = RemoteClusterUpdateNodes ( tCmd.m_sCluster, nullptr, sError );
			if ( bOk )
				PQRemoteClusterUpdateNodes_c::BuildReply ( tOut );
		}
		break;

		default:
			sError.SetSprintf ( "INTERNAL ERROR: unhandled command %d", (int)eClusterCmd );
			break;
	}

	if ( eClusterCmd!=CLUSTER_FILE_SEND || !bOk )
		sphLogDebugRpl ( "remote cluster command %d, client %s - %s %s", (int)eClusterCmd, sClient, ( bOk ? "ok" : "error" ), ( bOk ? "" : sError.cstr() ) );

	if ( !bOk )
	{
		auto tReply = APIHeader ( tOut, SEARCHD_ERROR );
		tOut.SendString ( sError.cstr() );
		sphLogFatal ( "%s", sError.cstr() );
		ReportClusterError ( tCmd.m_sCluster, sError );
	}
}

// command at remote node for CLUSTER_DELETE to delete cluster
bool RemoteClusterDelete ( const CSphString & sCluster, CSphString & sError ) EXCLUDES ( g_tClustersLock )
{
	// erase cluster from all hashes
	ReplicationCluster_t * pCluster = nullptr;
	{
		ScWL_t tLock ( g_tClustersLock );

		ReplicationCluster_t ** ppCluster = g_hClusters ( sCluster );
		if ( !ppCluster )
		{
			sError.SetSprintf ( "unknown cluster '%s' ", sCluster.cstr() );
			return false;
		}

		pCluster = *ppCluster;

		// remove cluster from cache without delete of cluster itself
		g_hClusters.AddUnique ( sCluster ) = nullptr;
		g_hClusters.Delete ( sCluster );

		for ( const CSphString & sIndex : pCluster->m_dIndexes )
		{
			if ( !SetIndexCluster ( sIndex, CSphString(), sError ) )
				return false;
		}
		pCluster->m_dIndexes.Reset();
		pCluster->m_dIndexHashes.Reset();
	}

	ReplicateClusterDone ( pCluster );
	return true;
}

/////////////////////////////////////////////////////////////////////////////
// cluster deletes
/////////////////////////////////////////////////////////////////////////////

// cluster delete every node then itself
bool ClusterDelete ( const CSphString & sCluster, CSphString & sError, CSphString & sWarning ) EXCLUDES (g_tClustersLock)
{
	if ( !CheckClusterStatement ( sCluster, false, sError ) )
		return false;

	CSphString sNodes;
	{
		ScRL_t tLock ( g_tClustersLock );
		if ( !g_bReplicationStarted )
		{
			sError.SetSprintf ( "cluster '%s' is not ready, starting", sCluster.cstr() );
			return false;
		}
		ReplicationCluster_t ** ppCluster = g_hClusters ( sCluster );
		if ( !ppCluster )
		{
			sError.SetSprintf ( "unknown cluster '%s'", sCluster.cstr() );
			return false;
		}

		// copy nodes with lock as change of cluster view would change node list string
		{
			ScopedMutex_t tNodesLock ( (*ppCluster)->m_tViewNodesLock );
			sNodes = (*ppCluster)->m_sViewNodes;
		}
	}

	if ( !sNodes.IsEmpty() )
	{
		PQRemoteData_t tCmd;
		tCmd.m_sCluster = sCluster;
		VecRefPtrs_t<AgentConn_t *> dNodes;
		GetNodes ( sNodes, dNodes, tCmd );
		PQRemoteDelete_c tReq;
		if ( dNodes.GetLength() && !PerformRemoteTasks ( dNodes, tReq, tReq, sError ) )
			return false;
	}

	// after all nodes finished
	bool bOk = RemoteClusterDelete ( sCluster, sError );
	bOk &= SaveConfigInt(sError);

	return bOk;
}

void ReplicationCluster_t::UpdateIndexHashes()
{
	m_dIndexHashes.Resize ( 0 );
	for ( const CSphString & sIndex : m_dIndexes )
		m_dIndexHashes.Add ( sphFNV64 ( sIndex.cstr() ) );

	m_dIndexHashes.Uniq();
}

// cluster ALTER statement that removes index from cluster but keep it at daemon
static bool ClusterAlterDrop ( const CSphString & sCluster, const CSphString & sIndex, CSphString & sError )
{
	RtAccum_t tAcc { false };
	tAcc.AddCommand ( ReplicationCommand_e::CLUSTER_ALTER_DROP, sIndex, sCluster );
	return HandleCmdReplicate ( tAcc, sError );
}

static bool SyncSigCompare ( int iFile, const CSphString & sName, const SyncSrc_t & tSrc, CSphBitvec & tDst, CSphVector<BYTE> & dBuf, CSphString & sError )
{
	const FileChunks_t & tChunk = tSrc.m_dChunks[iFile];
	SHA1_c tHashFile;
	SHA1_c tHashChunk;
	tHashFile.Init();

	dBuf.Resize ( HASH20_SIZE * 2 + tChunk.m_iChunkBytes );
	BYTE * pReadData = dBuf.Begin();
	BYTE * pHashFile = dBuf.Begin() + tChunk.m_iChunkBytes;
	BYTE * pHashChunk = dBuf.Begin() + tChunk.m_iChunkBytes + HASH20_SIZE;

	CSphAutofile tIndexFile;

	if ( tIndexFile.Open ( sName, SPH_O_READ, sError )<0 )
		return false;

	int iChunk = 0;
	int64_t iReadTotal = 0;
	while ( iReadTotal<tChunk.m_iFileSize )
	{
		int64_t iLeftTotal = tChunk.m_iFileSize - iReadTotal;
		int64_t iLeft = Min ( iLeftTotal, tChunk.m_iChunkBytes );
		iReadTotal += iLeft;

		if ( !tIndexFile.Read ( pReadData, iLeft, sError ) )
			return false;

		// update whole file hash
		tHashFile.Update ( pReadData, (int)iLeft );

		// update and flush chunk hash
		tHashChunk.Init();
		tHashChunk.Update ( pReadData, (int)iLeft );
		tHashChunk.Final ( pHashChunk );

		if ( memcmp ( pHashChunk, tSrc.GetChunkHash ( iFile, iChunk ), HASH20_SIZE )==0 )
			tDst.BitSet ( tChunk.m_iHashStartItem + iChunk );
		iChunk++;
	}

	tHashFile.Final ( pHashFile );

	if ( memcmp ( pHashFile, tSrc.GetFileHash ( iFile ), HASH20_SIZE )==0 )
		tDst.BitSet ( iFile );

	return true;
}

static bool SyncSigVerify ( const VecTraits_T<CSphString> & dFiles, const VecTraits_T<BYTE> & dHashes, CSphString & sError )
{
	CSphAutoreader tIndexFile;
	SHA1_c tHashFile;

	ARRAY_FOREACH ( iFile, dFiles )
	{
		const CSphString & sFileName = dFiles[iFile];
		if ( !tIndexFile.Open ( sFileName, sError ) )
			return false;

		tHashFile.Init();
		const int64_t iFileSize = tIndexFile.GetFilesize();
		int64_t iReadTotal = 0;
		while ( iReadTotal<iFileSize )
		{
			const int64_t iLeft = iFileSize - iReadTotal;

			// iGot is always less INT_MAX as CSphReader allocates buffer of int size max
			const BYTE * pData = nullptr;
			const int iGot = tIndexFile.GetBytesZerocopy ( &pData, iLeft );
			iReadTotal += iGot;

			// update whole file hash
			tHashFile.Update ( pData, iGot );
		}

		BYTE dHash [HASH20_SIZE];
		tHashFile.Final ( dHash );
		tIndexFile.Close();

		if ( memcmp ( dHash, GetFileHash ( dHashes, iFile ), HASH20_SIZE )!=0 )
		{
			sError.SetSprintf ( "%s sha1 does not match, got %s, expected %s", sFileName.cstr(),
				BinToHex ( dHash, HASH20_SIZE ).cstr(), BinToHex ( GetFileHash ( dHashes, iFile ), HASH20_SIZE ).cstr() );
			return false;
		}
	}
		
	return true;
}

struct MergeState_t
{
	bool m_bIndexActive = false;
	CSphBitvec m_dMergeMask;
	CSphString m_sIndexPath;
	CSphFixedVector<CSphString> m_dFilesNew { 0 };
	CSphFixedVector<CSphString> m_dFilesRef { 0 };
	CSphFixedVector<FileChunks_t> m_dChunks { 0 };
	CSphFixedVector<BYTE> m_dHashes { 0 };
};

class RecvState_c
{
public:
	RecvState_c() = default;
	~RecvState_c() = default;

	WriteResult_e Write ( int iFile, const CSphVector<FileOp_t> & dOps, const VecTraits_T<BYTE> & dBuf, CSphString & sError )
	{
		Threads::ScopedCoroMutex_t tLock ( m_tLock );

		assert ( m_pMerge.Ptr() );

		if ( !SetFile ( iFile, false, sError ) )
			return WriteResult_e::WRITE_FAILED;

		for ( const auto & tOp : dOps )
		{
			switch ( tOp.m_eOp )
			{
			case FileOp_e::COPY_FILE:
				if ( !CmdCopyFile ( tOp.m_iOffFile, tOp.m_iSize, sError ) )
					return WriteResult_e::WRITE_FAILED;
				break;

			case FileOp_e::COPY_BUFFER:
				if ( !CmdCopyBuffer ( tOp.m_iOffFile, dBuf, tOp.m_iOffBuf, tOp.m_iSize, sError ) )
					return WriteResult_e::WRITE_FAILED;
				break;

			case FileOp_e::VERIFY_FILE:
				return CmdVerifyFile ( iFile, sError );

			default:
				sError.SetSprintf ( "unknown file %d operation %d", iFile, (int)tOp.m_eOp );
				return WriteResult_e::WRITE_FAILED;
			}
		}

		return WriteResult_e::OK;
	}

	MergeState_t * Flush ( CSphString & sError )
	{
		Threads::ScopedCoroMutex_t tLock ( m_tLock );

		assert ( m_pMerge.Ptr() );
		return m_pMerge.LeakPtr();
	}

	void SetMerge ( const PQRemoteData_t & tCmd, const PQRemoteReply_t & tRes, const CSphString & sIndexPath, const VecTraits_T<CSphString> & dFilesRef )
	{
		assert ( dFilesRef.GetLength()==tRes.m_pDst->m_dRemotePaths.GetLength() );

		Threads::ScopedCoroMutex_t tLock ( m_tLock );

		m_pMerge = new MergeState_t();
		m_pMerge->m_bIndexActive = tRes.m_bIndexActive;
		m_pMerge->m_sIndexPath = sIndexPath;
		m_pMerge->m_dMergeMask = tRes.m_pDst->m_dNodeChunks;
		m_pMerge->m_dFilesNew.CopyFrom ( tRes.m_pDst->m_dRemotePaths );
		m_pMerge->m_dFilesRef.CopyFrom ( dFilesRef );
		m_pMerge->m_dChunks.CopyFrom ( tCmd.m_pChunks->m_dChunks );
		m_pMerge->m_dHashes.CopyFrom ( tCmd.m_pChunks->m_dHashes );
	}

private:
	Threads::Coro::Mutex_c m_tLock; // prevent writing to same file from multiple clients

	CSphScopedPtr<WriterWithHash_c> m_pWriter { nullptr };
	CSphScopedPtr<CSphAutoreader> m_pReader { nullptr };
	CSphScopedPtr<MergeState_t> m_pMerge { nullptr };
	CSphString m_sError; // writer need a string to put error message there

	int m_iFile { -1 };
	int m_bFileRestarted { false };


	bool SetFile ( int iFile, bool bRestart, CSphString & sError )
	{
		if ( !bRestart && m_iFile==iFile )
			return true;

		if ( !bRestart && m_pWriter )
		{
			sError.SetSprintf ( "active writer %s (%d), next  %s (%d)", GetFilename(), m_iFile, m_pMerge->m_dFilesNew[iFile].cstr(), iFile );
			m_pWriter->CloseFile();
		}

		sphLogDebugRpl ( "switching disk file %s (%d>%d), restart %d", m_pMerge->m_dFilesNew[iFile].cstr(), m_iFile, iFile, (int)bRestart );
		Close();
		m_bFileRestarted = bRestart;
		m_iFile = iFile;

		int iOpenFlags = ( bRestart ? ( O_CREAT | O_RDWR | SPH_O_BINARY ) : SPH_O_NEW ); // need to keep already written data
		CSphScopedPtr<WriterWithHash_c> pWriter ( new WriterWithHash_c );
		if ( !pWriter->OpenFile ( m_pMerge->m_dFilesNew[iFile], iOpenFlags, m_sError ) )
		{
			sError = m_sError;
			return false;
		}

		CSphScopedPtr<CSphAutoreader> pReader ( nullptr );
		if ( sphFileExists ( m_pMerge->m_dFilesRef[iFile].cstr(), nullptr ) )
		{
			pReader = new CSphAutoreader();
			if ( !pReader->Open ( m_pMerge->m_dFilesRef[iFile], sError ) )
				return false;
		}

		m_pWriter.Swap ( pWriter );
		m_pReader.Swap ( pReader );

		return true;
	}

	bool CmdCopyFile ( int64_t iOff, int64_t iSize, CSphString & sError )
	{
		if ( !CheckFiles ( true, iOff, sError ) )
			return false;

		while ( iSize>0 )
		{
			const BYTE * pData = nullptr;
			int64_t iRead = m_pReader->GetBytesZerocopy ( &pData, iSize );
			if ( !iRead || m_pReader->GetErrorFlag() )
			{
				sError = m_pReader->GetErrorMessage();
				return false;
			}
			m_pWriter->PutBytes ( pData, iRead );
			if ( m_pWriter->IsError() )
				return false;

			iSize -= iRead;
		}

		return true;
	}

	bool CmdCopyBuffer ( int64_t iOffFile, const VecTraits_T<BYTE> & dBuf, int iOffBuf, int64_t iSize, CSphString & sError )
	{
		if ( !CheckFiles ( false, iOffFile, sError ) )
			return false;

		if ( iOffBuf+iSize>dBuf.GetLength() )
		{
			sError.SetSprintf ( "out of bounds buffer slice (offset %d, size %d, buffer size %d) on buffer copy %s (%d)", iOffBuf, (int)iSize, dBuf.GetLength(), GetFilename(), m_iFile );
			return false;
		}

		m_pWriter->PutBytes ( dBuf.Begin() + iOffBuf, iSize );
		return !m_pWriter->IsError();
	}

	WriteResult_e CmdVerifyFile ( int iFile, CSphString & sError )
	{
		if ( iFile!=m_iFile )
		{
			sError.SetSprintf ( "file mismatch, active writer %s (%d), verify  %s (%d)", GetFilename(), m_iFile, m_pMerge->m_dFilesNew[iFile].cstr(), iFile );
			Close();
			return WriteResult_e::VERIFY_FAILED;
		}

		// writer writes whole file from the beggining - data will be verified from writer hash
		if ( m_pWriter && !m_bFileRestarted )
		{
			bool bVerifyOk = VerifyHashWriter ( sError );
			Close();
			return ( bVerifyOk ? WriteResult_e::OK : WriteResult_e::VERIFY_FAILED );
		}

		// no writer or writer got restarted from offset
		// data should be verified from the disk file
		iFile = m_iFile; // Close will invalidate m_iFile
		sphLogDebugRpl ( "verify disk file %s (%d)", GetFilename(), iFile );
		Close();

		CSphFixedVector<CSphString> dFile ( 1 );
		dFile[0] = m_pMerge->m_dFilesNew[iFile];
		VecTraits_T<BYTE> dHash ( GetFileHash ( m_pMerge->m_dHashes, iFile ), HASH20_SIZE );

		bool bVerifyOk = SyncSigVerify ( dFile, dHash, sError );

		return ( bVerifyOk ? WriteResult_e::OK : WriteResult_e::VERIFY_FAILED );
	}

	bool VerifyHashWriter ( CSphString & sError )
	{
		assert ( m_pWriter.Ptr() );
		assert ( m_iFile>=0 && m_iFile<m_pMerge->m_dFilesNew.GetLength() );

		// flush data and finalize hash
		m_pWriter->CloseFile();
		if ( m_pWriter->IsError() )
		{
			sError = m_sError;
			return false;
		}

		const BYTE * pHashWriten = m_pWriter->GetHASHBlob();
		const BYTE * pHashDonor = GetFileHash ( m_pMerge->m_dHashes, m_iFile );

		bool bVerifyOk = ( memcmp ( pHashWriten, pHashDonor, HASH20_SIZE )==0 );

		if ( !bVerifyOk )
			sError.SetSprintf ( "%s sha1 does not match, expected %s, got %s", m_pWriter->GetFilename().cstr(), BinToHex ( pHashDonor, HASH20_SIZE ).cstr(), BinToHex ( pHashWriten, HASH20_SIZE ).cstr() );

		return bVerifyOk;
	}

	void Close ()
	{
		m_pWriter = nullptr;
		m_pReader = nullptr;
		m_iFile = -1;
	}

	bool CheckFiles ( bool bSeekReader, int64_t iOff, CSphString & sError )
	{
		if ( !m_pWriter )
		{
			sError.SetSprintf ( "no active writer %p on data copy %s (%d)", m_pWriter.Ptr(), GetFilename(), m_iFile );
			return false;
		}

		if ( bSeekReader && !m_pReader )
		{
			sError.SetSprintf ( "no reader %p on data copy %s (%d)", m_pReader.Ptr(), GetFilename(), m_iFile );
			return false;
		}

		if ( m_pWriter->GetPos()!=iOff )
		{
			sphLogDebugRpl ( "file %s (%d) restarted at offset: " INT64_FMT ", writer offset: " INT64_FMT ", reader offset:" INT64_FMT , GetFilename(), m_iFile, iOff, (int64_t)m_pWriter->GetPos(), (int64_t)( m_pReader.Ptr() ? m_pReader->GetPos() : -1 ) );

			if ( !SetFile ( m_iFile, true, sError ) )
				return false;

			if ( bSeekReader && !m_pReader )
			{
				sError.SetSprintf ( "no reader %p on data copy %s (%d)", m_pReader.Ptr(), GetFilename(), m_iFile );
				return false;
			}

			m_pWriter->SeekTo ( iOff, false );
		}
	 
		if ( bSeekReader && m_pReader->GetPos()!=iOff )
			m_pReader->SeekTo ( iOff, 0 );

		return true;
	}

	const char * GetFilename () const
	{
		return ( ( m_iFile==-1 || !m_pMerge ) ? "" : m_pMerge->m_dFilesNew[m_iFile].cstr() );
	}
};

class StatesCache_c
{
public:
	StatesCache_c() = default;
	~StatesCache_c() = default;

	RecvState_c & GetState ( uint64_t tWriterKey )
	{
		Threads::ScopedCoroMutex_t tLock ( m_tLock );
		RecvState_c * pState = m_hStates ( tWriterKey );
		if ( pState )
			return *pState;
		
		return m_hStates.AddUnique ( tWriterKey );
	}

	void Free (  uint64_t tWriterKey )
	{
		Threads::ScopedCoroMutex_t tLock ( m_tLock );
		m_hStates.Delete ( tWriterKey );
	}

	bool HasState ( uint64_t tWriterKey )
	{
		Threads::ScopedCoroMutex_t tLock ( m_tLock );
		return m_hStates.Exists ( tWriterKey );
	}

private:
	CSphOrderedHash < RecvState_c, uint64_t, IdentityHash_fn, 64 > m_hStates GUARDED_BY (m_tLock);
	Threads::Coro::Mutex_c m_tLock;
};

static StatesCache_c g_tRecvStates;

static uint64_t GetWriterKey ( const CSphString & sCluster, const CSphString & sIndex )
{
	return sphFNV64 ( sCluster.cstr(), sCluster.Length(), sphFNV64 ( sIndex.cstr(), sIndex.Length() ) );
}

struct ScopedState_t
{
	explicit ScopedState_t ( uint64_t uState ) : m_uState ( uState ) {}
	~ScopedState_t() { g_tRecvStates.Free ( m_uState ); }
	uint64_t m_uState = 0;
};

struct ScopedFilesRemoval_t : public ISphNoncopyable
{
	explicit ScopedFilesRemoval_t ( VecTraits_T<CSphString> * pFiles ) : m_pFiles ( pFiles ) {}
	~ScopedFilesRemoval_t()
	{
		if ( m_pFiles )
		{
			for ( const CSphString & sFile : *m_pFiles )
			{
				if ( !sFile.IsEmpty() && sphFileExists ( sFile.cstr() ) )
					::unlink ( sFile.cstr() );
			}
		}
	}
	VecTraits_T<CSphString> * m_pFiles { nullptr };
};

// command at remote node for CLUSTER_FILE_RESERVE to check
// - file could be allocated on disk at cluster path and reserve disk space for a file
// - or make sure that index has exact same index file, ie sha1 matched
bool RemoteFileReserve ( const PQRemoteData_t & tCmd, PQRemoteReply_t & tRes, CSphString & sError )
{
	sphLogDebugRpl ( "reserve index '%s'", tCmd.m_sIndex.cstr() );

	int64_t tmStartReserve = sphMicroTimer();
	CSphString sLocalIndexPath;

	assert ( tCmd.m_pChunks );
	assert ( tRes.m_pDst.Ptr() );
	// use index path first
	{
		cServedIndexRefPtr_c pServed = GetServed ( tCmd.m_sIndex );
		if ( ServedDesc_t::IsMutable ( pServed ) )
		{
			tRes.m_bIndexActive = true;
			sLocalIndexPath = pServed->m_sIndexPath;
			RIdx_T<RtIndex_i*>(pServed)->ProhibitSave();
		}
	}

	tRes.m_pDst->m_dRemotePaths.Reset ( tCmd.m_pChunks->m_dBaseNames.GetLength() );

	// use cluster path as head of index path or existed index path
	if ( tRes.m_bIndexActive )
	{
		CSphString sPathOnly = GetPathOnly ( sLocalIndexPath );
		// set index files names into existing index files
		ARRAY_FOREACH ( iFile, tCmd.m_pChunks->m_dBaseNames )
		{
			const CSphString & sFile = tCmd.m_pChunks->m_dBaseNames[iFile];
			tRes.m_pDst->m_dRemotePaths[iFile].SetSprintf ( "%s/%s", sPathOnly.cstr(), sFile.cstr() );
		}
	} else
	{
		CSphString sIndexPath;
		if ( !GetClusterPath ( tCmd.m_sCluster, sIndexPath, sError ) )
			return false;
		// index in its own directory
		sLocalIndexPath.SetSprintf ( "%s/%s", sIndexPath.cstr(), tCmd.m_sIndexFileName.cstr() );
		MkDir ( sLocalIndexPath.cstr() );

		// set index files names into cluster folder
		ARRAY_FOREACH ( iFile, tCmd.m_pChunks->m_dBaseNames )
		{
			const CSphString & sFile = tCmd.m_pChunks->m_dBaseNames[iFile];
			tRes.m_pDst->m_dRemotePaths[iFile].SetSprintf ( "%s/%s", sLocalIndexPath.cstr(), sFile.cstr() );
		}
		sLocalIndexPath.SetSprintf ( "%s/%s/%s", sIndexPath.cstr(), tCmd.m_sIndexFileName.cstr(), tCmd.m_sIndexFileName.cstr() );
	}

	int iBits = tCmd.m_pChunks->m_dChunks.Last().m_iHashStartItem + tCmd.m_pChunks->m_dChunks.Last().GetChunksCount();
	tRes.m_pDst->m_dNodeChunks.Init ( iBits );

	CSphVector<BYTE> dReadBuf;
	int64_t tmTimeoutFile = 0;

	// check file exists, same size and same hash
	ARRAY_FOREACH ( iFile, tRes.m_pDst->m_dRemotePaths )
	{
		const CSphString & sFile = tRes.m_pDst->m_dRemotePaths[iFile];
		const FileChunks_t & tFile = tCmd.m_pChunks->m_dChunks[iFile];
		
		if ( sphIsReadable ( sFile ) )
		{
			int64_t iLen = 0;
			{
				CSphAutofile tOut ( sFile, SPH_O_READ, sError, false );
				if ( tOut.GetFD()<0 )
					return false;

				iLen = tOut.GetSize();
			}

			// check only in case size matched
			if ( iLen==tFile.m_iFileSize )
			{
				int64_t tmReadStart = sphMicroTimer();

				if ( !SyncSigCompare ( iFile, sFile, *tCmd.m_pChunks, tRes.m_pDst->m_dNodeChunks, dReadBuf, sError ) )
					return false;

				int64_t tmReadDelta = sphMicroTimer() - tmReadStart;
				tmTimeoutFile = Max ( tmReadDelta, tmTimeoutFile );
			}
		}
	}

	CSphFixedVector<CSphString> dLocalPaths ( tRes.m_pDst->m_dRemotePaths.GetLength() );
	ScopedFilesRemoval_t tFilesCleanup ( &dLocalPaths );

	// create files these will be transfered from donor
	ARRAY_FOREACH ( iFile, tRes.m_pDst->m_dRemotePaths )
	{
		// no need to create file for fully matched file
		if ( tRes.m_pDst->m_dNodeChunks.BitGet ( iFile ) )
			continue;

		// file content from donor will be saved into a file with a '.new' extension
		dLocalPaths[iFile].SetSprintf ( "%s.new", tRes.m_pDst->m_dRemotePaths[iFile].cstr() );
		const CSphString & sFile = dLocalPaths[iFile];
		const FileChunks_t & tFile = tCmd.m_pChunks->m_dChunks[iFile];

		// need to create file with specific size
		CSphAutofile tOut ( sFile, SPH_O_NEW, sError, false );
		if ( tOut.GetFD()<0 )
			return false;

		int64_t iLen = sphSeek ( tOut.GetFD(), tFile.m_iFileSize, SEEK_SET );
		if ( iLen!=tFile.m_iFileSize )
		{
			if ( iLen<0 )
			{
				sError.SetSprintf ( "error: %d '%s'", errno, strerrorm ( errno ) );
			} else
			{
				sError.SetSprintf ( "error, expected: " INT64_FMT ", got " INT64_FMT, tFile.m_iFileSize, iLen );
			}

			return false;
		}
	}

	tFilesCleanup.m_pFiles = nullptr;
	tRes.m_pDst->m_dRemotePaths.SwapData ( dLocalPaths );
	tRes.m_pDst->m_tmTimeoutFile = tmTimeoutFile / 1000;
	tRes.m_pDst->m_tmTimeout = ( sphMicroTimer() - tmStartReserve ) / 1000;

	assert ( !g_tRecvStates.HasState ( GetWriterKey ( tCmd.m_sCluster, tCmd.m_sIndex ) ) );

	g_tRecvStates.GetState ( GetWriterKey ( tCmd.m_sCluster, tCmd.m_sIndex ) ).SetMerge ( tCmd, tRes, sLocalIndexPath, dLocalPaths );

	return true;
}

// command at remote node for CLUSTER_FILE_SEND to store data into file, data size and file offset defined by sender
void RemoteFileStore ( const PQRemoteData_t & tCmd, PQRemoteReply_t & tRes, CSphString & sError )
{
	assert ( g_tRecvStates.HasState ( tCmd.m_tWriterKey ) );

	RecvState_c & tState = g_tRecvStates.GetState ( tCmd.m_tWriterKey );

	VecTraits_T<BYTE> dBuf ( tCmd.m_tSendBuf.DataBegin(), tCmd.m_tSendBuf.DataSize() );
	tRes.m_eRes = tState.Write ( tCmd.m_iFile, tCmd.m_dOps, dBuf, sError );
	tRes.m_iFile = tCmd.m_iFile;

	if ( tRes.m_eRes!=WriteResult_e::OK )
	{
		tRes.m_sWarning.SetSprintf ( "write finished %s (%d), file %d, operations %d", sError.cstr(), (int)tRes.m_eRes, tCmd.m_iFile, tCmd.m_dOps.GetLength() );
		sphWarning ( "%s", tRes.m_sWarning.cstr() );
	}
}

struct RollbackFilesGuard_t
{
	RollbackFilesGuard_t() = default;
	~RollbackFilesGuard_t()
	{
		assert ( m_tFiles.m_dOld.GetLength()==m_tFiles.m_dRef.GetLength() );
		ARRAY_FOREACH ( i, m_tFiles.m_dOld )
		{
			if ( sph::rename ( m_tFiles.m_dOld[i].cstr(), m_tFiles.m_dRef[i].cstr() )!=0 )
				sphWarning ( "rollback rename %s to %s failed, error %s (%d)", m_tFiles.m_dOld[i].cstr (), m_tFiles.m_dRef[i].cstr (), strerrorm ( errno ), errno );
		}
	}

	FilesTrait_t m_tFiles;
};

static bool RotateFiles ( const MergeState_t * pState, FilesTrait_t & tFilesGuard, CSphString & sError )
{
	assert ( pState );
	int iMatched = 0;
	for ( int i=0; i<pState->m_dFilesNew.GetLength(); i++ )
		iMatched += ( pState->m_dMergeMask.BitGet ( i ) ? 1 : 0 );

	// all matched files - no .new files these should be rotated at joiner
	// using joiner files as is
	if ( iMatched==pState->m_dFilesNew.GetLength() )
		return true;

	// rename index files to old
	StrVec_t dFilesRef2Old;
	StrVec_t dFilesOld;

	// rename new to index files
	StrVec_t dFilesNew;
	StrVec_t dFilesNew2Ref;

	for ( int iFile=0; iFile<pState->m_dFilesNew.GetLength(); iFile++ )
	{
		// keep joiner file as is if whole file matched
		if ( pState->m_dMergeMask.BitGet ( iFile ) )
			continue;

		const CSphString & sNameNew = pState->m_dFilesNew[iFile];
		const CSphString & sNameRef = pState->m_dFilesRef[iFile];

		assert ( sphFileExists ( sNameNew.cstr() ) );
		dFilesNew.Add ( sNameNew );
		dFilesNew2Ref.Add ( sNameRef );

		if ( sphFileExists ( sNameRef.cstr(), nullptr ) )
		{
			dFilesRef2Old.Add ( sNameRef );
			dFilesOld.Add().SetSprintf ( "%s.old", sNameRef.cstr() );
		}
	}

	if ( !RenameWithRollback ( dFilesRef2Old, dFilesOld, sError ) )
		return false;

	if ( !RenameWithRollback ( dFilesNew, dFilesNew2Ref, sError ) )
	{
		RenameFiles ( dFilesOld, dFilesRef2Old, sError );
		return false;
	}

	tFilesGuard.m_dOld.SwapData ( dFilesOld );
	tFilesGuard.m_dRef.SwapData ( dFilesRef2Old );

	return true;
}

static void RemoveFiles ( const sph::StringSet & hActiveFiles, const StrVec_t & dFiles )
{
	for ( const auto & sFile : dFiles )
	{
		if ( hActiveFiles[sFile] )
			continue;

		if ( !sphFileExists ( sFile.cstr() ) )
			continue;

		if ( ::unlink ( sFile.cstr() ) )
			sphWarning ( "failed to unlink file %s, error %s (%d)", sFile.cstr(), strerrorm(errno), errno );
	}
}

static void RemoveFiles ( const FilesTrait_t & tIndexFiles, const StrVec_t & dRenamedOld )
{
	sph::StringSet hActiveFiles;
	for ( const auto & sFile : tIndexFiles.m_dRef )
		hActiveFiles.Add ( sFile );

	RemoveFiles ( hActiveFiles, tIndexFiles.m_dOld );
	RemoveFiles ( hActiveFiles, dRenamedOld );
}

// command at remote node for CLUSTER_INDEX_ADD_LOCAL to check sha1 of index file matched and load index into daemon
bool RemoteLoadIndex ( const PQRemoteData_t & tCmd, PQRemoteReply_t & tRes, CSphString & sError )
{
	uint64_t uWriter = GetWriterKey ( tCmd.m_sCluster, tCmd.m_sIndex );
	if ( !g_tRecvStates.HasState ( uWriter ) )
	{
		sError.SetSprintf ( "missed writer state at joiner node for cluster '%s' index '%s'", tCmd.m_sCluster.cstr(), tCmd.m_sIndex.cstr() );
		return false;
	}

	ScopedState_t tStateGuard ( uWriter );
	CSphScopedPtr<MergeState_t> pMerge { g_tRecvStates.GetState ( uWriter ).Flush ( sError ) };
	if ( !pMerge.Ptr() )
		return false;

	CSphString sType = GetTypeName ( tCmd.m_eIndex );
	if ( tCmd.m_eIndex!=IndexType_e::PERCOLATE && tCmd.m_eIndex!=IndexType_e::RT )
	{
		sError.SetSprintf ( "unsupported type '%s' in index '%s'", sType.cstr(), tCmd.m_sIndex.cstr() );
		return false;
	}

	sphLogDebugRpl ( "rotating index '%s' content from %s", tCmd.m_sIndex.cstr(), pMerge->m_sIndexPath.cstr() );
	RollbackFilesGuard_t tFilesGuard;
	if ( !RotateFiles ( pMerge.Ptr(), tFilesGuard.m_tFiles, sError ) )
		return false;

	// verify whole index only in case debug replication
#ifndef NDEBUG
	//if ( g_eLogLevel>=SPH_LOG_RPL_DEBUG )
	{
		sphLogDebugRpl ( "verify index '%s' from %s", tCmd.m_sIndex.cstr(), pMerge->m_sIndexPath.cstr() );

		// check that size matched and sha1 matched prior to loading index
		assert ( tCmd.m_pChunks );
		if ( !SyncSigVerify ( pMerge->m_dFilesRef, pMerge->m_dHashes, sError ) )
			return false;
	}
#endif

	sphLogDebugRpl ( "%s index '%s' into cluster '%s' from %s", ( tCmd.m_bSendFilesSuccess ? "loading" : "rolling-back" ), tCmd.m_sIndex.cstr(), tCmd.m_sCluster.cstr(), pMerge->m_sIndexPath.cstr() );

	// rollback to old index files via RollbackFilesGuard_t
	if ( !tCmd.m_bSendFilesSuccess )
		return true;

	FilesTrait_t tIndexFiles;

	if ( !LoadIndex ( pMerge->m_sIndexPath, sType, tCmd.m_sIndex, tCmd.m_sCluster, tIndexFiles, sError ) )
	{
		sError.SetSprintf ( "failed to load index '%s': %s", tCmd.m_sIndex.cstr(), sError.cstr() );
		return false;
	}

	// keep: only files that donor has
	// remove:
	// - index files renamed to .old
	// - the old index files as the old index could have more files when the new index
	RemoveFiles ( tIndexFiles, tFilesGuard.m_tFiles.m_dOld );

	// clean rollback files lists
	tFilesGuard.m_tFiles.Reset();

	return true;
}

struct RemoteFileState_t
{
	const AgentDesc_t * m_pAgentDesc = nullptr;
	const SyncSrc_t * m_pSyncSrc = nullptr;
	const SyncDst_t * m_pSyncDst = nullptr;
};

struct FileReader_t
{
	CSphAutofile m_tFile;
	PQRemoteData_t m_tArgs;
	const AgentDesc_t * m_pAgentDesc = nullptr;

	const SyncSrc_t * m_pSyncSrc = nullptr;
	const SyncDst_t * m_pSyncDst = nullptr;

	bool m_bDone = false;
	bool m_bSuccess = false;
	int m_iPackets = 1;

	int m_iChunk { 0 };
	int64_t m_iFilePos { 0 };
	int m_iFileRetries { 0 };
};

static bool ReadChunk ( FileReader_t & tReader, int64_t iFileOff, int iSize, StringBuilder_c & sErrors )
{
	if ( !iSize )
		return true;

	assert ( tReader.m_pSyncSrc );
	assert ( tReader.m_tArgs.m_iFile>=0 && tReader.m_tArgs.m_iFile<tReader.m_pSyncSrc->m_dBaseNames.GetLength() );

	if ( tReader.m_tFile.GetFD()==-1 )
	{
		tReader.m_iFilePos = 0;

		CSphString sReaderError;
		if ( tReader.m_tFile.Open ( tReader.m_pSyncSrc->m_dIndexFiles[tReader.m_tArgs.m_iFile], SPH_O_READ, sReaderError, false )<0 )
		{
			sErrors += sReaderError.cstr();
			return false;
		}
	}

	// seek to new chunk
	if ( tReader.m_iFilePos!=iFileOff )
	{
		int64_t iNewPos = sphSeek ( tReader.m_tFile.GetFD(), iFileOff, SEEK_SET );
		if ( iNewPos!=iFileOff )
		{
			if ( iNewPos<0 )
				sErrors.Appendf ( "seek error %d '%s'", errno, strerrorm (errno) );
			else
				sErrors.Appendf ( "seek error, expected: " INT64_FMT ", got " INT64_FMT, iFileOff, iNewPos );

			return false;
		}
	}

	SendBuf_c & tBuf = tReader.m_tArgs.m_tSendBuf;
	assert ( iSize<=tBuf.Left() );

	CSphString sReaderError;
	if ( !tReader.m_tFile.Read ( tBuf.Begin(), iSize, sReaderError ) )
	{
		sErrors += sReaderError.cstr();
		return false;
	}

	tBuf.Use ( iSize );
	tReader.m_iFilePos = iFileOff + iSize;

	return true;
}

static int SendFindFile ( int iCurFile, int iFilesCount, const CSphBitvec & tNodeChunks )
{
	for ( ; iCurFile<iFilesCount; iCurFile++ )
	{
		if ( !tNodeChunks.BitGet ( iCurFile ) )
			break;
	}

	return iCurFile;
}

static int SendFindChunk ( int iCurChunk, const FileChunks_t & tChunk, const CSphBitvec & tNodeChunks )
{
	const int iChunks = tChunk.GetChunksCount();
	for ( ; iCurChunk<iChunks; iCurChunk++ )
	{
		if ( !tNodeChunks.BitGet ( tChunk.m_iHashStartItem + iCurChunk ) )
			break;
	}

	return iCurChunk;
}

static void LogFileSend ( const FileReader_t & tReader )
{
	sphLogDebugRpl ( "sending file %s (%d) to %s:%d, packets %d, timeout %d.%03d sec", tReader.m_pSyncSrc->m_dBaseNames[tReader.m_tArgs.m_iFile].cstr(), tReader.m_tArgs.m_iFile, tReader.m_pAgentDesc->m_sAddr.cstr(), tReader.m_pAgentDesc->m_iPort, tReader.m_iPackets, (int)( tReader.m_pSyncDst->m_tmTimeoutFile/1000 ), (int)( tReader.m_pSyncDst->m_tmTimeoutFile % 1000 ));
}

// add chunks copied from at joiner node along with data send from donor node
static bool ReaderAddChunks ( FileReader_t & tReader, StringBuilder_c & sErrors )
{
	assert ( tReader.m_pSyncSrc );
	assert ( tReader.m_pSyncDst );
	assert ( tReader.m_tArgs.m_iFile<tReader.m_pSyncSrc->m_dBaseNames.GetLength() );

	const FileChunks_t & tChunk = tReader.m_pSyncSrc->m_dChunks[tReader.m_tArgs.m_iFile];
	auto & dOps = tReader.m_tArgs.m_dOps;

	int iChunk = tReader.m_iChunk;
	int iChunks = tChunk.GetChunksCount();
	while ( iChunk<iChunks )
	{
		int iCopyChunk = SendFindChunk ( iChunk, tChunk, tReader.m_pSyncDst->m_dNodeChunks );
		if ( iCopyChunk!=iChunk ) // copy data from joiner local file
		{
			FileOp_t & tOp = dOps.Add();
			tOp.m_eOp = FileOp_e::COPY_FILE;
			tOp.m_iOffFile = tChunk.GetChunkFileOffset ( iChunk );
			if ( iCopyChunk<iChunks )
				tOp.m_iSize = tChunk.GetChunkFileOffset ( iCopyChunk ) - tOp.m_iOffFile;
			else
				tOp.m_iSize = tChunk.m_iFileSize - tOp.m_iOffFile;
		}

		if ( iCopyChunk<iChunks )
		{
			FileOp_t tOp;
			tOp.m_iOffFile = tChunk.GetChunkFileOffset ( iCopyChunk );
			tOp.m_iSize = tChunk.GetChunkFileLength ( iCopyChunk );
			tOp.m_iOffBuf = tReader.m_tArgs.m_tSendBuf.Used();
			if ( tOp.m_iSize>tReader.m_tArgs.m_tSendBuf.Left() )
			{
				iChunk = iCopyChunk; // last chunk that was already processed
				break;
			}

			if ( !ReadChunk ( tReader, tOp.m_iOffFile, tOp.m_iSize, sErrors ) )
				return false;

			tOp.m_eOp = FileOp_e::COPY_BUFFER;
			dOps.Add ( tOp );
		}

		iChunk = iCopyChunk+1;
	}

	tReader.m_iChunk = iChunk;
	if ( iChunk>=iChunks )
		dOps.Add().m_eOp = FileOp_e::VERIFY_FILE;

	return true;
}

static bool ReaderStartFile ( FileReader_t & tReader, int iFile, StringBuilder_c & sErrors )
{
	auto & dOps = tReader.m_tArgs.m_dOps;
	dOps.Resize ( 0 );

	assert ( tReader.m_pSyncSrc );
	assert ( tReader.m_pSyncDst );
	tReader.m_tArgs.m_iFile = SendFindFile ( iFile, tReader.m_pSyncSrc->m_dBaseNames.GetLength(), tReader.m_pSyncDst->m_dNodeChunks );
	tReader.m_iChunk = 0;
	tReader.m_tArgs.m_tSendBuf.Reset();

	LogFileSend ( tReader );

	return ReaderAddChunks ( tReader, sErrors );
}

static bool ReaderNext ( FileReader_t & tReader, StringBuilder_c & sErrors )
{
	if ( tReader.m_bDone )
		return true;

	assert ( tReader.m_pSyncSrc );
	assert ( tReader.m_pSyncDst );
	const SyncSrc_t * pSrc = tReader.m_pSyncSrc;

	const int iFiles = pSrc->m_dBaseNames.GetLength();
	assert ( tReader.m_tArgs.m_iFile<iFiles );

	auto & dOps = tReader.m_tArgs.m_dOps;
	dOps.Resize ( 0 );
	tReader.m_tArgs.m_tSendBuf.Reset();

	// check for chunks left in last file that was already sent
	if ( tReader.m_iChunk>=pSrc->m_dChunks[tReader.m_tArgs.m_iFile].GetChunksCount() )
	{
		tReader.m_tFile.Close();
		tReader.m_iChunk = 0;
		tReader.m_tArgs.m_iFile = SendFindFile ( tReader.m_tArgs.m_iFile + 1, iFiles, tReader.m_pSyncDst->m_dNodeChunks );
		if ( tReader.m_tArgs.m_iFile==iFiles )
		{
			tReader.m_bDone = true;
			tReader.m_bSuccess = true;
			return true;
		}

		tReader.m_iFileRetries = g_iNodeRetry;
		LogFileSend ( tReader );
	}

	return ReaderAddChunks ( tReader, sErrors );
}

static void ReportSendStat ( const VecRefPtrs_t<AgentConn_t *> & dNodes, const CSphFixedVector<FileReader_t> & dReaders, const CSphString & sCluster, const CSphString & sIndex )
{
	if ( g_eLogLevel<SPH_LOG_RPL_DEBUG )
		return;

	int iTotal = 0;
	StringBuilder_c tTmp;
	tTmp.Appendf ( "file sync packets sent '%s:%s' to ", sCluster.cstr(), sIndex.cstr() );
	ARRAY_FOREACH ( iAgent, dNodes )
	{
		const AgentConn_t * pAgent = dNodes[iAgent];
		const FileReader_t & tReader = dReaders[iAgent];

		tTmp.Appendf ( "'%s:%d':%d,", pAgent->m_tDesc.m_sAddr.cstr(), pAgent->m_tDesc.m_iPort, tReader.m_iPackets );
		iTotal += tReader.m_iPackets;
	}
	tTmp.Appendf ( " total:%d", iTotal );

	sphLogDebugRpl ( "%s", tTmp.cstr() );
}

static void ReportErrorSendFile ( StringBuilder_c & tErrors, const char * sFmt, ... ) __attribute__ ( ( format ( printf, 2, 3 ) ) );
void ReportErrorSendFile ( StringBuilder_c & tErrors, const char * sFmt, ... )
{
	CSphString sError;
	va_list ap;
	va_start ( ap, sFmt );
	sError.SetSprintfVa ( sFmt, ap );
	va_end ( ap );
	
	tErrors += sError.cstr();
	sphLogDebugRpl ( "%s", sError.cstr() );
}

static void RetryFile ( FileReader_t & tReader, int iRemoteFile, bool bNetError, WriteResult_e eRes, StringBuilder_c & tErrors )
{
	assert ( tReader.m_tArgs.m_iFile>=0 && tReader.m_tArgs.m_iFile<tReader.m_pSyncSrc->m_dBaseNames.GetLength() );

	// validate and report joiner errors
	if ( !bNetError )
	{
		if ( eRes!=WriteResult_e::VERIFY_FAILED )
		{
			ReportErrorSendFile ( tErrors, "file %s (%d) write error at remote node to %s:%d, retry %d", tReader.m_pSyncSrc->m_dBaseNames[tReader.m_tArgs.m_iFile].cstr(), tReader.m_tArgs.m_iFile, tReader.m_pAgentDesc->m_sAddr.cstr(), tReader.m_pAgentDesc->m_iPort, tReader.m_iFileRetries );
			tReader.m_bDone = true;
			return;
		}

		if ( tReader.m_tArgs.m_iFile!=iRemoteFile )
			ReportErrorSendFile ( tErrors, "retry file %s to %s:%d, file mismatch: reported %d, current %d", tReader.m_pSyncSrc->m_dBaseNames[tReader.m_tArgs.m_iFile].cstr(), tReader.m_pAgentDesc->m_sAddr.cstr(),tReader.m_pAgentDesc->m_iPort, iRemoteFile, tReader.m_tArgs.m_iFile );
	}

	tReader.m_iFileRetries--;
	sphLogDebugRpl ( "sending file %s to %s:%d, retry %d", tReader.m_pSyncSrc->m_dBaseNames[tReader.m_tArgs.m_iFile].cstr(), tReader.m_pAgentDesc->m_sAddr.cstr(), tReader.m_pAgentDesc->m_iPort, tReader.m_iFileRetries );
	if ( tReader.m_iFileRetries<=0 )
	{
		ReportErrorSendFile ( tErrors, "retry file %s to %s:%d, limit exceeded", tReader.m_pSyncSrc->m_dBaseNames[tReader.m_tArgs.m_iFile].cstr(), tReader.m_pAgentDesc->m_sAddr.cstr(), tReader.m_pAgentDesc->m_iPort );
		tReader.m_bDone = true;
		return;
	}

	tReader.m_bDone = !ReaderStartFile ( tReader, tReader.m_tArgs.m_iFile, tErrors );
}

// send file to multiple nodes by chunks as API command CLUSTER_FILE_SEND
static bool SendFile ( const SyncSrc_t & tSigSrc, const CSphVector<RemoteFileState_t> & dDesc, const CSphString & sCluster, const CSphString & sIndex, CSphString & sError )
{
	StringBuilder_c tErrors ( ";" );

	// setup buffers
	CSphFixedVector<BYTE> dReadBuf ( tSigSrc.m_iBufferSize * dDesc.GetLength() );
	CSphFixedVector<FileReader_t> dReaders  ( dDesc.GetLength() );
	uint64_t tWriterKey = GetWriterKey ( sCluster, sIndex );

	ARRAY_FOREACH ( iNode, dReaders )
	{
		// setup file readers
		FileReader_t & tReader = dReaders[iNode];
		tReader.m_tArgs.m_sCluster = sCluster;
		tReader.m_pAgentDesc = dDesc[iNode].m_pAgentDesc;
		tReader.m_tArgs.m_tSendBuf = SendBuf_c ( dReadBuf.Begin() + tSigSrc.m_iBufferSize * iNode, tSigSrc.m_iBufferSize );
		tReader.m_pSyncSrc = dDesc[iNode].m_pSyncSrc;
		tReader.m_pSyncDst = dDesc[iNode].m_pSyncDst;
		tReader.m_tArgs.m_tWriterKey = tWriterKey;
		tReader.m_iFileRetries = g_iNodeRetry;

		if ( !ReaderStartFile ( tReader, 0, tErrors ) )
		{
			sError = tErrors.cstr();
			return false;
		}

		assert ( !tReader.m_bDone );
	}

	// create agents
	VecRefPtrs_t<AgentConn_t *> dNodes;
	dNodes.Resize ( dReaders.GetLength() );
	ARRAY_FOREACH ( i, dReaders )
		dNodes[i] = CreateAgent ( *dReaders[i].m_pAgentDesc, dReaders[i].m_tArgs, dReaders[i].m_pSyncDst->m_tmTimeoutFile );

	// submit initial jobs
	CSphRefcountedPtr<RemoteAgentsObserver_i> tReporter ( GetObserver() );
	PQRemoteFileSend_c tReq;
	ScheduleDistrJobs ( dNodes, &tReq, &tReq, tReporter, g_iNodeRetry, g_iNodeRetryWait );

	bool bDone = false;
	VecRefPtrs_t<AgentConn_t *> dNewNode;
	dNewNode.Add ( nullptr );

	while ( !bDone )
	{
		// don't forget to check incoming replies after send was over
		bDone = tReporter->IsDone();
		// wait one or more remote queries to complete
		if ( !bDone )
			tReporter->WaitChanges();

		ARRAY_FOREACH ( iAgent, dNodes )
		{
			AgentConn_t * pAgent = dNodes[iAgent];
			if ( !pAgent->m_bSuccess )
				continue;

			FileReader_t & tReader = dReaders[iAgent];
			if ( tReader.m_bDone )
				continue;

			const PQRemoteReply_t & tReply = PQRemoteBase_c::GetRes ( *pAgent );
			bool bFileWritten = ( tReply.m_eRes==WriteResult_e::OK );
			bool bNetError = ( !pAgent->m_sFailure.IsEmpty() );

			// report errors first
			if ( bNetError )
				ReportErrorSendFile ( tErrors, "'%s:%d' %s", pAgent->m_tDesc.m_sAddr.cstr(), pAgent->m_tDesc.m_iPort, pAgent->m_sFailure.cstr() );
			pAgent->m_sFailure = "";
			if ( !tReply.m_sWarning.IsEmpty() )
				ReportErrorSendFile ( tErrors, "'%s:%d' %s", pAgent->m_tDesc.m_sAddr.cstr(), pAgent->m_tDesc.m_iPort, tReply.m_sWarning.cstr() );

			if ( !bFileWritten )
			{
				RetryFile ( tReader, tReply.m_iFile, bNetError, tReply.m_eRes, tErrors );

			} else if ( !ReaderNext ( tReader, tErrors ) )
			{
				pAgent->m_bSuccess = false;
				tReader.m_bDone = true;
				continue;
			}

			if ( tReader.m_bDone )
				continue;

			// remove agent from main vector
			pAgent->Release();

			AgentConn_t * pNextJob = CreateAgent ( *tReader.m_pAgentDesc, tReader.m_tArgs, tReader.m_pSyncDst->m_tmTimeoutFile );
			dNodes[iAgent] = pNextJob;

			dNewNode[0] = pNextJob;
			ScheduleDistrJobs ( dNewNode, &tReq, &tReq, tReporter, g_iNodeRetry, g_iNodeRetryWait );
			// agent managed at main vector
			dNewNode[0] = nullptr;

			// reset done flag to process new item
			bDone = false;
			tReader.m_iPackets++;
		}
	}

	if ( !tErrors.IsEmpty() )
		sError = tErrors.cstr();

	ReportSendStat ( dNodes, dReaders, sCluster, sIndex );

	return dReaders.all_of ( [] ( const auto & tReader ) { return tReader.m_bSuccess; } );
}

static bool SyncSigBegin ( SyncSrc_t & tSync, CSphString & sError )
{
	int64_t tmStart = sphMicroTimer();

	const int iFiles =  tSync.m_dIndexFiles.GetLength();
	tSync.m_dBaseNames.Reset ( iFiles );
	tSync.m_dChunks.Reset ( iFiles );

	int iMaxChunkBytes = 0;
	tSync.m_iBufferSize = g_iMaxPacketSize * 3 / 4;
	int iHashes = iFiles;

	for ( int i=0; i<iFiles; i++ )
	{
		const CSphString & sFile = tSync.m_dIndexFiles[i];
		CSphAutofile tIndexFile;
		if ( tIndexFile.Open ( sFile, SPH_O_READ, sError )<0 )
			return false;

		tSync.m_dBaseNames[i] = GetBaseName ( sFile );

		int64_t iFileSize = tIndexFile.GetSize();

		// rsync uses sqrt ( iSize ) but that make too small buffers
		const int iBlockMin = 2048;
		int iChunkBytes = int ( sqrt ( iFileSize ) );
		//int iChunkBytes = int ( iFileSize / iBlockMin ); // FIXME!!! sqrt ( iFileSize )
		// no need too small chunks
		if ( iChunkBytes<iBlockMin )
			iChunkBytes = iBlockMin;
		if ( iFileSize<iChunkBytes )
			iChunkBytes = (int)iFileSize;
		iChunkBytes = Min ( iChunkBytes, tSync.m_iBufferSize );

		FileChunks_t & tSlice = tSync.m_dChunks[i];
		tSlice.m_iFileSize = iFileSize;
		tSlice.m_iChunkBytes = iChunkBytes;
		tSlice.m_iHashStartItem = iHashes;

		iHashes += tSlice.GetChunksCount();
		iMaxChunkBytes = Max ( tSlice.m_iChunkBytes, iMaxChunkBytes );
	}
	tSync.m_dHashes.Reset ( iHashes * HASH20_SIZE );
	tSync.m_dHashes.Fill ( 0 );

	SHA1_c tHashFile;
	SHA1_c tHashChunk;

	CSphFixedVector<BYTE> dReadBuf ( iMaxChunkBytes );
	CSphAutofile tIndexFile;

	for ( int iFile=0; iFile<iFiles; iFile++ )
	{
		int64_t tmStartFile = sphMicroTimer();

		const CSphString & sFile = tSync.m_dIndexFiles[iFile];
		if ( tIndexFile.Open ( sFile, SPH_O_READ, sError )<0 )
			return false;

		const FileChunks_t & tChunk = tSync.m_dChunks[iFile];
		tHashFile.Init();

		int iChunk = 0;
		int64_t iReadTotal = 0;
		while ( iReadTotal<tChunk.m_iFileSize )
		{
			int64_t iLeftTotal = tChunk.m_iFileSize - iReadTotal;
			int iLeft = (int)Min ( iLeftTotal, tChunk.m_iChunkBytes );
			iReadTotal += iLeft;

			if ( !tIndexFile.Read ( dReadBuf.Begin(), iLeft, sError ) )
				return false;

			// update whole file hash
			tHashFile.Update ( dReadBuf.Begin(), iLeft );

			// update and flush chunk hash
			tHashChunk.Init();
			tHashChunk.Update ( dReadBuf.Begin(), iLeft );
			tHashChunk.Final ( tSync.GetChunkHash ( iFile, iChunk ) );
			iChunk++;
		}

		tIndexFile.Close();
		tHashFile.Final ( tSync.GetFileHash ( iFile ) );
		
		int64_t tmDeltaFile = ( sphMicroTimer() - tmStartFile ) / 1000;
		tSync.m_tmTimeoutFile = Max ( tmDeltaFile, tSync.m_tmTimeoutFile );
	}

	tSync.m_tmTimeout = Max ( ( sphMicroTimer() - tmStart ) / 1000, 300000 ); // long operation timeout but at least 5 minutes

	return true;
}

struct SendStatesGuard_t : public ISphNoncopyable
{
	CSphVector<const SyncDst_t *> m_dFree;
	~SendStatesGuard_t()
	{
		ARRAY_FOREACH ( i, m_dFree )
			SafeDelete ( m_dFree[i] );
	}
};

class IndexSaveGuard_t : public ISphNoncopyable
{
public:
	explicit IndexSaveGuard_t ( cServedIndexRefPtr_c pIndexDesc )
		: m_pServedIndex ( std::move ( pIndexDesc ) )
	{}

	void EnableSave()
	{
		if ( m_pServedIndex )
			RIdx_T<RtIndex_i*>(m_pServedIndex)->EnableSave();

		m_pServedIndex = nullptr;
	}

	~IndexSaveGuard_t()
	{
		EnableSave();
	}

private:
	cServedIndexRefPtr_c m_pServedIndex;
};

// send local index to remote nodes via API
static bool NodesReplicateIndex ( const CSphString & sCluster, const CSphString & sIndex, const VecAgentDesc_t & dDesc, const cServedIndexRefPtr_c& pServedIndex, CSphString & sError )
{
	assert ( dDesc.GetLength() );

	CSphVector<CSphString> dIndexFiles;
	IndexSaveGuard_t tIndexSaveGuard ( pServedIndex );
	RIdx_T<RtIndex_i*> pIndex { pServedIndex };
	pIndex->LockFileState ( dIndexFiles );

	CSphString sIndexPath = pServedIndex->m_sIndexPath;
	IndexType_e eType = pServedIndex->m_eType;

	assert ( !sIndexPath.IsEmpty() );
	assert ( dIndexFiles.GetLength() );

	sphLogDebugRpl ( "calculate sha1 of index files chunks '%s'", sIndex.cstr() );

	SyncSrc_t tSigSrc;
	tSigSrc.m_dIndexFiles.SwapData ( dIndexFiles );
	if ( !SyncSigBegin ( tSigSrc, sError ) )
		return false;

	sphLogDebugRpl ( "calculated sha1 of index '%s', files %d, hashes %d", sIndex.cstr(), tSigSrc.m_dIndexFiles.GetLength(), tSigSrc.m_dHashes.GetLength() );

	int64_t tmLongOpTimeout = GetQueryTimeout ( tSigSrc.m_tmTimeout * 3 ); // timeout = sha verify (of all index files) + preload (of all index files) +1 (for slow io)

	SendStatesGuard_t tStatesGuard;
	CSphVector<RemoteFileState_t> dSendStates;
	CSphVector<RemoteFileState_t> dActivateIndexes;
	{
		PQRemoteData_t tAgentData;
		tAgentData.m_sCluster = sCluster;
		tAgentData.m_sIndex = sIndex;
		tAgentData.m_pChunks = &tSigSrc;
		tAgentData.m_sIndexFileName = GetBaseName ( sIndexPath );

		VecRefPtrs_t<AgentConn_t *> dNodes;
		GetNodes ( dDesc, dNodes, tAgentData, tmLongOpTimeout );
		for ( AgentConn_t * pAgent : dNodes )
			PQRemoteBase_c::GetRes ( *pAgent ).m_pDst = new SyncDst_t();

		sphLogDebugRpl ( "reserve index '%s' at %d nodes with timeout %d.%03d sec", sIndex.cstr(), dNodes.GetLength(), (int)( tmLongOpTimeout/1000 ), (int)( tmLongOpTimeout%1000 ) );

		PQRemoteFileReserve_c tReq;
		bool bOk = PerformRemoteTasks ( dNodes, tReq, tReq, sError );
		sphLogDebugRpl ( "reserved index '%s' - %s", sIndex.cstr(), ( bOk ? "ok" : "failed" ) );
		if ( !bOk )
			return false;

		// collect remote file states and make list nodes and files to send
		assert ( dDesc.GetLength()==dNodes.GetLength() );
		ARRAY_FOREACH ( iNode, dNodes )
		{
			 PQRemoteReply_t & tRes = PQRemoteBase_c::GetRes ( *dNodes[iNode] );
			 const CSphBitvec & tFilesDst = tRes.m_pDst->m_dNodeChunks;
			 bool bSameFiles = ( tSigSrc.m_dBaseNames.GetLength()==tRes.m_pDst->m_dRemotePaths.GetLength() );
			 bool bSameHashes = ( tSigSrc.m_dHashes.GetLength() / HASH20_SIZE==tRes.m_pDst->m_dNodeChunks.GetBits() );
			 if ( !bSameFiles || !bSameHashes )
			 {
				if ( !sError.IsEmpty() )
					sError.SetSprintf ( "%s; ", sError.cstr() );

				sError.SetSprintf ( "%s'%s:%d' wrong stored files %d(%d), hashes %d(%d)",
					sError.scstr(), dNodes[iNode]->m_tDesc.m_sAddr.cstr(), dNodes[iNode]->m_tDesc.m_iPort,
					tSigSrc.m_dBaseNames.GetLength(), tRes.m_pDst->m_dRemotePaths.GetLength(),
					tSigSrc.m_dHashes.GetLength() / HASH20_SIZE, tRes.m_pDst->m_dNodeChunks.GetBits() );
				continue;
			 }

			 SyncDst_t * pDst = tRes.m_pDst.LeakPtr();
			 tStatesGuard.m_dFree.Add ( pDst );
			 tSigSrc.m_tmTimeout = Max ( tSigSrc.m_tmTimeout, pDst->m_tmTimeout );
			 pDst->m_tmTimeoutFile = GetQueryTimeout ( Max ( tSigSrc.m_tmTimeoutFile, pDst->m_tmTimeoutFile ) * 3 );

			 bool bFilesMatched = true;
			 for ( int iFile=0; bFilesMatched && iFile<tSigSrc.m_dBaseNames.GetLength(); iFile++ )
				 bFilesMatched &= tFilesDst.BitGet ( iFile );

			 if ( bFilesMatched && tRes.m_bIndexActive )
				 continue;

			RemoteFileState_t tRemoteState;
			tRemoteState.m_pAgentDesc = dDesc[iNode];
			tRemoteState.m_pSyncSrc = &tSigSrc;
			tRemoteState.m_pSyncDst = pDst;

			// no need to send index files to nodes there files matches exactly
			if ( !bFilesMatched )
				dSendStates.Add ( tRemoteState );

			// after file send need also to re-activate index with new files
			dActivateIndexes.Add ( tRemoteState );
		}
	}
	// recalculate timeout after nodes reports
	tmLongOpTimeout = GetQueryTimeout ( tSigSrc.m_tmTimeout * 3 );

	if ( !dSendStates.GetLength() && !dActivateIndexes.GetLength() )
		return true;

	sphLogDebugRpl ( "sending index '%s'", sIndex.cstr() );

	bool bSendOk = true;
	if ( dSendStates.GetLength() )
		bSendOk = SendFile ( tSigSrc, dSendStates, sCluster, sIndex, sError );

	// allow index local write operations passed without replicator
	tIndexSaveGuard.EnableSave();

	{
		CSphFixedVector<PQRemoteData_t> dAgentData ( dActivateIndexes.GetLength() );
		VecRefPtrs_t<AgentConn_t *> dNodes;
		dNodes.Resize ( dActivateIndexes.GetLength() );
		ARRAY_FOREACH ( i, dActivateIndexes )
		{
			const RemoteFileState_t & tState = dActivateIndexes[i];

			PQRemoteData_t & tAgentData = dAgentData[i];
			tAgentData.m_sCluster = sCluster;
			tAgentData.m_sIndex = sIndex;
			tAgentData.m_eIndex = eType;
			tAgentData.m_bSendFilesSuccess = bSendOk;

			dNodes[i] = CreateAgent ( *tState.m_pAgentDesc, tAgentData, tmLongOpTimeout );
			PQRemoteBase_c::GetRes ( *dNodes[i] ).m_pSharedDst = tState.m_pSyncDst;
		}

		sphLogDebugRpl ( "sent index '%s' %s to %d nodes with timeout %d.%03d sec", sIndex.cstr(), ( bSendOk ? "loading" : "rollback" ), dNodes.GetLength(), (int)( tmLongOpTimeout/1000 ), (int)( tmLongOpTimeout%1000 ) );

		PQRemoteIndexAdd_c tReq;
		if ( !PerformRemoteTasks ( dNodes, tReq, tReq, sError ) )
			return false;

		sphLogDebugRpl ( "remote index '%s' %s", sIndex.cstr(), ( bSendOk ? "added" : "rolled-back" ) );
	}

	return bSendOk;
}

// cluster ALTER statement that adds index
static bool ClusterAlterAdd ( const CSphString & sCluster, const CSphString & sIndex, CSphString & sError, CSphString & sWarning )
	EXCLUDES ( g_tClustersLock )
{
	CSphString sNodes;
	{
		ScRL_t tLock ( g_tClustersLock );
		ReplicationCluster_t ** ppCluster = g_hClusters ( sCluster );
		if ( !ppCluster )
		{
			sError.SetSprintf ( "unknown cluster '%s'", sCluster.cstr() );
			return false;
		}
		if ( !CheckClasterState ( *ppCluster, sError ) )
			return false;

		// copy nodes with lock as change of cluster view would change node list string
		{
			ScopedMutex_t tNodesLock ( (*ppCluster)->m_tViewNodesLock );
			sNodes = (*ppCluster)->m_sViewNodes;
		}
	}

	cServedIndexRefPtr_c pServed = GetServed ( sIndex );
	if ( !ServedDesc_t::IsMutable ( pServed ) )
	{
		sError.SetSprintf ( "unknown or wrong index '%s'", sIndex.cstr() );
		return false;
	}

	// ok for just created cluster (wo nodes) to add existed index
	if ( !sNodes.IsEmpty() )
	{
		VecAgentDesc_t dDesc;
		GetNodes ( sNodes, dDesc );

		if ( dDesc.GetLength() && !NodesReplicateIndex ( sCluster, sIndex, dDesc, pServed, sError ) )
			return false;

		if ( !sError.IsEmpty() )
			sphWarning ( "%s", sError.cstr() );
	}

	RtAccum_t tAcc { false };
	ReplicationCommand_t * pAddCmd = tAcc.AddCommand ( ReplicationCommand_e::CLUSTER_ALTER_ADD, sIndex, sCluster );
	pAddCmd->m_bCheckIndex = false;
	HashedServedClone_c tMutableDesc { sIndex, g_pLocalIndexes };
	return HandleCmdReplicate ( tAcc, sError, nullptr, nullptr, nullptr, &tMutableDesc );
}

// cluster ALTER statement
bool ClusterAlter ( const CSphString & sCluster, const CSphString & sIndex, bool bAdd, CSphString & sError, CSphString & sWarning )
{
	{
		cServedIndexRefPtr_c pServed = GetServed ( sIndex );
		if ( !ServedDesc_t::IsMutable ( pServed ) )
		{
			sError.SetSprintf ( "unknown or wrong type of index '%s'", sIndex.cstr() );
			return false;
		}

		if ( bAdd && !pServed->m_sCluster.IsEmpty() )
		{
			sError.SetSprintf ( "index '%s' is a part of cluster '%s'", sIndex.cstr(), pServed->m_sCluster.cstr() );
			return false;
		}
		if ( !bAdd && pServed->m_sCluster.IsEmpty() )
		{
			sError.SetSprintf ( "index '%s' is not in cluster '%s'", sIndex.cstr(), sCluster.cstr() );
			return false;
		}
	}

	if ( !g_bReplicationStarted )
	{
		sError.SetSprintf ( "cluster '%s' is not ready, starting", sCluster.cstr() );
		return false;
	}

	bool bOk = false;
	if ( bAdd )
		bOk = ClusterAlterAdd ( sCluster, sIndex, sError, sWarning );
	else
		bOk = ClusterAlterDrop ( sCluster, sIndex, sError );

	bOk &= SaveConfigInt(sError);

	return bOk;
}

/////////////////////////////////////////////////////////////////////////////
// SST
/////////////////////////////////////////////////////////////////////////////

PQRemoteSynced_c::PQRemoteSynced_c ()
	: PQRemoteBase_c ( CLUSTER_SYNCED )
{
}

void PQRemoteSynced_c::BuildCommand ( const AgentConn_t & tAgent, ISphOutputBuffer & tOut ) const
{
	const PQRemoteData_t & tCmd = GetReq ( tAgent );
	tOut.SendString ( tCmd.m_sCluster.cstr() );
	tOut.SendString ( tCmd.m_sGTID.cstr() );
	tOut.SendByte ( tCmd.m_bSendFilesSuccess );
	tOut.SendString ( tCmd.m_sMsg.cstr() );
	tOut.SendInt( tCmd.m_dIndexes.GetLength() );
	for ( const CSphString & sIndex : tCmd.m_dIndexes )
		tOut.SendString ( sIndex.cstr() );
}

void PQRemoteSynced_c::ParseCommand ( InputBuffer_c & tBuf, PQRemoteData_t & tCmd )
{
	tCmd.m_sCluster = tBuf.GetString();
	tCmd.m_sGTID = tBuf.GetString();
	tCmd.m_bSendFilesSuccess = !!tBuf.GetByte();
	tCmd.m_sMsg = tBuf.GetString();
	tCmd.m_dIndexes.Reset ( tBuf.GetInt() );
	ARRAY_FOREACH ( i, tCmd.m_dIndexes )
		tCmd.m_dIndexes[i] = tBuf.GetString();
}

void PQRemoteSynced_c::BuildReply ( const PQRemoteReply_t & tRes, ISphOutputBuffer & tOut )
{
	auto tReply = APIAnswer ( tOut );
	tOut.SendByte ( 1 );
}

bool PQRemoteSynced_c::ParseReply ( MemInputBuffer_c & tReq, AgentConn_t & ) const
{
	// just payload as can not recv reply with 0 size
	tReq.GetByte();
	return !tReq.GetError();
}

// API command to remote node to issue cluster synced callback
static bool SendClusterSynced ( const CSphString & sCluster, const CSphVector<CSphString> & dIndexes, const VecAgentDesc_t & dDesc, const char * sGTID, bool bSendFilesSuccess, const CSphString & sMsg, CSphString & sError )
{
	PQRemoteData_t tAgentData;
	tAgentData.m_sCluster = sCluster;
	tAgentData.m_sGTID = sGTID;
	tAgentData.m_bSendFilesSuccess = bSendFilesSuccess;
	if ( !bSendFilesSuccess )
		tAgentData.m_sMsg = sMsg;
	tAgentData.m_dIndexes.Reset ( dIndexes.GetLength() );
	ARRAY_FOREACH ( i, dIndexes )
		tAgentData.m_dIndexes[i] = dIndexes[i];

	VecRefPtrs_t<AgentConn_t *> dNodes;
	GetNodes ( dDesc, dNodes, tAgentData, GetQueryTimeout()  );
	PQRemoteSynced_c tReq;
	if ( !PerformRemoteTasks ( dNodes, tReq, tReq, sError ) )
		return false;

	return true;
}

// send local indexes to remote nodes via API
bool SendClusterIndexes ( const ReplicationCluster_t * pCluster, const CSphString & sNode, bool bBypass,
	const wsrep_gtid_t & tStateID, CSphString & sError ) EXCLUDES ( g_tClustersLock )
{
	VecAgentDesc_t dDesc;
	GetNodes ( sNode, dDesc );
	if ( !dDesc.GetLength() )
	{
		sError.SetSprintf ( "%s invalid node", sNode.cstr() );
		return false;
	}

	char sGTID[WSREP_GTID_STR_LEN];
	wsrep_gtid_print ( &tStateID, sGTID, sizeof(sGTID) );

	if ( bBypass )
		return SendClusterSynced ( pCluster->m_sName, pCluster->m_dIndexes, dDesc, sGTID, true, CSphString(), sError );

	// keep index list
	CSphFixedVector<CSphString> dIndexes ( 0 );
	{
		ScRL_t tLock ( g_tClustersLock );
		ReplicationCluster_t ** ppCluster = g_hClusters ( pCluster->m_sName );
		if ( !ppCluster )
		{
			sError.SetSprintf ( "unknown cluster '%s'", pCluster->m_sName.cstr() );
			return false;
		}

		dIndexes.Reset ( (*ppCluster)->m_dIndexes.GetLength() );
		ARRAY_FOREACH ( i, dIndexes )
			dIndexes[i] = (*ppCluster)->m_dIndexes[i];
	}

	bool bSentOk = true;
	for ( const CSphString & sIndex : dIndexes )
	{
		cServedIndexRefPtr_c pServed = GetServed ( sIndex );
		if ( !pServed )
		{
			bSentOk = false;
			sphWarning ( "unknown index '%s'", sIndex.cstr() );
			continue;
		}

		if ( pServed->m_eType!=IndexType_e::PERCOLATE && pServed->m_eType!=IndexType_e::RT )
		{
			bSentOk = false;
			sphWarning ( "wrong type of index '%s'", sIndex.cstr() );
			continue;
		}

		if ( !NodesReplicateIndex ( pCluster->m_sName, sIndex, dDesc, pServed, sError ) )
		{
			sphWarning ( "%s", sError.cstr() );
			bSentOk = false;
			break;
		}

		if ( !sError.IsEmpty() )
			sphWarning ( "%s", sError.cstr() );
	}

	CSphString sSyncError;
	bool bSyncOk = SendClusterSynced ( pCluster->m_sName, pCluster->m_dIndexes, dDesc, sGTID, bSentOk, sError, sSyncError );

	if ( !bSentOk )
		return false;

	if ( !bSyncOk )
	{
		if ( sError.IsEmpty() )
			sError = sSyncError;
		else
			sError.SetSprintf ( "%s; %s", sError.cstr(), sSyncError.cstr() );
		return false;
	}
	
	return true;
}

// callback at remote node for CLUSTER_SYNCED to pick up received indexes then call Galera sst_received
bool RemoteClusterSynced ( const PQRemoteData_t & tCmd, CSphString & sError ) EXCLUDES ( g_tClustersLock )
{
	sphLogDebugRpl ( "join sync %s, UID %s, sent %s, indexes %d, %s", tCmd.m_sCluster.cstr(), tCmd.m_sGTID.cstr(), ( tCmd.m_bSendFilesSuccess ? "ok" : "failed" ), tCmd.m_dIndexes.GetLength(), tCmd.m_sMsg.scstr() );

	if ( !tCmd.m_bSendFilesSuccess )
	{
		if ( tCmd.m_sMsg.IsEmpty() )
			sError = "donor failed to send files";
		else
			sError = tCmd.m_sMsg;
	}

	bool bValid = ( tCmd.m_bSendFilesSuccess && !tCmd.m_sGTID.IsEmpty() );
	wsrep_gtid tGtid = WSREP_GTID_UNDEFINED;
	
	int iLen = wsrep_gtid_scan ( tCmd.m_sGTID.cstr(), tCmd.m_sGTID.Length(), &tGtid );
	if ( iLen<0 )
	{
		sError.SetSprintf ( "invalid GTID, %s", tCmd.m_sGTID.cstr() );
		bValid	= false;
	}

	if ( bValid )
		bValid &= ReplicatedIndexes ( tCmd.m_dIndexes, tCmd.m_sCluster, sError );

	ReplicationCluster_t** ppCluster = nullptr;
	{
		ScRL_t tLock ( g_tClustersLock );
		ppCluster = g_hClusters ( tCmd.m_sCluster );
	}

	if ( !ppCluster )
	{
		sError.SetSprintf ( "unknown cluster '%s'", tCmd.m_sCluster.cstr() );
		return false;
	}

	int iRes = 0;
	if ( !bValid )
	{
		tGtid.seqno = WSREP_SEQNO_UNDEFINED;
		iRes = -ECANCELED;
	}

	wsrep_t * pProvider = (*ppCluster)->m_pProvider;
	pProvider->sst_received ( pProvider, &tGtid, nullptr, 0, iRes );

	return bValid;
}

// validate that SphinxQL statement could be run for this cluster:index 
bool CheckIndexCluster ( const CSphString & sIndexName, const ServedDesc_t & tDesc, const CSphString & sStmtCluster, bool bHTTP, CSphString & sError )
{
	if ( tDesc.m_sCluster==sStmtCluster )
		return true;

	if ( tDesc.m_sCluster.IsEmpty() )
	{
		sError.SetSprintf ( "index '%s' is not in any cluster, use just '%s'", sIndexName.cstr(), sIndexName.cstr() );
	} else
	{
		if ( !bHTTP )
			sError.SetSprintf ( "index '%s' is a part of cluster '%s', use '%s:%s'", sIndexName.cstr(), tDesc.m_sCluster.cstr(), tDesc.m_sCluster.cstr(), sIndexName.cstr() );
		else
			sError.SetSprintf ( "index '%s' is a part of cluster '%s', use \"cluster\":\"%s\" and \"index\":\"%s\" properties", sIndexName.cstr(), tDesc.m_sCluster.cstr(), tDesc.m_sCluster.cstr(), sIndexName.cstr() );
	}

	return false;
}

Optional_T<CSphString> IsPartOfCluster ( const ServedDesc_t * pDesc )
{
	Optional_T<CSphString> sResult;
	assert ( pDesc );
	if ( !pDesc->m_sCluster.IsEmpty() )
		sResult.emplace ( pDesc->m_sCluster );
	return sResult;
}

// command to all remote nodes at cluster to get actual nodes list
bool ClusterGetNodes ( const CSphString & sClusterNodes, const CSphString & sCluster, const CSphString & sGTID, CSphString & sError, CSphString & sNodes )
{
	VecAgentDesc_t dDesc;
	GetNodes ( sClusterNodes, dDesc, sError );
	if ( !dDesc.GetLength() || !sError.IsEmpty() )
	{
		sError.SetSprintf ( "%s invalid node, %s", sClusterNodes.cstr(), sError.cstr() );
		return false;
	}

	CSphFixedVector<PQRemoteData_t> dReplies ( dDesc.GetLength() );
	VecRefPtrs_t<AgentConn_t *> dAgents;
	dAgents.Resize ( dDesc.GetLength() );
	ARRAY_FOREACH ( i, dAgents )
	{
		dReplies[i].m_sCluster = sCluster;
		dReplies[i].m_sGTID = sGTID;
		dAgents[i] = CreateAgent ( *dDesc[i], dReplies[i], g_iAnyNodesTimeout );
	}

	// submit initial jobs
	CSphRefcountedPtr<RemoteAgentsObserver_i> tReporter ( GetObserver() );
	PQRemoteClusterGetNodes_c tReq;
	ScheduleDistrJobs ( dAgents, &tReq, &tReq, tReporter );

	bool bDone = false;
	while ( !bDone )
	{
		// don't forget to check incoming replies after send was over
		bDone = tReporter->IsDone();
		// wait one or more remote queries to complete
		if ( !bDone )
			tReporter->WaitChanges();

		for ( const AgentConn_t * pAgent : dAgents )
		{
			if ( !pAgent->m_bSuccess )
				continue;

			// FIXME!!! no need to wait all replies in case any node get nodes list
			// just break on 1st successful reply
			// however need a way for distributed loop to finish as it can not break early
			const PQRemoteReply_t & tRes = PQRemoteBase_c::GetRes ( *pAgent );
			sNodes = tRes.m_sNodes;
		}
	}


	bool bGotNodes = ( !sNodes.IsEmpty() );
	if ( !bGotNodes )
	{
		StringBuilder_c sBuf ( ";" );
		for ( const AgentConn_t * pAgent : dAgents )
		{
			if ( !pAgent->m_sFailure.IsEmpty() )
			{
				sphWarning ( "'%s:%d': %s", pAgent->m_tDesc.m_sAddr.cstr(), pAgent->m_tDesc.m_iPort, pAgent->m_sFailure.cstr() );
				sBuf.Appendf ( "'%s:%d': %s", pAgent->m_tDesc.m_sAddr.cstr(), pAgent->m_tDesc.m_iPort, pAgent->m_sFailure.cstr() );
			}
		}
		sError = sBuf.cstr();
	}

	return bGotNodes;
}

// callback at remote node for CLUSTER_GET_NODES to return actual nodes list at cluster
bool RemoteClusterGetNodes ( const CSphString & sCluster, const CSphString & sGTID,
	CSphString & sError, CSphString & sNodes )  EXCLUDES ( g_tClustersLock )
{
	ScRL_t tLock ( g_tClustersLock );
	ReplicationCluster_t ** ppCluster = g_hClusters ( sCluster );
	if ( !ppCluster )
	{
		sError.SetSprintf ( "unknown cluster '%s'", sCluster.cstr() );
		return false;
	}

	ReplicationCluster_t * pCluster = (*ppCluster);
	if ( !sGTID.IsEmpty() && strncmp ( sGTID.cstr(), pCluster->m_dUUID.Begin(), pCluster->m_dUUID.GetLength() )!=0 )
	{
		sError.SetSprintf ( "cluster '%s' GTID %.*s does not match with incoming %s", sCluster.cstr(), pCluster->m_dUUID.GetLength(), pCluster->m_dUUID.Begin(), sGTID.cstr() );
		return false;
	}

	// send back view nodes of cluster - as list of actual nodes
	{
		ScopedMutex_t tNodesLock ( (*ppCluster)->m_tViewNodesLock );
		sNodes = (*ppCluster)->m_sViewNodes;
	}

	return true;
}

// cluster ALTER statement that updates nodes option from view nodes at all nodes at cluster
bool ClusterAlterUpdate ( const CSphString & sCluster, const CSphString & sUpdate, bool bRemoteError, CSphString & sError )
	EXCLUDES ( g_tClustersLock )
{
	if ( sUpdate!="nodes" )
	{
		sError.SetSprintf ( "unhandled statement, only UPDATE nodes are supported, got '%s'", sUpdate.cstr() );
		return false;
	}

	{
		ScRL_t tLock ( g_tClustersLock );
		ReplicationCluster_t ** ppCluster = g_hClusters ( sCluster );
		if ( !ppCluster )
		{
			sError.SetSprintf ( "unknown cluster '%s'", sCluster.cstr() );
			return false;
		}
		if ( !CheckClasterState ( *ppCluster, sError ) )
			return false;
	}
	// need to update all VIEW nodes - not cluster set nodes
	CSphString sNodes;

	// local nodes update
	bool bOk = RemoteClusterUpdateNodes ( sCluster, &sNodes, sError );

	// remote nodes update after locals updated
	PQRemoteData_t tReqData;
	tReqData.m_sCluster = sCluster;

	VecRefPtrs_t<AgentConn_t *> dNodes;
	GetNodes ( sNodes, dNodes, tReqData );
	PQRemoteClusterUpdateNodes_c tReq;
	bool bRemoteOk = PerformRemoteTasks ( dNodes, tReq, tReq, sError );
	bOk &= SaveConfigInt(sError);

	if ( !bRemoteOk )
	{
		if ( bRemoteError )
			bOk = false;
		else
		{
			sphWarning ( "cluster %s nodes update error %s", sCluster.cstr(), sError.cstr() );
			sError = "";
		}
	}

	return bOk;
}

// callback at remote node for CLUSTER_UPDATE_NODES to update nodes list at cluster from actual nodes list
bool RemoteClusterUpdateNodes ( const CSphString & sCluster, CSphString * pNodes, CSphString & sError )
	EXCLUDES ( g_tClustersLock )
{
	ScRL_t tLock ( g_tClustersLock );
	ReplicationCluster_t ** ppCluster = g_hClusters ( sCluster );
	if ( !ppCluster )
	{
		sError.SetSprintf ( "unknown cluster '%s'", sCluster.cstr() );
		return false;
	}

	{
		ReplicationCluster_t * pCluster = *ppCluster;
		ScopedMutex_t tNodesLock ( (*ppCluster)->m_tViewNodesLock );
		if ( !ClusterFilterNodes ( pCluster->m_sViewNodes, Proto_e::SPHINX, pCluster->m_sClusterNodes, sError ) )
		{
			sError.SetSprintf ( "cluster '%s', invalid nodes(%s), error: %s", sCluster.cstr(), pCluster->m_sViewNodes.cstr(), sError.cstr() );
			return false;
		}
		if ( pNodes )
			*pNodes = pCluster->m_sClusterNodes;
	}
	return true;
}

bool IsClusterCommand ( const RtAccum_t & tAcc )
{
	return ( tAcc.m_dCmd.GetLength() && !tAcc.m_dCmd[0]->m_sCluster.IsEmpty() );
}

bool IsUpdateCommand ( const RtAccum_t & tAcc )
{
	return ( tAcc.m_dCmd.GetLength() &&
		( tAcc.m_dCmd[0]->m_eCommand==ReplicationCommand_e::UPDATE_API || tAcc.m_dCmd[0]->m_eCommand==ReplicationCommand_e::UPDATE_QL || tAcc.m_dCmd[0]->m_eCommand==ReplicationCommand_e::UPDATE_JSON ) );
}

void SendArray ( const VecTraits_T<CSphString> & dBuf, ISphOutputBuffer & tOut )
{
	tOut.SendInt ( dBuf.GetLength() );
	for ( const CSphString & sVal : dBuf )
		tOut.SendString ( sVal.cstr() );
}

void GetArray ( CSphFixedVector<CSphString> & dBuf, InputBuffer_c & tIn )
{
	int iCount = tIn.GetInt();
	if ( !iCount )
		return;

	dBuf.Reset ( iCount );
	for ( CSphString & sVal : dBuf )
		sVal = tIn.GetString();
}

void SaveArray ( const VecTraits_T<CSphString> & dBuf, MemoryWriter_c & tOut )
{
	tOut.PutDword ( dBuf.GetLength() );
	for ( const CSphString & sVal : dBuf )
		tOut.PutString ( sVal );
}

void GetArray ( CSphVector<CSphString> & dBuf, MemoryReader_c & tIn )
{
	int iCount = tIn.GetDword();
	if ( !iCount )
		return;

	dBuf.Resize ( iCount );
	for ( CSphString & sVal : dBuf )
		sVal = tIn.GetString();
}

void SendArray ( const VecTraits_T<FileOp_t> & dBuf, ISphOutputBuffer & tOut )
{
	tOut.SendInt ( dBuf.GetLength() );
	for ( const FileOp_t & tItem : dBuf )
	{
		tOut.SendByte ( (BYTE)tItem.m_eOp );
		tOut.SendUint64 ( tItem.m_iSize );
		tOut.SendUint64 ( tItem.m_iOffFile );
		tOut.SendDword ( tItem.m_iOffBuf );
	}
}


void GetArray ( CSphVector<FileOp_t> & dBuf, InputBuffer_c & tIn )
{
	int iCount = tIn.GetDword();
	if ( !iCount )
		return;

	dBuf.Resize ( iCount );
	for ( FileOp_t & tItem : dBuf )
	{
		tItem.m_eOp = (FileOp_e)tIn.GetByte();
		tItem.m_iSize = tIn.GetUint64();
		tItem.m_iOffFile = tIn.GetUint64();
		tItem.m_iOffBuf = tIn.GetDword();
	}
}

void SaveUpdate ( const CSphAttrUpdate & tUpd, CSphVector<BYTE> & dOut )
{
	MemoryWriter_c tWriter ( dOut );
	
	tWriter.PutByte ( tUpd.m_bIgnoreNonexistent );
	tWriter.PutByte ( tUpd.m_bStrict );

	tWriter.PutDword ( tUpd.m_dAttributes.GetLength() );
	for ( const TypedAttribute_t & tElem : tUpd.m_dAttributes )
	{
		tWriter.PutString ( tElem.m_sName );
		tWriter.PutDword ( tElem.m_eType );
	}

	SaveArray ( tUpd.m_dDocids, tWriter );
	SaveArray ( tUpd.m_dRowOffset, tWriter );
	SaveArray ( tUpd.m_dPool, tWriter );
}

int LoadUpdate ( const BYTE * pBuf, int iLen, CSphAttrUpdate & tUpd, bool & bBlob )
{
	MemoryReader_c tIn ( pBuf, iLen );
	
	tUpd.m_bIgnoreNonexistent = !!tIn.GetByte();
	tUpd.m_bStrict = !!tIn.GetByte();

	bBlob = false;
	tUpd.m_dAttributes.Resize ( tIn.GetDword() );
	for ( TypedAttribute_t & tElem : tUpd.m_dAttributes )
	{
		tElem.m_sName = tIn.GetString();
		tElem.m_eType = (ESphAttr)tIn.GetDword();
		bBlob |= ( tElem.m_eType==SPH_ATTR_UINT32SET || tElem.m_eType==SPH_ATTR_INT64SET || tElem.m_eType==SPH_ATTR_JSON || tElem.m_eType==SPH_ATTR_STRING );
	}

	GetArray ( tUpd.m_dDocids, tIn );
	GetArray ( tUpd.m_dRowOffset, tIn );
	GetArray ( tUpd.m_dPool, tIn );

	return tIn.GetPos();
}

enum
{
	FILTER_FLAG_EXCLUDE			= 1UL << 0,
	FILTER_FLAG_HAS_EQUAL_MIN	= 1UL << 1,
	FILTER_FLAG_HAS_EQUAL_MAX	= 1UL << 2,
	FILTER_FLAG_OPEN_LEFT		= 1UL << 3,
	FILTER_FLAG_OPEN_RIGHT		= 1UL << 4,
	FILTER_FLAG_IS_NULL			= 1UL << 5
};


static void SaveFilter ( const CSphFilterSettings & tItem, MemoryWriter_c & tWriter )
{
	tWriter.PutString ( tItem.m_sAttrName );

	DWORD uFlags = 0;
	uFlags |= FILTER_FLAG_EXCLUDE * tItem.m_bExclude;
	uFlags |= FILTER_FLAG_HAS_EQUAL_MIN * tItem.m_bHasEqualMin;
	uFlags |= FILTER_FLAG_HAS_EQUAL_MAX * tItem.m_bHasEqualMax;
	uFlags |= FILTER_FLAG_OPEN_LEFT * tItem.m_bOpenLeft;
	uFlags |= FILTER_FLAG_OPEN_RIGHT * tItem.m_bOpenRight;
	uFlags |= FILTER_FLAG_IS_NULL * tItem.m_bIsNull;
	tWriter.PutDword ( uFlags );

	tWriter.PutByte ( tItem.m_eType );
	tWriter.PutByte ( tItem.m_eMvaFunc );
	tWriter.PutUint64 ( tItem.m_iMinValue );
	tWriter.PutUint64 ( tItem.m_iMaxValue );
	SaveArray ( tItem.m_dValues, tWriter );
	SaveArray ( tItem.m_dStrings, tWriter );

	int iValues = tItem.GetNumValues();
	if ( tItem.GetValueArray()==tItem.m_dValues.Begin() )
		iValues = 0;
	tWriter.PutDword ( iValues );
	if ( iValues )
		tWriter.PutBytes ( tItem.GetValueArray(), sizeof(*tItem.GetValueArray()) * iValues );
}

static void LoadFilter ( CSphFilterSettings & tItem, MemoryReader_c & tReader )
{
	tItem.m_sAttrName = tReader.GetString();

	DWORD uFlags = tReader.GetDword();
	tItem.m_bExclude = !!( uFlags & FILTER_FLAG_EXCLUDE );
	tItem.m_bHasEqualMin = !!( uFlags & FILTER_FLAG_HAS_EQUAL_MIN );
	tItem.m_bHasEqualMax = !!( uFlags & FILTER_FLAG_HAS_EQUAL_MAX );
	tItem.m_bOpenLeft = !!( uFlags & FILTER_FLAG_OPEN_LEFT );
	tItem.m_bOpenRight = !!( uFlags & FILTER_FLAG_OPEN_RIGHT );
	tItem.m_bIsNull = !!( uFlags & FILTER_FLAG_IS_NULL );

	tItem.m_eType = (ESphFilter )tReader.GetByte();
	tItem.m_eMvaFunc = (ESphMvaFunc)tReader.GetByte();
	tItem.m_iMinValue = tReader.GetUint64();
	tItem.m_iMaxValue = tReader.GetUint64();
	GetArray ( tItem.m_dValues, tReader );
	GetArray ( tItem.m_dStrings, tReader );

	int iValues = tReader.GetDword();
	if ( iValues )
	{
		CSphFixedVector<SphAttr_t> dValues ( iValues );
		tReader.GetBytes ( dValues.Begin(), (int) dValues.GetLengthBytes() );

		tItem.SetExternalValues ( dValues.LeakData(), iValues );
	}
}

void SaveUpdate ( const CSphQuery & tQuery, CSphVector<BYTE> & dOut )
{
	MemoryWriter_c tWriter ( dOut );

	tWriter.PutString ( tQuery.m_sQuery );
	tWriter.PutDword ( tQuery.m_dFilters.GetLength() );
	for ( const CSphFilterSettings & tItem : tQuery.m_dFilters )
		SaveFilter ( tItem, tWriter );
	
	SaveArray ( tQuery.m_dFilterTree, tWriter );
}

int LoadUpdate ( const BYTE * pBuf, int iLen, CSphQuery & tQuery )
{
	MemoryReader_c tReader ( pBuf, iLen );

	tQuery.m_sQuery =  tReader.GetString();
	tQuery.m_dFilters.Resize ( tReader.GetDword () );
	for ( CSphFilterSettings & tItem : tQuery.m_dFilters )
		LoadFilter ( tItem, tReader );
	
	GetArray ( tQuery.m_dFilterTree, tReader );

	return tReader.GetPos();
}

int64_t GetQueryTimeout ( int64_t iTimeout )
{
	// need default of 2 minutes in msec for replication requests as they are mostly long running
	int64_t iTm = Max ( g_iAgentQueryTimeoutMs, 120 * 1000 );
	return Max ( iTm, Min ( iTimeout, INT_MAX ) );
}

static const char * g_dReplicatorPatterns[] = {
	"Could not open state file for reading:",
	"No persistent state found. Bootstraping with default state",
	"Fail to access the file ("
};

bool CheckNoWarning ( const char * sMsg )
{
	if ( !sMsg || !sMsg[0] )
		return false;

	for ( const char * sPattern : g_dReplicatorPatterns )
	{
		if ( strncmp ( sMsg, sPattern, strlen(sPattern) )==0 )
			return true;
	}
	return false;
}<|MERGE_RESOLUTION|>--- conflicted
+++ resolved
@@ -1419,12 +1419,13 @@
 }
 
 // set cluster name into index desc for fast rejects
-static bool SetIndexCluster ( const CSphString & sIndex, const CSphString & sCluster, CSphString & sError )
+bool SetIndexCluster ( const CSphString & sIndex, const CSphString & sCluster, CSphString * pError )
 {
 	cServedIndexRefPtr_c pServed = GetServed ( sIndex );
 	if ( !ServedDesc_t::IsMutable ( pServed ) )
 	{
-		sError.SetSprintf ( "unknown index, or wrong type of index '%s'", sIndex.cstr() );
+		if ( pError )
+			pError->SetSprintf ( "unknown index, or wrong type of index '%s'", sIndex.cstr() );
 		return false;
 	}
 
@@ -1985,7 +1986,7 @@
 		break;
 
 	case ReplicationCommand_e::CLUSTER_ALTER_DROP:
-		if ( !SetIndexCluster ( tCmd.m_sIndex, CSphString(), sError ) )
+		if ( !SetIndexCluster ( tCmd.m_sIndex, CSphString(), &sError ) )
 			return false;
 
 		pCluster->m_dIndexes.RemoveValue ( tCmd.m_sIndex );
@@ -2086,10 +2087,8 @@
 	}
 };
 
-
-// load index into daemon from disk files for cluster use
-// in case index already exists prohibit it to save on index delete as disk files has fresh data received from remote node
-static bool LoadIndex ( const CSphString & sIndexPath, const CSphString & sIndexType, const CSphString & sIndexName, const CSphString & sCluster, FilesTrait_t & tIndexFiles, CSphString & sError )
+// load index from disk files for cluster use
+static ServedIndexRefPtr_c LoadNewIndex ( const CSphString& sIndexPath, const CSphString& sIndexType, const CSphString & sIndexName, const CSphString & sCluster, FilesTrait_t & tIndexFiles, CSphString & sError )
 {
 	CSphConfigSection hIndex;
 	hIndex.Add ( CSphVariant ( sIndexPath.cstr() ), "path" );
@@ -2098,86 +2097,55 @@
 	hIndex.Add ( CSphVariant ( "text" ), "rt_field" );
 	hIndex.Add ( CSphVariant ( "gid" ), "rt_attr_uint" );
 
-	ServedDescWPtr_c pOldIndex { GetServed ( sIndexName ) };
-	if ( pOldIndex )
-	{
-<<<<<<< HEAD
-		cServedIndexRefPtr_c pServedCur = GetServed ( sIndexName );
-		if ( pServedCur )
-		{
-			g_pLocalIndexes->Delete ( sIndexName );
-
-			// we are only owner of that index and will free it after delete from hash
-			if ( ServedDesc_t::IsMutable ( pServedCur ) )
-			{
-				RIdx_T<RtIndex_i*> pIndex { pServedCur };
-				pIndex->ProhibitSave();
-				pIndex->GetIndexFiles ( tIndexFiles.m_dOld, nullptr );
-			}
-=======
-		if ( ServedDesc_t::IsMutable ( pOldIndex ) )
-		{
-			auto * pIndex = (RtIndex_i*)pOldIndex->m_pIndex;
-			pIndex->ProhibitSave();
->>>>>>> 43de186a
-		}
-		pOldIndex->m_pIndex->GetIndexFiles ( tIndexFiles.m_dOld, nullptr );
-		SafeDelete ( pOldIndex->m_pIndex );
-	}
-
-<<<<<<< HEAD
 	ESphAddIndex eAdd;
-	ServedIndexRefPtr_c pServed;
-	std::tie ( eAdd, pServed ) = AddIndex ( sIndexName.cstr(), hIndex, true, true, nullptr, sError );
-=======
-	GuardedHash_c dLocalIndexes;
-	ESphAddIndex eAdd = AddIndexMT ( dLocalIndexes, sIndexName.cstr(), hIndex, true, true, nullptr, sError );
-	assert ( eAdd==ADD_DSBLED || eAdd==ADD_ERROR );
->>>>>>> 43de186a
+	ServedIndexRefPtr_c pNewServed, pResult;
+	std::tie ( eAdd, pNewServed ) = AddIndex ( sIndexName.cstr(), hIndex, false, true, nullptr, sError );
 
 	assert ( eAdd == ADD_NEEDLOAD || eAdd == ADD_ERROR );
 	if ( eAdd != ADD_NEEDLOAD )
-		return false;
-
-<<<<<<< HEAD
-	assert ( pServed );
-	pServed->m_sCluster = sCluster;
+		return pResult;
+
+	assert ( pNewServed );
+	pNewServed->m_sCluster = sCluster;
 
 	StrVec_t dWarnings;
-	bool bPreload = PreallocNewIndex ( *pServed, &hIndex, sIndexName.cstr(), dWarnings, sError );
-	if ( !bPreload )
-		return false;
-
-	UnlockedHazardIdxFromServed ( *pServed )->GetIndexFiles ( tIndexFiles.m_dRef, nullptr );
-=======
-	ServedIndexRefPtr_c pNewServed = GetServed ( sIndexName, &dLocalIndexes );
-	ServedDescWPtr_c pNewIndex ( pNewServed );
-
-	StrVec_t dWarnings;
-	bool bPreload = PreallocNewIndex ( *pNewIndex, &hIndex, sIndexName.cstr(), dWarnings, sError );
-	if ( !bPreload )
-		return false;
-
-	pNewIndex->m_pIndex->GetIndexFiles ( tIndexFiles.m_dRef, nullptr );
->>>>>>> 43de186a
+	bool bPrealloc = PreallocNewIndex ( *pNewServed, &hIndex, sIndexName.cstr(), dWarnings, sError );
+	if ( !bPrealloc )
+		return pResult;
+
+	UnlockedHazardIdxFromServed ( *pNewServed )->GetIndexFiles ( tIndexFiles.m_dRef, nullptr );
 	for ( const auto & i : dWarnings )
 		sphWarning ( "index '%s': %s", sIndexName.cstr(), i.cstr() );
 
-	if ( pOldIndex )
-	{
-		pOldIndex->m_tSettings = pNewIndex->m_tSettings;
-		pOldIndex->m_tSettings.m_bPreopen = ( pNewIndex->m_tSettings.m_bPreopen || MutableIndexSettings_c::GetDefaults().m_bPreopen );
-		pOldIndex->m_sGlobalIDFPath = pNewIndex->m_sGlobalIDFPath;
-		pOldIndex->m_sCluster = sCluster;
-
-		Swap ( pOldIndex->m_pIndex, pNewIndex->m_pIndex );
-	} else
-	{
-		pNewIndex->m_sCluster = sCluster;
-		// finally add the index to the hash of enabled.
-		g_pLocalIndexes->AddOrReplace ( pNewServed, sIndexName );
-	}
-
+	pResult = std::move (pNewServed);
+	return pResult;
+}
+
+
+// load index into daemon
+// in case index already exists prohibit it to save on index delete as disk files has fresh data received from remote node
+static bool LoadIndex ( const CSphString& sIndexPath, const CSphString& sIndexType, const CSphString & sIndexName, const CSphString & sCluster, FilesTrait_t & tIndexFiles, CSphString & sError )
+{
+	cServedIndexRefPtr_c pOldIndex = GetServed ( sIndexName );
+	if ( ServedDesc_t::IsMutable ( pOldIndex ) )
+	{
+		WIdx_T<RtIndex_i*> pIndex { pOldIndex };
+		pIndex->ProhibitSave();
+		pIndex->GetIndexFiles ( tIndexFiles.m_dOld, nullptr );
+
+		auto pNewIndex = LoadNewIndex ( sIndexPath, sIndexType, sIndexName, sCluster, tIndexFiles, sError );
+		if (!pNewIndex)
+			return false;
+
+		g_pLocalIndexes->Replace ( pNewIndex, sIndexName );
+		return true;
+	}
+
+	auto pNewIndex = LoadNewIndex ( sIndexPath, sIndexType, sIndexName, sCluster, tIndexFiles, sError );
+	if ( !pNewIndex )
+		return false;
+
+	g_pLocalIndexes->AddOrReplace ( pNewIndex, sIndexName );
 	return true;
 }
 
@@ -2233,7 +2201,7 @@
 
 	bool bOk = true;
 	for ( const CSphString & sIndex : dIndexes )
-		bOk &= SetIndexCluster ( sIndex, sCluster, sError );
+		bOk &= SetIndexCluster ( sIndex, sCluster, &sError );
 
 	// need to enable back local index write
 	for ( const CSphString & sIndex : dIndexes )
@@ -2501,7 +2469,7 @@
 			CSphString sClusterEmpty;
 			for ( const CSphString & sIndexName : m_dIndexes )
 			{
-				if ( !SetIndexCluster ( sIndexName, sClusterEmpty, sError ) )
+				if ( !SetIndexCluster ( sIndexName, sClusterEmpty, &sError ) )
 					sphWarning ( "%s on removal index '%s' from a cluster", sError.cstr(), sIndexName.cstr() );
 			}
 		}
@@ -2603,7 +2571,7 @@
 		for ( const CSphString & sIndexName : tDesc.m_dIndexes )
 		{
 			// just check index exists and valid as cluster name was already set on daemon preload phase
-			if ( !SetIndexCluster ( sIndexName, pElem->m_sName, sError ) )
+			if ( !SetIndexCluster ( sIndexName, pElem->m_sName, &sError ) )
 			{
 				sphWarning ( "%s, removed from cluster '%s'", sError.cstr(), pElem->m_sName.cstr() );
 				continue;
@@ -2628,7 +2596,7 @@
 			sphLogDebugRpl ( "'%s' cluster started with %d indexes", tDesc.m_sName.cstr(), tDesc.m_dIndexes.GetLength() );
 		}
 	}
-	
+
 	g_bReplicationStarted = true;
 
 	});
@@ -3701,7 +3669,7 @@
 
 		for ( const CSphString & sIndex : pCluster->m_dIndexes )
 		{
-			if ( !SetIndexCluster ( sIndex, CSphString(), sError ) )
+			if ( !SetIndexCluster ( sIndex, CSphString(), &sError ) )
 				return false;
 		}
 		pCluster->m_dIndexes.Reset();
@@ -4127,7 +4095,7 @@
 
 			m_pWriter->SeekTo ( iOff, false );
 		}
-	 
+
 		if ( bSeekReader && m_pReader->GetPos()!=iOff )
 			m_pReader->SeekTo ( iOff, 0 );
 
@@ -4761,7 +4729,7 @@
 	va_start ( ap, sFmt );
 	sError.SetSprintfVa ( sFmt, ap );
 	va_end ( ap );
-	
+
 	tErrors += sError.cstr();
 	sphLogDebugRpl ( "%s", sError.cstr() );
 }
@@ -4995,7 +4963,7 @@
 
 		tIndexFile.Close();
 		tHashFile.Final ( tSync.GetFileHash ( iFile ) );
-		
+
 		int64_t tmDeltaFile = ( sphMicroTimer() - tmStartFile ) / 1000;
 		tSync.m_tmTimeoutFile = Max ( tmDeltaFile, tSync.m_tmTimeoutFile );
 	}
