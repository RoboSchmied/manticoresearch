/* A Bison parser, made by GNU Bison 3.0.2.  */

/* Bison interface for Yacc-like parsers in C

   Copyright (C) 1984, 1989-1990, 2000-2013 Free Software Foundation, Inc.

   This program is free software: you can redistribute it and/or modify
   it under the terms of the GNU General Public License as published by
   the Free Software Foundation, either version 3 of the License, or
   (at your option) any later version.

   This program is distributed in the hope that it will be useful,
   but WITHOUT ANY WARRANTY; without even the implied warranty of
   MERCHANTABILITY or FITNESS FOR A PARTICULAR PURPOSE.  See the
   GNU General Public License for more details.

   You should have received a copy of the GNU General Public License
   along with this program.  If not, see <http://www.gnu.org/licenses/>.  */

/* As a special exception, you may create a larger work that contains
   part or all of the Bison parser skeleton and distribute that work
   under terms of your choice, so long as that work isn't itself a
   parser generator using the skeleton or a modified version thereof
   as a parser skeleton.  Alternatively, if you modify or redistribute
   the parser skeleton itself, you may (at your option) remove this
   special exception, which will cause the skeleton and the resulting
   Bison output files to be licensed under the GNU General Public
   License without this special exception.

   This special exception was added by the Free Software Foundation in
   version 2.2 of Bison.  */

#ifndef YY_YY_YYSPHINXSELECT_H_INCLUDED
# define YY_YY_YYSPHINXSELECT_H_INCLUDED
/* Debug traces.  */
#ifndef YYDEBUG
# define YYDEBUG 0
#endif
#if YYDEBUG
extern int yydebug;
#endif

/* Token type.  */
#ifndef YYTOKENTYPE
# define YYTOKENTYPE
<<<<<<< HEAD
   /* Put the tokens into the symbol table, so that GDB and other debuggers
      know about them.  */
   enum yytokentype {
     SEL_TOKEN = 258,
     SEL_ID = 259,
     SEL_AS = 260,
     SEL_AVG = 261,
     SEL_MAX = 262,
     SEL_MIN = 263,
     SEL_SUM = 264,
     SEL_GROUP_CONCAT = 265,
     SEL_GROUPBY = 266,
     SEL_COUNT = 267,
     SEL_WEIGHT = 268,
     SEL_DISTINCT = 269,
     SEL_OPTION = 270,
     SEL_COMMENT_OPEN = 271,
     SEL_COMMENT_CLOSE = 272,
     TOK_DIV = 273,
     TOK_MOD = 274,
     TOK_NEG = 275,
     TOK_LTE = 276,
     TOK_GTE = 277,
     TOK_EQ = 278,
     TOK_NE = 279,
     TOK_CONST_STRING = 280,
     TOK_OR = 281,
     TOK_AND = 282,
     TOK_NOT = 283,
     TOK_IS = 284,
     TOK_NULL = 285,
     TOK_FOR = 286,
     TOK_FUNC_IN = 287,
     TOK_FUNC_RAND = 288
   };
#endif
#define SEL_TOKEN 258
#define SEL_ID 259
#define SEL_AS 260
#define SEL_AVG 261
#define SEL_MAX 262
#define SEL_MIN 263
#define SEL_SUM 264
#define SEL_GROUP_CONCAT 265
#define SEL_GROUPBY 266
#define SEL_COUNT 267
#define SEL_WEIGHT 268
#define SEL_DISTINCT 269
#define SEL_OPTION 270
#define SEL_COMMENT_OPEN 271
#define SEL_COMMENT_CLOSE 272
#define TOK_DIV 273
#define TOK_MOD 274
#define TOK_NEG 275
#define TOK_LTE 276
#define TOK_GTE 277
#define TOK_EQ 278
#define TOK_NE 279
#define TOK_CONST_STRING 280
#define TOK_OR 281
#define TOK_AND 282
#define TOK_NOT 283
#define TOK_IS 284
#define TOK_NULL 285
#define TOK_FOR 286
#define TOK_FUNC_IN 287
#define TOK_FUNC_RAND 288
=======
  enum yytokentype
  {
    SEL_TOKEN = 258,
    SEL_ID = 259,
    SEL_AS = 260,
    SEL_AVG = 261,
    SEL_MAX = 262,
    SEL_MIN = 263,
    SEL_SUM = 264,
    SEL_GROUP_CONCAT = 265,
    SEL_GROUPBY = 266,
    SEL_COUNT = 267,
    SEL_WEIGHT = 268,
    SEL_DISTINCT = 269,
    SEL_OPTION = 270,
    SEL_COMMENT_OPEN = 271,
    SEL_COMMENT_CLOSE = 272,
    TOK_DIV = 273,
    TOK_MOD = 274,
    TOK_NEG = 275,
    TOK_LTE = 276,
    TOK_GTE = 277,
    TOK_EQ = 278,
    TOK_NE = 279,
    TOK_CONST_STRING = 280,
    TOK_OR = 281,
    TOK_AND = 282,
    TOK_NOT = 283,
    TOK_IS = 284,
    TOK_NULL = 285,
    TOK_FOR = 286,
    TOK_FUNC_IN = 287
  };
#endif
>>>>>>> deef0ad6

/* Value type.  */
#if ! defined YYSTYPE && ! defined YYSTYPE_IS_DECLARED
typedef int YYSTYPE;
# define YYSTYPE_IS_TRIVIAL 1
# define YYSTYPE_IS_DECLARED 1
#endif



int yyparse (SelectParser_t * pParser);

#endif /* !YY_YY_YYSPHINXSELECT_H_INCLUDED  */<|MERGE_RESOLUTION|>--- conflicted
+++ resolved
@@ -43,75 +43,6 @@
 /* Token type.  */
 #ifndef YYTOKENTYPE
 # define YYTOKENTYPE
-<<<<<<< HEAD
-   /* Put the tokens into the symbol table, so that GDB and other debuggers
-      know about them.  */
-   enum yytokentype {
-     SEL_TOKEN = 258,
-     SEL_ID = 259,
-     SEL_AS = 260,
-     SEL_AVG = 261,
-     SEL_MAX = 262,
-     SEL_MIN = 263,
-     SEL_SUM = 264,
-     SEL_GROUP_CONCAT = 265,
-     SEL_GROUPBY = 266,
-     SEL_COUNT = 267,
-     SEL_WEIGHT = 268,
-     SEL_DISTINCT = 269,
-     SEL_OPTION = 270,
-     SEL_COMMENT_OPEN = 271,
-     SEL_COMMENT_CLOSE = 272,
-     TOK_DIV = 273,
-     TOK_MOD = 274,
-     TOK_NEG = 275,
-     TOK_LTE = 276,
-     TOK_GTE = 277,
-     TOK_EQ = 278,
-     TOK_NE = 279,
-     TOK_CONST_STRING = 280,
-     TOK_OR = 281,
-     TOK_AND = 282,
-     TOK_NOT = 283,
-     TOK_IS = 284,
-     TOK_NULL = 285,
-     TOK_FOR = 286,
-     TOK_FUNC_IN = 287,
-     TOK_FUNC_RAND = 288
-   };
-#endif
-#define SEL_TOKEN 258
-#define SEL_ID 259
-#define SEL_AS 260
-#define SEL_AVG 261
-#define SEL_MAX 262
-#define SEL_MIN 263
-#define SEL_SUM 264
-#define SEL_GROUP_CONCAT 265
-#define SEL_GROUPBY 266
-#define SEL_COUNT 267
-#define SEL_WEIGHT 268
-#define SEL_DISTINCT 269
-#define SEL_OPTION 270
-#define SEL_COMMENT_OPEN 271
-#define SEL_COMMENT_CLOSE 272
-#define TOK_DIV 273
-#define TOK_MOD 274
-#define TOK_NEG 275
-#define TOK_LTE 276
-#define TOK_GTE 277
-#define TOK_EQ 278
-#define TOK_NE 279
-#define TOK_CONST_STRING 280
-#define TOK_OR 281
-#define TOK_AND 282
-#define TOK_NOT 283
-#define TOK_IS 284
-#define TOK_NULL 285
-#define TOK_FOR 286
-#define TOK_FUNC_IN 287
-#define TOK_FUNC_RAND 288
-=======
   enum yytokentype
   {
     SEL_TOKEN = 258,
@@ -143,10 +74,10 @@
     TOK_IS = 284,
     TOK_NULL = 285,
     TOK_FOR = 286,
-    TOK_FUNC_IN = 287
+    TOK_FUNC_IN = 287,
+    TOK_FUNC_RAND = 288
   };
 #endif
->>>>>>> deef0ad6
 
 /* Value type.  */
 #if ! defined YYSTYPE && ! defined YYSTYPE_IS_DECLARED
