--- conflicted
+++ resolved
@@ -306,11 +306,7 @@
 	tQuery.m_pQueryParser = sphCreatePlainQueryParser();
 
 	SphQueueSettings_t tQueueSettings ( pIndex->GetMatchSchema (), nullptr );
-<<<<<<< HEAD
-=======
-	tQueueSettings.m_bComputeItems = false;
 	tQueueSettings.m_iMaxMatches = DEFAULT_MAX_MATCHES;
->>>>>>> e32c882f
 	SphQueueRes_t tRes;
 	ISphMatchSorter * pSorter = sphCreateQueue ( tQueueSettings, tQuery, tResult.m_sError, tRes, nullptr );
 	ASSERT_TRUE ( pSorter );
@@ -416,11 +412,7 @@
 
 	SphQueueSettings_t tQueueSettings ( pIndex->GetMatchSchema (), nullptr );
 	tQueueSettings.m_bComputeItems = true;
-<<<<<<< HEAD
-=======
 	tQueueSettings.m_iMaxMatches = DEFAULT_MAX_MATCHES;
-	tArgs.m_uPackedFactorFlags = SPH_FACTOR_ENABLE | SPH_FACTOR_CALC_ATC;
->>>>>>> e32c882f
 	SphQueueRes_t tRes;
 
 	for ( auto szQuery : dQueries )
@@ -575,11 +567,7 @@
 	tQuery.m_pQueryParser = sphCreatePlainQueryParser();
 
 	SphQueueSettings_t tQueueSettings ( pIndex->GetMatchSchema (), nullptr );
-<<<<<<< HEAD
-=======
-	tQueueSettings.m_bComputeItems = false;
 	tQueueSettings.m_iMaxMatches = DEFAULT_MAX_MATCHES;
->>>>>>> e32c882f
 	SphQueueRes_t tRes;
 	auto pSorter = sphCreateQueue ( tQueueSettings, tQuery, tResult.m_sError, tRes, nullptr );
 	ASSERT_TRUE ( pSorter );
