%{
#if _WIN32
#pragma warning(push,1)
#pragma warning(disable:4702) // unreachable code
#endif
%}

%lex-param		{ SqlParser_c * pParser }
%parse-param	{ SqlParser_c * pParser }
%pure-parser
%error-verbose

%token	TOK_IDENT "identifier"
%token	TOK_BACKIDENT "`identifier`"
%token	TOK_ATIDENT
%token	TOK_CONST_INT 260 "integer"
%token	TOK_CONST_FLOAT 261 "float"
%token	TOK_CONST_MVA 262	// not a real token, only placeholder
%token	TOK_QUOTED_STRING 263 "string"
%token	TOK_USERVAR "@uservar"
%token	TOK_SYSVAR "@@sysvar"
%token	TOK_CONST_STRINGS 269	// not a real token, only placeholder
%token	TOK_BAD_NUMERIC
%token	TOK_SUBKEY
%token	TOK_BACKTICKED_SUBKEY
%token	TOK_DOT_NUMBER ".number"

%token	TOK_AGENT
%token	TOK_ALL
%token	TOK_ANY
%token	TOK_AS
%token	TOK_ASC
%token	TOK_ATTACH
%token	TOK_ATTRIBUTES
%token	TOK_AVG
%token	TOK_BEGIN
%token	TOK_BETWEEN
%token	TOK_BIGINT
%token	TOK_BY
%token	TOK_CALL
%token	TOK_CHARACTER
%token	TOK_CHUNK
%token	TOK_CLUSTER
%token  TOK_COLLATE
%token	TOK_COLLATION
%token	TOK_COLUMN
%token	TOK_COMMIT
%token	TOK_COMMITTED
%token	TOK_COUNT
%token	TOK_CREATE
%token	TOK_DATABASES
%token	TOK_DDLCLAUSE
%token	TOK_DEBUGCLAUSE
%token	TOK_DELETE
%token	TOK_DESC
%token	TOK_DESCRIBE
%token	TOK_DISTINCT
%token	TOK_DIV
%token	TOK_DOUBLE
%token	TOK_EXPLAIN
%token	TOK_FACET
%token	TOK_FALSE
%token	TOK_FLOAT
%token	TOK_FLUSH
%token	TOK_FOR
%token	TOK_FORCE
%token	TOK_FROM
%token	TOK_FREEZE
%token	TOK_GLOBAL
%token	TOK_GROUP
%token	TOK_GROUPBY
%token	TOK_GROUP_CONCAT
%token	TOK_HAVING
%token	TOK_HOSTNAMES
%token	TOK_IGNORE
%token	TOK_IN
%token	TOK_INDEX
%token	TOK_INDEXES
%token	TOK_INDEXOF
%token	TOK_INSERT
%token	TOK_INT
%token	TOK_INTEGER
%token	TOK_INTO
%token	TOK_IS
%token	TOK_ISOLATION
%token	TOK_KILL
%token	TOK_LEVEL
%token	TOK_LIKE
%token	TOK_LIMIT
%token	TOK_LOGS
%token	TOK_MATCH
%token	TOK_MAX
%token	TOK_META
%token	TOK_MIN
%token	TOK_MOD
%token	TOK_MULTI
%token	TOK_MULTI64
%token	TOK_NAMES
%token	TOK_NOT
%token	TOK_NULL
%token	TOK_OFFSET
%token	TOK_OPTION
%token	TOK_ORDER
%token	TOK_OPTIMIZE
%token	TOK_PLAN
%token	TOK_PLUGINS
%token	TOK_PROFILE
%token	TOK_RAND
%token	TOK_RAMCHUNK
%token	TOK_READ
%token	TOK_REBUILD
%token	TOK_REGEX
%token	TOK_RECONFIGURE
%token	TOK_RELOAD
%token	TOK_REPEATABLE
%token	TOK_REPLACE
%token	TOK_REMAP
%token	TOK_ROLLBACK
%token	TOK_RTINDEX
%token	TOK_SECONDARY
%token	TOK_SELECT
%token	TOK_SERIALIZABLE
%token	TOK_SET
%token	TOK_SETTINGS
%token	TOK_SESSION
%token	TOK_SHOW
%token	TOK_SONAME
%token	TOK_START
%token	TOK_STATUS
%token	TOK_STRING
%token	TOK_SYSFILTERS
%token	TOK_SUM
%token	TOK_TABLE 378
%token	TOK_TABLES
%token	TOK_THREADS
%token	TOK_TO
%token	TOK_TRANSACTION
%token	TOK_TRUE
%token	TOK_TRUNCATE
%token	TOK_UNCOMMITTED
%token	TOK_UNFREEZE
%token	TOK_UPDATE
%token	TOK_USE
%token	TOK_VALUES
%token	TOK_VARIABLES
%token	TOK_WARNINGS
%token	TOK_WEIGHT
%token	TOK_WHERE
%token	TOK_WITH
%token	TOK_WITHIN

%token	TOK_LTE "<="
%token	TOK_GTE ">="
%token	TOK_NE "!="

%left TOK_OR
%left TOK_AND
%left '|'
%left '&'
%left '=' TOK_NE
%left '<' '>' TOK_LTE TOK_GTE
%left '+' '-'
%left '*' '/' '%' TOK_DIV TOK_MOD
%nonassoc TOK_NOT
%nonassoc TOK_NEG

%{

// some helpers
#include <float.h> // for FLT_MAX

static CSphFilterSettings * AddMvaRange ( SqlParser_c * pParser, const SqlNode_t & tNode, int64_t iMin, int64_t iMax )
{
	CSphFilterSettings * f = pParser->AddFilter ( tNode, SPH_FILTER_RANGE );
	f->m_eMvaFunc = ( tNode.m_iType==TOK_ALL ) ? SPH_MVAFUNC_ALL : SPH_MVAFUNC_ANY;
	f->m_iMinValue = iMin;
	f->m_iMaxValue = iMax;
	return f;
}

#define TRACK_BOUNDS(_res,_left,_right) \
	_res = _left; \
	if ( _res.m_iStart>0 && pParser->m_pBuf[_res.m_iStart-1]=='`' ) \
		_res.m_iStart--; \
	_res.m_iEnd = _right.m_iEnd; \
	_res.m_iType = 0;

%}

%%

request:
	statement					{ pParser->PushQuery(); }
	| statement ';'				{ pParser->PushQuery(); }
	| multi_stmt_list
	| multi_stmt_list ';'
	;

statement:
	insert_into
	| delete_from
	| set_global_stmt
	| transact_op
	| call_proc
	| describe
	| update
	| attach_index
	| flush_rtindex
	| flush_ramchunk
	| flush_index
	| set_transaction
	| select_sysvar
	| select_dual
	| truncate
	| optimize_index
	| reload_plugins
	| reload_index
	| reload_indexes
	| flush_hostnames
	| flush_logs
	| sysfilters
	| TOK_DEBUGCLAUSE	{ pParser->m_pStmt->m_eStmt = STMT_DEBUG; }
	| delete_cluster
	| explain_query
	| TOK_DDLCLAUSE	{ pParser->m_bGotDDLClause = true; }
<<<<<<< HEAD
	| lock_indexes
	| unlock_indexes
	| kill_connid
=======
	| freeze_indexes
	| unfreeze_indexes
>>>>>>> 367738a5
	;

//////////////////////////////////////////////////////////////////////////

// many known keywords are also allowed as column or index names
//
// FROM conflicts with select_expr opt_alias
// NAMES, TRANSACTION conflicts with SET
//
// more known conflicts (but rather crappy ideas for a name anyway) are:
// AND, AS, BY, DIV, FACET, FALSE, ID, IN, IS, LIMIT, MOD, NOT, NULL,
// OR, ORDER, SELECT, TRUE

/// All used keywords looking as TOK_XXX should be located here. That is mandatory
/// and used in regexp in 'reserved.py' script to check reserved words consistency between
/// grammar and documentation.
///
/// Line below starts the list, that is MANDATORY, don't remove/change it!
/// *** ALL_IDENT_LIST ***


reserved_no_option:
	TOK_AGENT | TOK_ALL | TOK_ANY | TOK_ASC | TOK_ATTACH | TOK_ATTRIBUTES
	| TOK_AVG | TOK_BEGIN | TOK_BETWEEN | TOK_BIGINT | TOK_CALL
	| TOK_CHARACTER | TOK_CHUNK | TOK_CLUSTER | TOK_COLLATION | TOK_COLUMN | TOK_COMMIT
	| TOK_COMMITTED | TOK_COUNT | TOK_CREATE | TOK_DATABASES | TOK_DELETE
	| TOK_DESC | TOK_DESCRIBE  | TOK_DOUBLE
	| TOK_FLOAT | TOK_FLUSH | TOK_FOR | TOK_FREEZE | TOK_GLOBAL | TOK_GROUP
	| TOK_GROUP_CONCAT | TOK_GROUPBY | TOK_HAVING | TOK_HOSTNAMES | TOK_INDEX | TOK_INDEXOF | TOK_INSERT
	| TOK_INT | TOK_INTEGER | TOK_INTO | TOK_ISOLATION | TOK_LEVEL
	| TOK_LIKE | TOK_LOGS | TOK_MATCH | TOK_MAX | TOK_META | TOK_MIN | TOK_MULTI
	| TOK_MULTI64 | TOK_OPTIMIZE | TOK_PLAN
	| TOK_PLUGINS | TOK_PROFILE | TOK_RAMCHUNK | TOK_RAND | TOK_READ | TOK_REBUILD
	| TOK_RECONFIGURE | TOK_REMAP | TOK_REPEATABLE | TOK_REPLACE
	| TOK_ROLLBACK | TOK_RTINDEX | TOK_SECONDARY | TOK_SERIALIZABLE | TOK_SESSION | TOK_SET
	| TOK_SETTINGS | TOK_SHOW | TOK_SONAME | TOK_START | TOK_STATUS | TOK_STRING
	| TOK_SUM | TOK_TABLE | TOK_TABLES | TOK_THREADS | TOK_TO | TOK_TRUNCATE
<<<<<<< HEAD
	| TOK_UNCOMMITTED | TOK_UNLOCK | TOK_UPDATE | TOK_VALUES | TOK_VARIABLES
	| TOK_WARNINGS | TOK_WEIGHT | TOK_WHERE | TOK_WITH | TOK_WITHIN | TOK_KILL
=======
	| TOK_UNCOMMITTED | TOK_UNFREEZE | TOK_UPDATE | TOK_VALUES | TOK_VARIABLES
	| TOK_WARNINGS | TOK_WEIGHT | TOK_WHERE | TOK_WITH | TOK_WITHIN
>>>>>>> 367738a5
	;

reserved_set_tail:
    TOK_NAMES | TOK_TRANSACTION | TOK_COLLATE | TOK_BACKIDENT
    ;

reserved_set:
	reserved_no_option | TOK_OPTION
	;

reserved_set_full:
    reserved_set | reserved_set_tail
    ;


ident_set:
	TOK_IDENT | reserved_set
	;

ident:
	TOK_IDENT | reserved_set_full
	;

ident_no_option:
	TOK_IDENT | reserved_no_option | reserved_set_tail
	;

/// *** ALL_IDENT_LIST_END ***
// WARNING! line above is MANDATORY for consistency checking!
//////////////////////////////////////////////////////////////////////////


/// id of columns
identcol:
	ident
	| identcol ':' ident {TRACK_BOUNDS ( $$, $1, $3 );}
	;

/// indexes
identidx:
	TOK_BACKIDENT
	{
		$$ = $1;
		++$$.m_iStart;
		--$$.m_iEnd;
	}
	| ident_set | TOK_NAMES | TOK_TRANSACTION | TOK_COLLATE
	;

one_index:
	identidx
	| ident ':' identidx
		{
			pParser->ToString (pParser->m_pStmt->m_sCluster, $1);
			$$ = $3;
		}
	;

only_one_index:
	one_index
		{
			pParser->ToString (pParser->m_pStmt->m_sIndex, $1);
		}
	;

chunk_key:
	TOK_DOT_NUMBER
		{
			pParser->AddDotIntSubkey ($1);
			pParser->m_pStmt->m_iIntParam = $1.m_iValue;
		}
	| TOK_CHUNK TOK_CONST_INT
		{
			pParser->AddIntSubkey ($2);
			pParser->m_pStmt->m_iIntParam = $2.m_iValue;
		}
	;

chunk_keys:
	chunk_key
	| chunk_keys chunk_key
	;

string_key:
	TOK_SUBKEY
		{
    		pParser->AddStringSubkey ($1);
    	}
    ;

string_keys:
	string_key
	| string_keys string_key
	;

multi_strings_and_maybe_chunk_key:
	string_keys
	| chunk_key string_keys
	;

multi_chunks_and_maybe_string_key:
	chunk_keys
	| string_key chunk_keys
	;

fromkeys:
	// empty
	| multi_strings_and_maybe_chunk_key
	| multi_chunks_and_maybe_string_key
	;


one_index_opt_subindex:				// used in describe (meta m.b. num or name)
	only_one_index
	| only_one_index multi_strings_and_maybe_chunk_key
	;

one_index_opt_chunk:				// used in show settings, show status, update, delete
	only_one_index
	| only_one_index chunk_keys
	| list_of_indexes
    	{
    		pParser->ToString (pParser->m_pQuery->m_sIndexes, $1);
    	}
	;

from_target:		// used in select ... from
	only_one_index fromkeys
		{
			pParser->m_pQuery->m_sIndexes = pParser->m_pStmt->m_sIndex;
			pParser->SwapSubkeys();
		}
	| list_of_indexes
		{
			pParser->ToString (pParser->m_pQuery->m_sIndexes, $1);
		}
	| sysvar_ext
		{
    		pParser->ToString (pParser->m_pQuery->m_sIndexes, $1);
    		pParser->SwapSubkeys();
    	}
	;

list_of_indexes:
	one_index ',' one_index
		{
    		TRACK_BOUNDS ( $$, $1, $3 );
    	}
	| list_of_indexes ',' one_index
		{
			TRACK_BOUNDS ( $$, $1, $3 );
		}
	;

one_or_more_indexes:
	one_index
		{
                	pParser->ToString (pParser->m_pStmt->m_sIndex, $1);
		}
	| list_of_indexes
		{
            		pParser->ToString (pParser->m_pStmt->m_sIndex, $1);
            	}
	;

// enhanced sysvars
//////////////////////////////////////////////////////////////////////////

string_nokeys:
	TOK_SUBKEY
	| string_keys TOK_SUBKEY
		{
			$$ = $2;
		}
	;

multi_strings_and_maybe_chunk_nokey:
	string_nokeys
	| TOK_DOT_NUMBER
	| TOK_DOT_NUMBER string_nokeys
		{
    		$$ = $2;
    	}
    | string_nokeys TOK_DOT_NUMBER
    	{
    		$$ = $2;
    	}
    | string_nokeys TOK_DOT_NUMBER string_nokeys
    	{
    		$$ = $3;
    	}
	;

sysvar:					// full name in token, like var '@@session.last_insert_id', no subkeys parsed
	TOK_SYSVAR
	| TOK_SYSVAR multi_strings_and_maybe_chunk_nokey
		{
			TRACK_BOUNDS ( $$, $1, $2 );
		}
    ;

sysvar_ext:				// name in token + subkeys, like var '@@session' and 1 subkey '.last_insert_id'
	TOK_SYSVAR
	| TOK_SYSVAR multi_strings_and_maybe_chunk_key
	| TOK_SYSVAR chunk_key
	;

// statements
//////////////////////////////////////////////////////////////////////////

multi_stmt_list:
	multi_stmt							{ pParser->PushQuery(); }
	| multi_stmt_list ';' multi_stmt	{ pParser->PushQuery(); }
	| multi_stmt_list facet_stmt		{ pParser->PushQuery(); }
	;

multi_stmt:
	select
	| show_stmt
	| set_stmt
	;

select:
	select1
	| TOK_SELECT TOK_IDENT '(' '(' select1 ')' opt_tablefunc_args ')'
		{
			assert ( pParser->m_pStmt->m_eStmt==STMT_SELECT ); // set by table argument
			pParser->ToString ( pParser->m_pStmt->m_sTableFunc, $2 );
		}
	;

select1:
	select_from
	| TOK_SELECT select_items_list TOK_FROM '(' subselect_start select_from ')'
		opt_outer_order opt_outer_limit
		{
			assert ( pParser->m_pStmt->m_eStmt==STMT_SELECT ); // set by subselect
		}
	;

opt_tablefunc_args:
	// nothing
	| ',' tablefunc_args_list
	;

tablefunc_args_list:
	tablefunc_arg
		{
			pParser->ToString ( pParser->m_pStmt->m_dTableFuncArgs.Add(), $1 );
		}
	| tablefunc_args_list ',' tablefunc_arg
		{
			pParser->ToString ( pParser->m_pStmt->m_dTableFuncArgs.Add(), $3 );
		}
	;

tablefunc_arg:
	identcol
	| TOK_CONST_INT
	;

subselect_start:
	{
		CSphVector<CSphQueryItem> & dItems = pParser->m_pQuery->m_dItems;
		if ( dItems.GetLength()!=1 || dItems[0].m_sExpr!="*" )
		{
			yyerror ( pParser, "outer select list must be a single star" );
			YYERROR;
		}
		dItems.Reset();
		pParser->ResetSelect();
	};


opt_outer_order:
	TOK_ORDER TOK_BY order_items_list
		{
			pParser->ToString ( pParser->m_pQuery->m_sOuterOrderBy, $3 );
			pParser->m_pQuery->m_bHasOuter = true;
		}
	;

opt_outer_limit:
	// nothing
	| TOK_LIMIT TOK_CONST_INT
		{
			pParser->m_pQuery->m_iOuterLimit = $2.m_iValue;
			pParser->m_pQuery->m_bHasOuter = true;
		}
	| TOK_LIMIT TOK_CONST_INT ',' TOK_CONST_INT
		{
			pParser->m_pQuery->m_iOuterOffset = $2.m_iValue;
			pParser->m_pQuery->m_iOuterLimit = $4.m_iValue;
			pParser->m_pQuery->m_bHasOuter = true;
		}
	| TOK_LIMIT TOK_CONST_INT TOK_OFFSET TOK_CONST_INT
		{
			pParser->m_pQuery->m_iOuterLimit = $2.m_iValue;
			pParser->m_pQuery->m_iOuterOffset = $4.m_iValue;
			pParser->m_pQuery->m_bHasOuter = true;
		}
	;

select_from:
	TOK_SELECT select_items_list
	TOK_FROM from_target { pParser->m_pStmt->m_eStmt = STMT_SELECT; } // set stmt here to check the option below
	opt_where_clause
	opt_group_clause
	opt_group_order_clause
	opt_having_clause
	opt_order_clause
	opt_limit_clause
	opt_option_clause
	opt_hint_clause
	;

select_items_list:
	select_item
	| select_items_list ',' select_item
	;

select_item:
	'*'									{ pParser->AddItem ( &$1 ); }
	| select_expr opt_alias
	;

opt_alias:
	// empty
	| opt_as identcol						{ pParser->AliasLastItem ( &$2 ); }
	;

select_expr:
	expr								{ pParser->AddItem ( &$1 ); }
	| TOK_AVG '(' expr ')'				{ pParser->AddItem ( &$3, SPH_AGGR_AVG, &$1, &$4 ); }
	| TOK_MAX '(' expr ')'				{ pParser->AddItem ( &$3, SPH_AGGR_MAX, &$1, &$4 ); }
	| TOK_MIN '(' expr ')'				{ pParser->AddItem ( &$3, SPH_AGGR_MIN, &$1, &$4 ); }
	| TOK_SUM '(' expr ')'				{ pParser->AddItem ( &$3, SPH_AGGR_SUM, &$1, &$4 ); }
	| TOK_GROUP_CONCAT '(' expr ')'		{ pParser->AddItem ( &$3, SPH_AGGR_CAT, &$1, &$4 ); }
	| TOK_COUNT '(' '*' ')'				{ if ( !pParser->AddItem ( "count(*)", &$1, &$4 ) ) YYERROR; }
	| TOK_GROUPBY '(' ')'				{ if ( !pParser->AddItem ( "groupby()", &$1, &$3 ) ) YYERROR; }
	| TOK_COUNT '(' TOK_DISTINCT identcol')' 	{ if ( !pParser->AddDistinct ( &$4, &$1, &$5 ) ) YYERROR; }
	;

opt_where_clause:
	// empty
	| where_clause
	;

where_clause:
	TOK_WHERE where_expr
	;

where_expr:
	where_item
	| filter_expr
	| where_item TOK_AND filter_expr
    | filter_expr TOK_AND where_item
	| filter_expr TOK_AND where_item TOK_AND filter_expr	{ pParser->FilterAnd ( $$, $1, $5 ); }
	;

where_item:
	TOK_MATCH '(' TOK_QUOTED_STRING ')'
		{
			if ( !pParser->SetMatch($3) )
				YYERROR;
		}
	| '(' TOK_MATCH '(' TOK_QUOTED_STRING ')' ')'
		{
			if ( !pParser->SetMatch($4) )
				YYERROR;
		}
	;

filter_expr:
	filter_item							{ pParser->SetOp ( $$ ); }
	| filter_expr TOK_AND filter_expr	{ pParser->FilterAnd ( $$, $1, $3 ); }
	| filter_expr TOK_OR filter_expr	{ pParser->FilterOr ( $$, $1, $3 ); }
	| '(' filter_expr ')'				{ pParser->FilterGroup ( $$, $2 ); }
	;
	
	
filter_item:	
	expr_ident '=' bool_or_integer_value

		{
			CSphFilterSettings * pFilter = pParser->AddValuesFilter ( $1 );
			if ( !pFilter )
				YYERROR;
			pFilter->m_dValues.Add ( $3.m_iValue );
		}
	| expr_ident TOK_NE bool_or_integer_value
		{
			CSphFilterSettings * pFilter = pParser->AddValuesFilter ( $1 );
			if ( !pFilter )
				YYERROR;
			pFilter->m_dValues.Add ( $3.m_iValue );
			pFilter->m_bExclude = true;
		}
	| expr_ident TOK_IN '(' const_list ')'
		{
			CSphFilterSettings * pFilter = pParser->AddValuesFilter ( $1 );
			if ( !pFilter )
				YYERROR;
			pFilter->m_dValues = *$4.m_pValues;
			pFilter->m_dValues.Uniq();
		}
	| expr_ident TOK_NOT TOK_IN '(' const_list ')'
		{
			CSphFilterSettings * pFilter = pParser->AddValuesFilter ( $1 );
			if ( !pFilter )
				YYERROR;
			pFilter->m_dValues = *$5.m_pValues;
			pFilter->m_dValues.Uniq();
			pFilter->m_bExclude = true;
		}
	| expr_ident TOK_IN '(' string_list ')'
		{
			if ( !pParser->AddStringListFilter ( $1, $4, StrList_e::STR_IN ) )
				YYERROR;
		}
	| expr_ident TOK_NOT TOK_IN '(' string_list ')'
		{
			if ( !pParser->AddStringListFilter ( $1, $5, StrList_e::STR_IN, true ) )
				YYERROR;
		}
	| expr_ident TOK_ANY '(' string_list ')'
		{
			if ( !pParser->AddStringListFilter ( $1, $4, StrList_e::STR_ANY ) )
				YYERROR;
		}
	| expr_ident TOK_NOT TOK_ANY '(' string_list ')'
		{
			if ( !pParser->AddStringListFilter ( $1, $5, StrList_e::STR_ANY, true ) )
				YYERROR;
		}
	| expr_ident TOK_ALL '(' string_list ')'
		{
			if ( !pParser->AddStringListFilter ( $1, $4, StrList_e::STR_ALL ) )
				YYERROR;
		}
	| expr_ident TOK_NOT TOK_ALL '(' string_list ')'
		{
			if ( !pParser->AddStringListFilter ( $1, $5, StrList_e::STR_ALL, true ) )
				YYERROR;
		}
	| expr_ident TOK_IN TOK_USERVAR
		{
			if ( !pParser->AddUservarFilter ( $1, $3, false ) )
				YYERROR;
		}
	| expr_ident TOK_NOT TOK_IN TOK_USERVAR
		{
			if ( !pParser->AddUservarFilter ( $1, $4, true ) )
				YYERROR;
		}
	| expr_ident TOK_BETWEEN const_int TOK_AND const_int
		{
			if ( !pParser->AddIntRangeFilter ( $1, $3.m_iValue, $5.m_iValue, false ) )
				YYERROR;
		}
	| expr_ident TOK_NOT TOK_BETWEEN const_int TOK_AND const_int
		{
			if ( !pParser->AddIntRangeFilter ( $1, $4.m_iValue, $6.m_iValue, true ) )
				YYERROR;
		}
	| expr_ident '>' const_int
		{
			if ( !pParser->AddIntFilterGreater ( $1, $3.m_iValue, false ) )
				YYERROR;
		}
	| expr_ident '<' const_int
		{
			if ( !pParser->AddIntFilterLesser ( $1, $3.m_iValue, false ) )
				YYERROR;
		}
	| expr_ident TOK_GTE const_int
		{
			if ( !pParser->AddIntFilterGreater ( $1, $3.m_iValue, true ) )
				YYERROR;
		}
	| expr_ident TOK_LTE const_int
		{
			if ( !pParser->AddIntFilterLesser ( $1, $3.m_iValue, true ) )
				YYERROR;
		}
	| expr_ident '=' const_float
		{
			if ( !pParser->AddFloatRangeFilter ( $1, $3.m_fValue, $3.m_fValue, true ) )
				YYERROR;
		}
	| expr_ident TOK_NE const_float
		{
			if ( !pParser->AddFloatRangeFilter ( $1, $3.m_fValue, $3.m_fValue, true, true ) )
				YYERROR;
		}
	| expr_ident TOK_BETWEEN const_float TOK_AND const_float
		{
			if ( !pParser->AddFloatRangeFilter ( $1, $3.m_fValue, $5.m_fValue, true ) )
				YYERROR;
		}
	| expr_ident TOK_BETWEEN const_int TOK_AND const_float
		{
			if ( !pParser->AddFloatRangeFilter ( $1, $3.m_iValue, $5.m_fValue, true ) )
				YYERROR;
		}
	| expr_ident TOK_BETWEEN const_float TOK_AND const_int
		{
			if ( !pParser->AddFloatRangeFilter ( $1, $3.m_fValue, $5.m_iValue, true ) )
				YYERROR;
		}
	| expr_ident '>' const_float
		{
			if ( !pParser->AddFloatFilterGreater ( $1, $3.m_fValue, false ) )
				YYERROR;
		}
	| expr_ident '<' const_float
		{
			if ( !pParser->AddFloatFilterLesser ( $1, $3.m_fValue, false ) )
				YYERROR;
		}
	| expr_ident TOK_GTE const_float
		{
			if ( !pParser->AddFloatFilterGreater ( $1, $3.m_fValue, true ) )
				YYERROR;
		}
	| expr_ident TOK_LTE const_float
		{
			if ( !pParser->AddFloatFilterLesser ( $1, $3.m_fValue, true ) )
				YYERROR;
		}
	| expr_ident '=' TOK_QUOTED_STRING
		{
			if ( !pParser->AddStringFilter ( $1, $3, false ) )
				YYERROR;
		}
	| expr_ident TOK_NE TOK_QUOTED_STRING
		{
			if ( !pParser->AddStringFilter ( $1, $3, true ) )
				YYERROR;
		}
	| expr_ident TOK_IS TOK_NULL
		{
			if ( !pParser->AddNullFilter ( $1, true ) )
				YYERROR;
		}
	| expr_ident TOK_IS TOK_NOT TOK_NULL
		{
			if ( !pParser->AddNullFilter ( $1, false ) )
				YYERROR;
		}
	| const_int '=' const_int
		{
			CSphFilterSettings * pFilter = pParser->AddValuesFilter ( $1 );
			if ( !pFilter )
				YYERROR;
			pFilter->m_dValues.Add ( $3.m_iValue );
		}
	| const_int TOK_NE const_int
		{
			CSphFilterSettings * pFilter = pParser->AddValuesFilter ( $1 );
			if ( !pFilter )
				YYERROR;
			pFilter->m_dValues.Add ( $3.m_iValue );
			pFilter->m_bExclude = true;
		}

	// filters on ANY(mva) or ALL(mva)
	| mva_aggr '=' const_int
		{
			CSphFilterSettings * f = pParser->AddFilter ( $1, SPH_FILTER_VALUES );
			f->m_eMvaFunc = ( $1.m_iType==TOK_ALL ) ? SPH_MVAFUNC_ALL : SPH_MVAFUNC_ANY;
			f->m_dValues.Add ( $3.m_iValue );
		}
	| mva_aggr TOK_NE const_int
		{
			// tricky bit
			// any(tags!=val) is not equivalent to not(any(tags==val))
			// any(tags!=val) is instead equivalent to not(all(tags)==val)
			// thus, along with setting the exclude flag on, we also need to invert the function
			CSphFilterSettings * f = pParser->AddFilter ( $1, SPH_FILTER_VALUES );
			f->m_eMvaFunc = ( $1.m_iType==TOK_ALL ) ? SPH_MVAFUNC_ANY : SPH_MVAFUNC_ALL;
			f->m_bExclude = true;
			f->m_dValues.Add ( $3.m_iValue );
		}
	| mva_aggr TOK_IN '(' const_list ')'
		{
			CSphFilterSettings * f = pParser->AddFilter ( $1, SPH_FILTER_VALUES );
			f->m_eMvaFunc = ( $1.m_iType==TOK_ALL ) ? SPH_MVAFUNC_ALL : SPH_MVAFUNC_ANY;
			f->m_dValues = *$4.m_pValues;
			f->m_dValues.Uniq();
		}
	| mva_aggr TOK_NOT TOK_IN '(' const_list ')'
		{
			// tricky bit with inversion again
			CSphFilterSettings * f = pParser->AddFilter ( $1, SPH_FILTER_VALUES );
			f->m_eMvaFunc = ( $1.m_iType==TOK_ALL ) ? SPH_MVAFUNC_ANY : SPH_MVAFUNC_ALL;
			f->m_bExclude = true;
			f->m_dValues = *$5.m_pValues;
			f->m_dValues.Uniq();
		}
	| mva_aggr TOK_BETWEEN const_int TOK_AND const_int
		{
			AddMvaRange ( pParser, $1, $3.m_iValue, $5.m_iValue );
		}
	| mva_aggr TOK_NOT TOK_BETWEEN const_int TOK_AND const_int
		{
			// tricky bit with inversion again
			CSphFilterSettings * f = pParser->AddFilter ( $1, SPH_FILTER_RANGE );
			f->m_eMvaFunc = ( $1.m_iType==TOK_ALL ) ? SPH_MVAFUNC_ANY : SPH_MVAFUNC_ALL;
			f->m_bExclude = true;
			f->m_iMinValue = $4.m_iValue;
			f->m_iMaxValue = $6.m_iValue;
		}
	| mva_aggr '<' const_int
		{
			AddMvaRange ( pParser, $1, INT64_MIN, $3.m_iValue-1 );
		}
	| mva_aggr '>' const_int
		{
			AddMvaRange ( pParser, $1, $3.m_iValue+1, INT64_MAX );
		}
	| mva_aggr TOK_LTE const_int
		{
			AddMvaRange ( pParser, $1, INT64_MIN, $3.m_iValue );
		}
	| mva_aggr TOK_GTE const_int
		{
			AddMvaRange ( pParser, $1, $3.m_iValue, INT64_MAX );
		}
	| TOK_REGEX '(' json_field ',' TOK_QUOTED_STRING ')'
		{
			TRACK_BOUNDS ( $$, $1, $6 );
			CSphFilterSettings * pFilter = pParser->AddFilter ( $$, SPH_FILTER_EXPRESSION );
			if ( !pFilter )
				YYERROR;
		}
	;

expr_ident:
	identcol
	| TOK_ATIDENT
		{
			if ( !pParser->SetOldSyntax() )
				YYERROR;
		}
	| TOK_COUNT '(' '*' ')'
		{
			$$.m_iType = SPHINXQL_TOK_COUNT;
			if ( !pParser->SetNewSyntax() )
				YYERROR;
		}
	| TOK_GROUPBY '(' ')'
		{
			$$.m_iType = SPHINXQL_TOK_GROUPBY;
			if ( !pParser->SetNewSyntax() )
				YYERROR;
		}
	| TOK_WEIGHT '(' ')'
		{
			$$.m_iType = SPHINXQL_TOK_WEIGHT;
			if ( !pParser->SetNewSyntax() )
				YYERROR;
		}
	| json_expr
	| TOK_INTEGER '(' json_expr ')'	{ TRACK_BOUNDS ( $$, $1, $4 ); }
	| TOK_DOUBLE '(' json_expr ')'	{ TRACK_BOUNDS ( $$, $1, $4 ); }
	| TOK_BIGINT '(' json_expr ')'	{ TRACK_BOUNDS ( $$, $1, $4 ); }
	| TOK_FACET '(' ')'
	;

mva_aggr:
	TOK_ANY '(' identcol ')'	{ $$ = $3; $$.m_iType = TOK_ANY; }
	| TOK_ALL '(' identcol ')'	{ $$ = $3; $$.m_iType = TOK_ALL; }
	;

const_int:
	TOK_CONST_INT
		{
			$$.m_iType = TOK_CONST_INT;
			if ( (uint64_t)$1.m_iValue > (uint64_t)LLONG_MAX )
				$$.m_iValue = LLONG_MAX;
			else
				$$.m_iValue = $1.m_iValue;
		}
	| '-' TOK_CONST_INT
		{
			$$.m_iType = TOK_CONST_INT;
			if ( (uint64_t)$2.m_iValue > (uint64_t)LLONG_MAX )
				$$.m_iValue = LLONG_MIN;
			else
				$$.m_iValue = -$2.m_iValue;
		}
	;

const_float:
	const_float_unsigned		{ $$.m_iType = TOK_CONST_FLOAT; $$.m_fValue = $1.m_fValue; }
	| '-' const_float_unsigned	{ $$.m_iType = TOK_CONST_FLOAT; $$.m_fValue = -$2.m_fValue; }
	;

// fixme! That is non-consequetive behaviour.
// in `select id*.1 a from indexrt where a>.4` - first .1 is part of expression and is passed
// to expr parser. Second .4 is part of the filter - and is parsed immediately here.
const_float_unsigned:
	TOK_CONST_FLOAT			{ $$.m_fValue = $1.m_fValue; }
	| TOK_DOT_NUMBER		{ $$.m_fValue = pParser->ToFloat ($1); }
	;

const_list:
	const_int
		{
			assert ( !$$.m_pValues );
			$$.m_pValues = new RefcountedVector_c<SphAttr_t> ();
			$$.m_pValues->Add ( $1.m_iValue ); 
		}
	| const_list ',' const_int
		{
			$$.m_pValues->Add ( $3.m_iValue );
		}
	;

string_list:
	TOK_QUOTED_STRING
		{
			assert ( !$$.m_pValues );
			$$.m_pValues = new RefcountedVector_c<SphAttr_t> ();
			$$.m_pValues->Add ( $1.m_iValue );
		}
	| string_list ',' TOK_QUOTED_STRING
		{
			$$.m_pValues->Add ( $3.m_iValue );
		}
	;

opt_group_clause:
	// empty
	| TOK_GROUP opt_int TOK_BY group_items_list
	;

opt_int:
	// empty
	| TOK_CONST_INT
		{
			pParser->SetGroupbyLimit ( $1.m_iValue );
		}
	;

group_items_list:
	expr_ident
		{
			pParser->AddGroupBy ( $1 );
		}
	| group_items_list ',' expr_ident
		{
			pParser->AddGroupBy ( $3 );
		}
	;

opt_having_clause:
	// empty
	| TOK_HAVING filter_item
		{
			pParser->AddHaving();
		}
	;

opt_group_order_clause:
	// empty
	| group_order_clause
	;

group_order_clause:
	TOK_WITHIN TOK_GROUP TOK_ORDER TOK_BY order_items_list
		{
			if ( pParser->m_pQuery->m_sGroupBy.IsEmpty() )
			{
				yyerror ( pParser, "you must specify GROUP BY element in order to use WITHIN GROUP ORDER BY clause" );
				YYERROR;
			}
			pParser->ToString ( pParser->m_pQuery->m_sSortBy, $5 );
		}
	;

opt_order_clause:
	// empty
	| order_clause
	;

order_clause:
	TOK_ORDER TOK_BY order_items_list
		{
			pParser->ToString ( pParser->m_pQuery->m_sOrderBy, $3 );
		}
	| TOK_ORDER TOK_BY TOK_RAND '(' ')'
		{
			pParser->m_pQuery->m_sOrderBy = "@random";
		}
	;

order_items_list:
	order_item
	| order_items_list ',' order_item	{ TRACK_BOUNDS ( $$, $1, $3 ); }
	;

order_item:
	expr_ident
	| expr_ident TOK_ASC				{ TRACK_BOUNDS ( $$, $1, $2 ); }
	| expr_ident TOK_DESC				{ TRACK_BOUNDS ( $$, $1, $2 ); }
	;

opt_limit_clause:
	// empty
	| limit_clause
	;

limit_clause:
	TOK_LIMIT TOK_CONST_INT
		{
			pParser->SetLimit ( 0, $2.m_iValue );
		}
	| TOK_LIMIT TOK_CONST_INT ',' TOK_CONST_INT
		{
			pParser->SetLimit ( $2.m_iValue, $4.m_iValue );
		}
	| TOK_LIMIT TOK_CONST_INT TOK_OFFSET TOK_CONST_INT
		{
			pParser->SetLimit ( $4.m_iValue, $2.m_iValue );
		}
	;

opt_option_clause:
	// empty
	| option_clause
	;

option_clause:
	TOK_OPTION option_list
	;

option_list:
	option_item
	| option_list ',' option_item
	;

option_item:
	ident_no_option '=' identcol
		{
			if ( !pParser->AddOption ( $1, $3 ) )
				YYERROR;
		}
	| ident_no_option '=' TOK_CONST_INT
		{
			if ( !pParser->AddOption ( $1, $3 ) )
				YYERROR;
		}
	| ident_no_option '=' '(' named_const_list ')'
		{
			if ( !pParser->AddOption ( $1, pParser->GetNamedVec ( $4.m_iValue ) ) )
				YYERROR;
			pParser->FreeNamedVec ( $4.m_iValue );
		}
	| ident_no_option '=' identcol '(' TOK_QUOTED_STRING ')'
		{
			if ( !pParser->AddOption ( $1, $3, $5 ) )
				YYERROR;
		}
	| ident_no_option '=' TOK_QUOTED_STRING
		{
			if ( !pParser->AddOption ( $1, $3 ) )
				YYERROR;
		}
	;

named_const_list:
	named_const
		{
			$$.m_iValue = pParser->AllocNamedVec ();
			pParser->AddConst ( $$.m_iValue, $1 );
		}
	| named_const_list ',' named_const
		{
			pParser->AddConst( $$.m_iValue, $3 );
		}
	;

named_const:
	identcol '=' const_int
		{
			$$ = $1;
			$$.m_iValue = $3.m_iValue;
		}
	;

opt_hint_clause:
	// empty
	| hint_list
	;

hint_list:
	hint_item
	| hint_list hint_item
	;
identidx_list:
	ident
	| identidx_list ',' ident				{ TRACK_BOUNDS ( $$, $1, $3 ); }
	;

hint_item:
	TOK_FORCE TOK_INDEX '(' identidx_list ')'
		{
			pParser->AddIndexHint ( IndexHint_e::FORCE, $4 );
		}
	| TOK_USE TOK_INDEX '(' identidx_list ')'
		{
			pParser->AddIndexHint ( IndexHint_e::USE, $4 );
		}
	| TOK_IGNORE TOK_INDEX '(' identidx_list ')'
		{
			pParser->AddIndexHint ( IndexHint_e::IGNORE_, $4 );
		}
	;


//////////////////////////////////////////////////////////////////////////

expr:
	identcol
	| TOK_ATIDENT				{ if ( !pParser->SetOldSyntax() ) YYERROR; }
	| TOK_CONST_INT
	| TOK_CONST_FLOAT
	| TOK_DOT_NUMBER
	| TOK_USERVAR
	| '-' expr %prec TOK_NEG	{ TRACK_BOUNDS ( $$, $1, $2 ); }
	| TOK_NOT expr				{ TRACK_BOUNDS ( $$, $1, $2 ); }

	| expr '+' expr				{ TRACK_BOUNDS ( $$, $1, $3 ); }
	| expr '-' expr				{ TRACK_BOUNDS ( $$, $1, $3 ); }
	| expr '*' expr				{ TRACK_BOUNDS ( $$, $1, $3 ); }
	| expr '/' expr				{ TRACK_BOUNDS ( $$, $1, $3 ); }
	| expr '<' expr				{ TRACK_BOUNDS ( $$, $1, $3 ); }
	| expr '>' expr				{ TRACK_BOUNDS ( $$, $1, $3 ); }
	| expr '&' expr				{ TRACK_BOUNDS ( $$, $1, $3 ); }
	| expr '|' expr				{ TRACK_BOUNDS ( $$, $1, $3 ); }
	| expr '%' expr				{ TRACK_BOUNDS ( $$, $1, $3 ); }
	| expr TOK_DIV expr			{ TRACK_BOUNDS ( $$, $1, $3 ); }
	| expr TOK_MOD expr			{ TRACK_BOUNDS ( $$, $1, $3 ); }
	| expr TOK_LTE expr			{ TRACK_BOUNDS ( $$, $1, $3 ); }
	| expr TOK_GTE expr			{ TRACK_BOUNDS ( $$, $1, $3 ); }
	| expr '=' expr				{ TRACK_BOUNDS ( $$, $1, $3 ); }
	| expr TOK_NE expr			{ TRACK_BOUNDS ( $$, $1, $3 ); }
	| expr TOK_AND expr			{ TRACK_BOUNDS ( $$, $1, $3 ); }
	| expr TOK_OR expr			{ TRACK_BOUNDS ( $$, $1, $3 ); }
	| '(' expr ')'				{ TRACK_BOUNDS ( $$, $1, $3 ); }
	| '{' consthash '}'			{ TRACK_BOUNDS ( $$, $1, $3 ); }
	| function
	| json_expr
	| streq
	| json_field TOK_IS TOK_NULL			{ TRACK_BOUNDS ( $$, $1, $3 ); }
	| json_field TOK_IS TOK_NOT TOK_NULL	{ TRACK_BOUNDS ( $$, $1, $4 ); }
	;

function:
	TOK_IDENT '(' arglist ')'		{ TRACK_BOUNDS ( $$, $1, $4 ); }
	| TOK_IN '(' arglist ')'		{ TRACK_BOUNDS ( $$, $1, $4 ); } // handle exception from 'ident' rule
	| json_field TOK_IN '(' arglist ')' { TRACK_BOUNDS ( $$, $1, $5 ); } // handle exception from 'ident' rule
	| TOK_INTEGER '(' arglist ')'	{ TRACK_BOUNDS ( $$, $1, $4 ); }
	| TOK_BIGINT '(' arglist ')'	{ TRACK_BOUNDS ( $$, $1, $4 ); }
	| TOK_FLOAT '(' arglist ')'		{ TRACK_BOUNDS ( $$, $1, $4 ); }
	| TOK_DOUBLE '(' arglist ')'	{ TRACK_BOUNDS ( $$, $1, $4 ); }
	| TOK_IDENT '(' ')'				{ TRACK_BOUNDS ( $$, $1, $3 ); }
	| TOK_MIN '(' expr ',' expr ')'	{ TRACK_BOUNDS ( $$, $1, $6 ); } // handle clash with aggregate functions
	| TOK_MAX '(' expr ',' expr ')'	{ TRACK_BOUNDS ( $$, $1, $6 ); }
	| TOK_WEIGHT '(' ')'			{ TRACK_BOUNDS ( $$, $1, $3 ); }
	| json_aggr '(' expr TOK_FOR identcol TOK_IN json_field ')' { TRACK_BOUNDS ( $$, $1, $8 ); }
	| TOK_REMAP '(' expr ',' expr ',' '(' arglist ')' ',' '(' arglist ')' ')' { TRACK_BOUNDS ( $$, $1, $14 ); }
	| TOK_RAND '(' ')'				{ TRACK_BOUNDS ( $$, $1, $3 ); }
	| TOK_RAND '(' arglist ')'		{ TRACK_BOUNDS ( $$, $1, $4 ); }
	| TOK_REGEX '(' arglist ')'		{ TRACK_BOUNDS ( $$, $1, $4 ); }
	;

arglist:
	arg
	| arglist ',' arg
	;

arg:
	expr
	| TOK_QUOTED_STRING
	;

json_aggr:
	TOK_ANY
	| TOK_ALL
	| TOK_INDEXOF
	;

consthash:
	// empty
	| hash_key '=' hash_val					{ TRACK_BOUNDS ( $$, $1, $3 ); }
	| consthash ',' hash_key '=' hash_val	{ TRACK_BOUNDS ( $$, $1, $5 ); }
	;

hash_key:
	identcol
	| TOK_IN
	| TOK_LIMIT
	;

hash_val:
	const_int
	| identcol
	| TOK_QUOTED_STRING 
	;

//////////////////////////////////////////////////////////////////////////

show_stmt:
	TOK_SHOW show_what opt_option_clause
	;

like_filter:
	// empty
	| TOK_LIKE TOK_QUOTED_STRING		{ pParser->m_pStmt->m_sStringParam = pParser->ToStringUnescape ($2 ); }
	;

show_what:
	TOK_WARNINGS				{ pParser->m_pStmt->m_eStmt = STMT_SHOW_WARNINGS; }
	| TOK_STATUS like_filter		{ pParser->m_pStmt->m_eStmt = STMT_SHOW_STATUS; }
	| TOK_META like_filter			{ pParser->m_pStmt->m_eStmt = STMT_SHOW_META; }
	| TOK_AGENT TOK_STATUS like_filter	{ pParser->m_pStmt->m_eStmt = STMT_SHOW_AGENT_STATUS; }
	| TOK_PROFILE				{ pParser->m_pStmt->m_eStmt = STMT_SHOW_PROFILE; }
	| TOK_PLAN				{ pParser->m_pStmt->m_eStmt = STMT_SHOW_PLAN; }
	| TOK_PLUGINS				{ pParser->m_pStmt->m_eStmt = STMT_SHOW_PLUGINS; }
	| TOK_THREADS				{ pParser->m_pStmt->m_eStmt = STMT_SHOW_THREADS; }
	| TOK_CREATE TOK_TABLE identidx
		{
			pParser->m_pStmt->m_eStmt = STMT_SHOW_CREATE_TABLE;
			pParser->ToString ( pParser->m_pStmt->m_sIndex, $3 );
		}
	| TOK_AGENT TOK_QUOTED_STRING TOK_STATUS like_filter
		{
			pParser->m_pStmt->m_eStmt = STMT_SHOW_AGENT_STATUS;
			pParser->m_pStmt->m_sIndex = pParser->ToStringUnescape ( $2 );
		}
	| TOK_AGENT only_one_index TOK_STATUS like_filter
		{
			pParser->m_pStmt->m_eStmt = STMT_SHOW_AGENT_STATUS;
			pParser->ToString ( pParser->m_pStmt->m_sIndex, $2 );
		}
	| index_or_table one_index_opt_chunk TOK_STATUS like_filter
		{
			pParser->m_pStmt->m_eStmt = STMT_SHOW_INDEX_STATUS;
			pParser->ToString ( pParser->m_pStmt->m_sIndex, $2 );
		}
	| index_or_table one_index_opt_chunk TOK_SETTINGS
		{
			pParser->m_pStmt->m_eStmt = STMT_SHOW_INDEX_SETTINGS;
			pParser->ToString ( pParser->m_pStmt->m_sIndex, $2 );
		}
	| index_or_table TOK_STATUS like_filter
		{
			pParser->m_pStmt->m_eStmt = STMT_SHOW_INDEX_STATUS;
			pParser->m_pStmt->m_sIndex = pParser->m_pStmt->m_sStringParam;
		}
	| TOK_COLLATION
		{
       		pParser->m_pStmt->m_eStmt = STMT_SHOW_COLLATION;
		}
	| TOK_CHARACTER TOK_SET
		{
			pParser->m_pStmt->m_eStmt = STMT_SHOW_CHARACTER_SET;
		}
	| TOK_TABLES like_filter
		{
			pParser->m_pStmt->m_eStmt = STMT_SHOW_TABLES;
		}
	| TOK_DATABASES like_filter
		{
			pParser->m_pStmt->m_eStmt = STMT_SHOW_DATABASES;
		}
	| opt_scope TOK_VARIABLES opt_show_variables_where_or_like
		{
      		pParser->m_pStmt->m_eStmt = STMT_SHOW_VARIABLES;
		}
	| TOK_SETTINGS
		{
			pParser->m_pStmt->m_eStmt = STMT_SHOW_SETTINGS;
		}
	;

index_or_table:
	TOK_INDEX
	| TOK_TABLE
	;

//////////////////////////////////////////////////////////////////////////

set_stmt:
	TOK_SET ident_set '=' bool_or_integer_value
		{
			pParser->SetStatement ( $2, SET_LOCAL );
			pParser->m_pStmt->m_iSetValue = $4.m_iValue;
		}
	| TOK_SET ident_set '=' set_string_value
		{
			pParser->SetStatement ( $2, SET_LOCAL );
			pParser->ToString ( pParser->m_pStmt->m_sSetValue, $4 );
		}
	| TOK_SET ident_set '=' TOK_NULL
		{
			pParser->SetStatement ( $2, SET_LOCAL );
//			pParser->m_pStmt->m_bSetNull = true;
		}
	| TOK_SET TOK_NAMES set_value opt_collate { pParser->m_pStmt->m_eStmt = STMT_DUMMY; }
	| TOK_SET sysvar '=' set_value	{ pParser->m_pStmt->m_eStmt = STMT_DUMMY; }
	| TOK_SET TOK_CHARACTER TOK_SET set_value { pParser->m_pStmt->m_eStmt = STMT_DUMMY; }
	;

opt_collate:
	// empty
	| TOK_COLLATE set_value
	;

set_global_stmt:
	TOK_SET TOK_GLOBAL TOK_USERVAR '=' '(' const_list ')'
		{
			pParser->SetStatement ( $3, SET_GLOBAL_UVAR );
			pParser->m_pStmt->m_dSetValues = *$6.m_pValues;
		}
	| TOK_SET TOK_GLOBAL ident_set '=' set_string_value
		{
			pParser->SetStatement ( $3, SET_GLOBAL_SVAR );
			pParser->ToString ( pParser->m_pStmt->m_sSetValue, $5 ).Unquote();
		}
	| TOK_SET TOK_GLOBAL ident_set '=' const_int
		{
			pParser->SetStatement ( $3, SET_GLOBAL_SVAR );
			pParser->m_pStmt->m_iSetValue = $5.m_iValue;
		}
	| TOK_SET TOK_INDEX identidx TOK_GLOBAL TOK_USERVAR '=' '(' const_list ')'
		{
			pParser->SetStatement ( $5, SET_INDEX_UVAR );
			pParser->m_pStmt->m_dSetValues = *$8.m_pValues;
			pParser->ToString ( pParser->m_pStmt->m_sIndex, $3 );
		}
	| TOK_SET TOK_CLUSTER ident TOK_GLOBAL TOK_QUOTED_STRING '=' set_string_value
		{
			pParser->SetStatement ( $5, SET_CLUSTER_UVAR );
			pParser->ToString ( pParser->m_pStmt->m_sIndex, $3 );
			pParser->ToString ( pParser->m_pStmt->m_sSetName, $5 ).Unquote();
			pParser->ToString ( pParser->m_pStmt->m_sSetValue, $7 ).Unquote();
		}
	| TOK_SET TOK_CLUSTER ident TOK_GLOBAL TOK_QUOTED_STRING '=' const_int
		{
			pParser->SetStatement ( $5, SET_CLUSTER_UVAR );
			pParser->ToString ( pParser->m_pStmt->m_sIndex, $3 );
			pParser->ToString ( pParser->m_pStmt->m_sSetName, $5 ).Unquote();
			pParser->m_pStmt->m_sSetValue.SetSprintf ( INT64_FMT, $7.m_iValue );
		}
	;

set_string_value:
	ident
	| TOK_QUOTED_STRING
	;

bool_or_integer_value:
	TOK_TRUE			{ $$.m_iValue = 1; }
	| TOK_FALSE			{ $$.m_iValue = 0; }
	| const_int			{ $$.m_iValue = $1.m_iValue; }
	;

set_value:
	simple_set_value
	| set_value '-' simple_set_value
	;

simple_set_value:
	ident
	| TOK_NULL
	| TOK_QUOTED_STRING
	| TOK_CONST_INT
	| TOK_CONST_FLOAT
	;


//////////////////////////////////////////////////////////////////////////

transact_op:
	TOK_COMMIT			{ pParser->m_pStmt->m_eStmt = STMT_COMMIT; }
	| TOK_ROLLBACK			{ pParser->m_pStmt->m_eStmt = STMT_ROLLBACK; }
	| start_transaction		{ pParser->m_pStmt->m_eStmt = STMT_BEGIN; }
	;

start_transaction:
	TOK_BEGIN
	| TOK_START TOK_TRANSACTION
	;

//////////////////////////////////////////////////////////////////////////

insert_into:
	insert_or_replace TOK_INTO only_one_index opt_column_list TOK_VALUES insert_rows_list opt_option_clause
	;

insert_or_replace:
	TOK_INSERT		{ pParser->m_pStmt->m_eStmt = STMT_INSERT; }
	| TOK_REPLACE	{ pParser->m_pStmt->m_eStmt = STMT_REPLACE; }
	;

opt_column_list:
	// empty
	| '(' column_list ')'
	;

column_ident:
	identcol
	;

column_list:
	column_ident					{ if ( !pParser->AddSchemaItem ( &$1 ) ) { yyerror ( pParser, "unknown field" ); YYERROR; } }
	| column_list ',' column_ident	{ if ( !pParser->AddSchemaItem ( &$3 ) ) { yyerror ( pParser, "unknown field" ); YYERROR; } }
	;

insert_rows_list:
	insert_row
	| insert_rows_list ',' insert_row
	;

insert_row:
	'(' insert_vals_list ')'	{ if ( !pParser->m_pStmt->CheckInsertIntegrity() ) { yyerror ( pParser, "wrong number of values here" ); YYERROR; } }
	;

insert_vals_list:
	insert_val				{ pParser->AddInsval ( pParser->m_pStmt->m_dInsertValues, $1 ); }
	| insert_vals_list ',' insert_val	{ pParser->AddInsval ( pParser->m_pStmt->m_dInsertValues, $3 ); }
	;

insert_val:
	const_int			{ $$.m_iType = TOK_CONST_INT; $$.m_iValue = $1.m_iValue; }
	| const_float			{ $$.m_iType = TOK_CONST_FLOAT; $$.m_fValue = $1.m_fValue; }
	| TOK_QUOTED_STRING		{ $$.m_iType = TOK_QUOTED_STRING; $$.m_iStart = $1.m_iStart; $$.m_iEnd = $1.m_iEnd; }
	| '(' const_list ')'		{ $$.m_iType = TOK_CONST_MVA; $$.m_pValues = $2.m_pValues; }
	| '(' ')'			{ $$.m_iType = TOK_CONST_MVA; }
	;

//////////////////////////////////////////////////////////////////////////

delete_from:
	TOK_DELETE { pParser->m_pStmt->m_eStmt = STMT_DELETE; }
		TOK_FROM one_index_opt_chunk where_clause opt_option_clause
			{
				pParser->GenericStatement ( &$4 );
			}
	;

//////////////////////////////////////////////////////////////////////////

call_proc:
	TOK_CALL ident '(' call_args_list opt_call_opts_list ')'
		{
			pParser->m_pStmt->m_eStmt = STMT_CALL;
			pParser->ToString ( pParser->m_pStmt->m_sCallProc, $2 );
		}
	;

call_args_list:
	call_arg
		{
			pParser->AddInsval ( pParser->m_pStmt->m_dInsertValues, $1 );
		}
	| call_args_list ',' call_arg
		{
			pParser->AddInsval ( pParser->m_pStmt->m_dInsertValues, $3 );
		}
	;

call_arg:
	insert_val
	| '(' const_string_list ')'
		{
			$$.m_iType = TOK_CONST_STRINGS;
		}
	;

const_string_list:
	TOK_QUOTED_STRING
		{
			// FIXME? for now, one such array per CALL statement, tops
			if ( pParser->m_pStmt->m_dCallStrings.GetLength() )
			{
				yyerror ( pParser, "unexpected constant string list" );
				YYERROR;
			}
			pParser->m_pStmt->m_dCallStrings.Add() = pParser->ToStringUnescape ( $1 );
		}
	| const_string_list ',' TOK_QUOTED_STRING
		{
			pParser->m_pStmt->m_dCallStrings.Add() = pParser->ToStringUnescape ( $3 );
		}
	;

opt_call_opts_list:
	// empty
	| ',' call_opts_list
	;

call_opts_list:
	call_opt
		{
			assert ( pParser->m_pStmt->m_dCallOptNames.GetLength()==1 );
			assert ( pParser->m_pStmt->m_dCallOptValues.GetLength()==1 );
		}
	| call_opts_list ',' call_opt
	;

call_opt:
	insert_val opt_as call_opt_name
		{
			pParser->ToString ( pParser->m_pStmt->m_dCallOptNames.Add(), $3 );
			pParser->AddInsval ( pParser->m_pStmt->m_dCallOptValues, $1 );
		}
	;

opt_as:
	// empty
	| TOK_AS
	;

call_opt_name:
	ident
	| TOK_LIMIT
	;

//////////////////////////////////////////////////////////////////////////

describe:
	describe_tok one_index_opt_subindex describe_opt like_filter
		{
			pParser->m_pStmt->m_eStmt = STMT_DESCRIBE;
		}
	;

describe_opt:
	// empty
	| TOK_TABLE
		{
			pParser->m_pStmt->m_iIntParam = TOK_TABLE; // just a flag that 'TOK_TABLE' is in use
		}
	;

describe_tok:
	TOK_DESCRIBE
	| TOK_DESC
	;


//////////////////////////////////////////////////////////////////////////

update:
	TOK_UPDATE { pParser->m_pStmt->m_eStmt = STMT_UPDATE; }
		one_index_opt_chunk TOK_SET update_items_list where_clause opt_option_clause opt_hint_clause
			{
				pParser->GenericStatement ( &$3 );
			}
	;

update_items_list:
	update_item
	| update_items_list ',' update_item
	;

update_item:
	identcol '=' const_int
		{
			// it is performance-critical to forcibly inline this
			pParser->m_pStmt->AttrUpdate().m_dPool.Add ( (DWORD)$3.m_iValue );
			DWORD uHi = (DWORD)( $3.m_iValue>>32 );
			if ( uHi )
			{
				pParser->m_pStmt->AttrUpdate().m_dPool.Add ( uHi );
				pParser->AddUpdatedAttr ( $1, SPH_ATTR_BIGINT );
			} else
			{
				pParser->AddUpdatedAttr ( $1, SPH_ATTR_INTEGER );
			}
		}
	| identcol '=' const_float
		{
			// it is performance-critical to forcibly inline this
			pParser->m_pStmt->AttrUpdate().m_dPool.Add ( sphF2DW ( $3.m_fValue ) );
			pParser->AddUpdatedAttr ( $1, SPH_ATTR_FLOAT );
		}
	| identcol '=' '(' const_list ')'
		{
			pParser->UpdateMVAAttr ( $1, $4 );
		}
	| identcol '=' '(' ')' // special case () means delete mva
		{
			SqlNode_t tNoValues;
			pParser->UpdateMVAAttr ( $1, tNoValues );
		}
	| json_expr '=' const_int // duplicate ident code (avoiding s/r conflict)
		{
			// it is performance-critical to forcibly inline this
			pParser->m_pStmt->AttrUpdate().m_dPool.Add ( (DWORD)$3.m_iValue );
			DWORD uHi = (DWORD)( $3.m_iValue>>32 );
			if ( uHi )
			{
				pParser->m_pStmt->AttrUpdate().m_dPool.Add ( uHi );
				pParser->AddUpdatedAttr ( $1, SPH_ATTR_BIGINT );
			} else
			{
				pParser->AddUpdatedAttr ( $1, SPH_ATTR_INTEGER );
			}
		}
	| json_expr '=' const_float
		{
			// it is performance-critical to forcibly inline this
			pParser->m_pStmt->AttrUpdate().m_dPool.Add ( sphF2DW ( $3.m_fValue ) );
			pParser->AddUpdatedAttr ( $1, SPH_ATTR_FLOAT );
		}
	| identcol '=' TOK_QUOTED_STRING
		{
			pParser->UpdateStringAttr ( $1, $3 );
		}
	;

//////////////////////////////////////////////////////////////////////////

opt_show_variables_where_or_like:
	like_filter
	| show_variables_where
	;

show_variables_where:
	TOK_WHERE show_variables_where_list
	;

show_variables_where_list:
	show_variables_where_entry
	| show_variables_where_list TOK_OR show_variables_where_entry
	;

show_variables_where_entry:
	ident '=' TOK_QUOTED_STRING // for example, Variable_name = 'character_set'
	;

set_transaction:
	TOK_SET opt_scope TOK_TRANSACTION TOK_ISOLATION TOK_LEVEL isolation_level
		{
			pParser->m_pStmt->m_eStmt = STMT_DUMMY;
		}
	;

opt_scope:
	// empty
	| TOK_GLOBAL
		{
			pParser->m_pStmt->m_iIntParam = 0;
		}
	| TOK_SESSION
		{
    		pParser->m_pStmt->m_iIntParam = 1;
    	}
	;

isolation_level:
	TOK_READ TOK_UNCOMMITTED
	| TOK_READ TOK_COMMITTED
	| TOK_REPEATABLE TOK_READ
	| TOK_SERIALIZABLE
	;

////////////////////////////////////////////////////////////

attach_index:
	TOK_ATTACH TOK_INDEX identidx TOK_TO TOK_RTINDEX identidx opt_with_truncate
		{
			SqlStmt_t & tStmt = *pParser->m_pStmt;
			tStmt.m_eStmt = STMT_ATTACH_INDEX;
			pParser->ToString ( tStmt.m_sIndex, $3 );
			pParser->ToString ( tStmt.m_sStringParam, $6 );
		}
	;

opt_with_truncate:
	// empty
	| TOK_WITH TOK_TRUNCATE
		{
			pParser->m_pStmt->m_iIntParam = 1;
		}
	;

//////////////////////////////////////////////////////////////////////////

flush_rtindex:
	TOK_FLUSH TOK_RTINDEX identidx
		{
			SqlStmt_t & tStmt = *pParser->m_pStmt;
			tStmt.m_eStmt = STMT_FLUSH_RTINDEX;
			pParser->ToString ( tStmt.m_sIndex, $3 );
		}
	;

flush_ramchunk:
	TOK_FLUSH TOK_RAMCHUNK identidx
		{
			SqlStmt_t & tStmt = *pParser->m_pStmt;
			tStmt.m_eStmt = STMT_FLUSH_RAMCHUNK;
			pParser->ToString ( tStmt.m_sIndex, $3 );
		}
	;

flush_index:
	TOK_FLUSH TOK_ATTRIBUTES
		{
			SqlStmt_t & tStmt = *pParser->m_pStmt;
			tStmt.m_eStmt = STMT_FLUSH_INDEX;
		}
	;

flush_hostnames:
	TOK_FLUSH TOK_HOSTNAMES
		{
			SqlStmt_t & tStmt = *pParser->m_pStmt;
			tStmt.m_eStmt = STMT_FLUSH_HOSTNAMES;
		}
	;

flush_logs:
	TOK_FLUSH TOK_LOGS
		{
			SqlStmt_t & tStmt = *pParser->m_pStmt;
			tStmt.m_eStmt = STMT_FLUSH_LOGS;
		}
	;

//////////////////////////////////////////////////////////////////////////

select_sysvar:
	TOK_SELECT sysvar_list opt_limit_clause
		{
			pParser->m_pStmt->m_eStmt = STMT_SELECT_SYSVAR;
			pParser->ToString ( pParser->m_pStmt->m_tQuery.m_sQuery, $2 );
		}
	;

sysvar_list:
	sysvar_item
	| sysvar_list ',' sysvar_item
	;

sysvar_item:
	sysvar_name opt_alias
	;

sysvar_name:
	sysvar { pParser->AddItem ( &$1 ); }
	;

select_dual:
	TOK_SELECT expr
		{
			pParser->m_pStmt->m_eStmt = STMT_SELECT_DUAL;
			pParser->ToString ( pParser->m_pStmt->m_tQuery.m_sQuery, $2 );
		}
	;

//////////////////////////////////////////////////////////////////////////

truncate:
	TOK_TRUNCATE rtindex only_one_index opt_with_reconfigure
		{
			SqlStmt_t & tStmt = *pParser->m_pStmt;
			tStmt.m_eStmt = STMT_TRUNCATE_RTINDEX;
		}
	;

rtindex:
	TOK_RTINDEX
	| TOK_TABLE
	;

opt_with_reconfigure:
	// empty
	| TOK_WITH TOK_RECONFIGURE
		{
			pParser->m_pStmt->m_iIntParam = 1;
		}
	;

//////////////////////////////////////////////////////////////////////////

optimize_index:
	TOK_OPTIMIZE  { pParser->m_pStmt->m_eStmt = STMT_OPTIMIZE_INDEX; }
		TOK_INDEX identidx opt_option_clause
			{
				pParser->ToString ( pParser->m_pStmt->m_sIndex, $4 );
			}
	;

//////////////////////////////////////////////////////////////////////////

reload_plugins:
	TOK_RELOAD TOK_PLUGINS TOK_FROM TOK_SONAME TOK_QUOTED_STRING
		{
			SqlStmt_t & s = *pParser->m_pStmt;
			s.m_eStmt = STMT_RELOAD_PLUGINS;
			s.m_sUdfLib = pParser->ToStringUnescape ( $5 );
		}
	;

//////////////////////////////////////////////////////////////////////////

json_field:
	json_expr
	| ident
	;

json_expr:
	ident subscript				{ $$ = $1; $$.m_iEnd = $2.m_iEnd; }

subscript:
	subkey
	| subscript subkey			{ $$ = $1; $$.m_iEnd = $2.m_iEnd; }
	;

subkey:
	TOK_SUBKEY
	| TOK_BACKTICKED_SUBKEY
	| TOK_DOT_NUMBER
	| '[' expr ']'				{ $$ = $1; $$.m_iEnd = $3.m_iEnd; }
	| '[' TOK_QUOTED_STRING ']'		{ $$ = $1; $$.m_iEnd = $3.m_iEnd; }
	;

streq:
	expr '=' strval				{ TRACK_BOUNDS ( $$, $1, $3 ); }
	| strval '=' expr			{ TRACK_BOUNDS ( $$, $1, $3 ); }
	;

strval:
	TOK_QUOTED_STRING
	;

//////////////////////////////////////////////////////////////////////////

opt_distinct_item:
	// empty
	| TOK_DISTINCT							{ pParser->AddDistinct ( nullptr ); }
	| TOK_DISTINCT identcol					{ pParser->AddDistinct ( &$2 ); }
	;

opt_facet_by_items_list:
	// empty
	| facet_by facet_items_list
	;

facet_by:
	TOK_BY
		{
			pParser->m_pQuery->m_sFacetBy = pParser->m_pQuery->m_sGroupBy;
			pParser->m_pQuery->m_sGroupBy = "";
			pParser->AddCount ();
		}
	;

facet_item:
	facet_expr opt_alias
	;

facet_expr:
	expr
		{
			pParser->AddItem ( &$1 );
			pParser->AddGroupBy ( $1 );
		}
	;

facet_items_list:
	facet_item
	| facet_items_list ',' facet_item
	;

facet_stmt:
	TOK_FACET facet_items_list opt_facet_by_items_list opt_distinct_item opt_order_clause opt_limit_clause
		{
			pParser->m_pStmt->m_eStmt = STMT_FACET;
			if ( pParser->m_pQuery->m_sFacetBy.IsEmpty() )
			{
				pParser->m_pQuery->m_sFacetBy = pParser->m_pQuery->m_sGroupBy;
				pParser->AddCount ();
			}
			if ( !pParser->MaybeAddFacetDistinct() )
				YYERROR;
		}
	;

opt_reload_index_from:
	// empty
	| TOK_FROM TOK_QUOTED_STRING
		{
			pParser->m_pStmt->m_sStringParam = pParser->ToStringUnescape ( $2 );
		}
	;

reload_index:
	TOK_RELOAD TOK_INDEX identidx opt_reload_index_from
		{
			pParser->m_pStmt->m_eStmt = STMT_RELOAD_INDEX;
			pParser->ToString ( pParser->m_pStmt->m_sIndex, $3);
		}
	;

reload_indexes:
	TOK_RELOAD TOK_INDEXES
		{
			SqlStmt_t & tStmt = *pParser->m_pStmt;
			tStmt.m_eStmt = STMT_RELOAD_INDEXES;
		}
	;

sysfilters:
	TOK_SYSFILTERS filter_expr
		{
			SqlStmt_t & tStmt = *pParser->m_pStmt;
			tStmt.m_eStmt = STMT_SYSFILTERS;
		}
	;

delete_cluster:
	TOK_DELETE TOK_CLUSTER ident
		{
			SqlStmt_t & tStmt = *pParser->m_pStmt;
			tStmt.m_eStmt = STMT_CLUSTER_DELETE;
			pParser->ToString ( tStmt.m_sIndex, $3 );
		}
	;

explain_query:
	TOK_EXPLAIN   { pParser->m_pStmt->m_eStmt = STMT_EXPLAIN; }
		ident ident TOK_QUOTED_STRING opt_option_clause
			{
				SqlStmt_t & tStmt = *pParser->m_pStmt;
				pParser->ToString ( tStmt.m_sCallProc, $3 );
				pParser->ToString ( tStmt.m_sIndex, $4 );
				pParser->m_pQuery->m_sQuery = pParser->ToStringUnescape ( $5 );
			}
	;

freeze_indexes:
	TOK_FREEZE one_or_more_indexes
		{
			pParser->m_pStmt->m_eStmt = STMT_FREEZE;
		}
	;

unfreeze_indexes:
	TOK_UNFREEZE one_or_more_indexes
		{
			pParser->m_pStmt->m_eStmt = STMT_UNFREEZE;
		}
	;

kill_connid:
	TOK_KILL TOK_CONST_INT
		{
    		pParser->m_pStmt->m_eStmt = STMT_KILL;
    		pParser->m_pStmt->m_iIntParam = $2.m_iValue;
    	}
    ;


%%

#if _WIN32
#pragma warning(pop)
#endif<|MERGE_RESOLUTION|>--- conflicted
+++ resolved
@@ -223,14 +223,9 @@
 	| delete_cluster
 	| explain_query
 	| TOK_DDLCLAUSE	{ pParser->m_bGotDDLClause = true; }
-<<<<<<< HEAD
-	| lock_indexes
-	| unlock_indexes
-	| kill_connid
-=======
 	| freeze_indexes
 	| unfreeze_indexes
->>>>>>> 367738a5
+	| kill_connid
 	;
 
 //////////////////////////////////////////////////////////////////////////
@@ -268,13 +263,8 @@
 	| TOK_ROLLBACK | TOK_RTINDEX | TOK_SECONDARY | TOK_SERIALIZABLE | TOK_SESSION | TOK_SET
 	| TOK_SETTINGS | TOK_SHOW | TOK_SONAME | TOK_START | TOK_STATUS | TOK_STRING
 	| TOK_SUM | TOK_TABLE | TOK_TABLES | TOK_THREADS | TOK_TO | TOK_TRUNCATE
-<<<<<<< HEAD
-	| TOK_UNCOMMITTED | TOK_UNLOCK | TOK_UPDATE | TOK_VALUES | TOK_VARIABLES
+	| TOK_UNCOMMITTED | TOK_UNFREEZE | TOK_UPDATE | TOK_VALUES | TOK_VARIABLES
 	| TOK_WARNINGS | TOK_WEIGHT | TOK_WHERE | TOK_WITH | TOK_WITHIN | TOK_KILL
-=======
-	| TOK_UNCOMMITTED | TOK_UNFREEZE | TOK_UPDATE | TOK_VALUES | TOK_VARIABLES
-	| TOK_WARNINGS | TOK_WEIGHT | TOK_WHERE | TOK_WITH | TOK_WITHIN
->>>>>>> 367738a5
 	;
 
 reserved_set_tail:
