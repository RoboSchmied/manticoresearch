--- conflicted
+++ resolved
@@ -3379,11 +3379,9 @@
 	/// internal replace kill-list and rewrite spk file, DO NOT USE
 	virtual bool				ReplaceKillList ( const SphDocID_t *, int ) { return true; }
 
-<<<<<<< HEAD
 	virtual void				SetMemorySettings ( bool bMlock, bool bOndiskAttrs, bool bOndiskPool ) = 0;
-=======
+
 	virtual void				GetFieldFilterSettings ( CSphFieldFilterSettings & tSettings );
->>>>>>> d0b5de99
 
 public:
 	int64_t						m_iTID;					///< last committed transaction id
