//
// Copyright (c) 2017-2021, Manticore Software LTD (https://manticoresearch.com)
// Copyright (c) 2001-2016, Andrew Aksyonoff
// Copyright (c) 2008-2016, Sphinx Technologies Inc
// All rights reserved
//
// This program is free software; you can redistribute it and/or modify
// it under the terms of the GNU General Public License. You should have
// received a copy of the GPL license along with this program; if you
// did not, you can find it at http://www.gnu.org/
//

#ifndef _sphinx_
#define _sphinx_

/////////////////////////////////////////////////////////////////////////////

#include "sphinxstd.h"
#include "indexsettings.h"
#include "fileutils.h"
#include "collation.h"
#include "binlog_defs.h"

#include <stdio.h>
#include <stdlib.h>
#include <string.h>
#include <limits.h>

#if _WIN32
#include <winsock2.h>
#include <WS2tcpip.h>
#else
#include <sys/types.h>
#include <unistd.h>
#endif

#if _WIN32
#define STDOUT_FILENO		fileno(stdout)
#define STDERR_FILENO		fileno(stderr)
#endif

#include "sphinxdefs.h"
#include "schema/locator.h"
#include "schema/schema.h"

/////////////////////////////////////////////////////////////////////////////

// defined in sphinxversion.cpp in order to isolate from total rebuild on minor changes
extern const char * szMANTICORE_VERSION;
extern const char * szMANTICORE_NAME;
extern const char * szMANTICORE_BANNER;
extern const char * szMANTICORE_BANNER_TEXT;
extern const char * szGIT_COMMIT_ID;
extern const char * szGIT_BRANCH_ID;
extern const char * szGDB_SOURCE_DIR;

#define SPHINX_SEARCHD_PROTO	1
#define SPHINX_CLIENT_VERSION	1

/////////////////////////////////////////////////////////////////////////////

extern int64_t g_iIndexerCurrentDocID;
extern int64_t g_iIndexerCurrentHits;
extern int64_t g_iIndexerCurrentRangeMin;
extern int64_t g_iIndexerCurrentRangeMax;
extern int64_t g_iIndexerPoolStartDocID;
extern int64_t g_iIndexerPoolStartHit;

/////////////////////////////////////////////////////////////////////////////

/// Sphinx CRC32 implementation
extern DWORD	g_dSphinxCRC32 [ 256 ];
DWORD			sphCRC32 ( const void * pString );
DWORD			sphCRC32 ( const void * pString, int iLen );
DWORD			sphCRC32 ( const void * pString, int iLen, DWORD uPrevCRC );

/// Fast check if our endianess is correct
const char*		sphCheckEndian();

/// millisecond-precision sleep
void			sphSleepMsec ( int iMsec );

/// immediately interrupt current query
void			sphInterruptNow();

/// check if we got interrupted
bool			sphInterrupted();

//////////////////////////////////////////////////////////////////////////

struct CSphMultiformContainer;
class CSphWriter;

<<<<<<< HEAD
/// generic tokenizer
class ISphTokenizer : public ISphRefcountedMT
{
	/// trivial dtor - inherited from Refcounted
protected:
	~ISphTokenizer() override {}
public:
	/// set new translation table
	/// returns true on success, false on failure
	virtual bool					SetCaseFolding ( const char * sConfig, CSphString & sError );

	/// add additional character as valid (with folding to itself)
	virtual void					AddPlainChar ( char c );

	/// add special chars to translation table
	/// updates lowercaser so that these remap to -1
	virtual void					AddSpecials ( const char * sSpecials );

	/// set ignored characters
	virtual bool					SetIgnoreChars ( const char * sIgnored, CSphString & sError );

	/// set n-gram characters (for CJK n-gram indexing)
	virtual bool					SetNgramChars ( const char *, CSphString & ) { return true; }

	/// set n-gram length (for CJK n-gram indexing)
	virtual void					SetNgramLen ( int ) {}

	/// load synonyms list
	virtual bool					LoadSynonyms ( const char * sFilename, const CSphEmbeddedFiles * pFiles, StrVec_t & dWarnings, CSphString & sError ) = 0;

	/// write synonyms to file
	virtual void					WriteSynonyms ( CSphWriter & tWriter ) const = 0;
	virtual void 					WriteSynonyms ( JsonEscapedBuilder & tOut ) const = 0;

	/// set phrase boundary chars
	virtual bool					SetBoundary ( const char * sConfig, CSphString & sError );

	/// set blended characters
	virtual bool					SetBlendChars ( const char * sConfig, CSphString & sError );

	/// set blended tokens processing mode
	virtual bool					SetBlendMode ( const char * sMode, CSphString & sError );

	/// setup tokenizer using given settings
	virtual void					Setup ( const CSphTokenizerSettings & tSettings );

	/// create a tokenizer using the given settings
	static ISphTokenizer *			Create ( const CSphTokenizerSettings & tSettings, const CSphEmbeddedFiles * pFiles, FilenameBuilder_i * pFilenameBuilder, StrVec_t & dWarnings, CSphString & sError );

	/// create a token filter
	static ISphTokenizer *			CreateMultiformFilter ( ISphTokenizer * pTokenizer, const CSphMultiformContainer * pContainer );

	/// create a token filter
	static ISphTokenizer *			CreateBigramFilter ( ISphTokenizer * pTokenizer, ESphBigram eBigramIndex, const CSphString & sBigramWords, CSphString & sError );

	/// create a plugin filter
	/// sSspec is a library, name, and options specification string, eg "myplugins.dll:myfilter1:arg1=123"
	static ISphTokenizer *			CreatePluginFilter ( ISphTokenizer * pTokenizer, const CSphString & sSpec, CSphString & sError );

	/// save tokenizer settings to a stream
	virtual const CSphTokenizerSettings &	GetSettings () const { return m_tSettings; }

	/// get synonym file info
	virtual const CSphSavedFile &	GetSynFileInfo () const { return m_tSynFileInfo; }

public:
	/// pass next buffer
	virtual void					SetBuffer ( const BYTE * sBuffer, int iLength ) = 0;

	/// set current index schema (only intended for the token filter plugins)
	virtual bool					SetFilterSchema ( const CSphSchema &, CSphString & ) { return true; }

	/// set per-document options from INSERT
	virtual bool					SetFilterOptions ( const char *, CSphString & ) { return true; }

	/// notify tokenizer that we now begin indexing a field with a given number (only intended for the token filter plugins)
	virtual void					BeginField ( int ) {}

	/// get next token
	virtual BYTE *					GetToken () = 0;

	/// calc codepoint length
	virtual int						GetCodepointLength ( int iCode ) const = 0;

	/// get max codepoint length
	virtual int						GetMaxCodepointLength () const = 0;

	/// enable indexing-time sentence boundary detection, and paragraph indexing
	virtual bool					EnableSentenceIndexing ( CSphString & sError );

	/// enable zone indexing
	virtual bool					EnableZoneIndexing ( CSphString & sError );

	/// enable tokenized multiform tracking
	virtual void					EnableTokenizedMultiformTracking () {}

	/// get last token length, in codepoints
	virtual int						GetLastTokenLen () const { return m_iLastTokenLen; }

	/// get last token boundary flag (true if there was a boundary before the token)
	virtual bool					GetBoundary () { return m_bTokenBoundary; }

	/// get byte offset of the last boundary character
	virtual int						GetBoundaryOffset () { return m_iBoundaryOffset; }

	/// was last token a special one?
	virtual bool					WasTokenSpecial () { return m_bWasSpecial; }

	virtual bool					WasTokenSynonym () const { return m_bWasSynonym; }

	/// get amount of overshort keywords skipped before this token
	virtual int						GetOvershortCount () { return ( !m_bBlended && m_bBlendedPart ? 0 : m_iOvershortCount ); }

	/// get original tokenized multiform (if any); NULL means there was none
	virtual BYTE *					GetTokenizedMultiform () { return NULL; }

	/// was last token a part of multi-wordforms destination
	/// head parameter might be useful to distinguish between sequence of different multi-wordforms
	virtual bool					WasTokenMultiformDestination ( bool & bHead, int & iDestCount ) const = 0;

	/// check whether this token is a generated morphological guess
	ESphTokenMorph					GetTokenMorph() const { return m_eTokenMorph; }

	virtual bool					TokenIsBlended () const { return m_bBlended; }
	virtual bool					TokenIsBlendedPart () const { return m_bBlendedPart; }
	virtual int						SkipBlended () { return 0; }

public:
	/// spawn a clone of my own
	virtual ISphTokenizer *			Clone ( ESphTokenizerClone eMode ) const = 0;

	/// start buffer point of last token
	virtual const char *			GetTokenStart () const = 0;

	/// end buffer point of last token (exclusive, ie. *GetTokenEnd() is already NOT part of a token!)
	virtual const char *			GetTokenEnd () const = 0;

	/// current buffer ptr
	virtual const char *			GetBufferPtr () const = 0;

	/// buffer end
	virtual const char *			GetBufferEnd () const = 0;

	/// set new buffer ptr (must be within current bounds)
	virtual void					SetBufferPtr ( const char * sNewPtr ) = 0;

	/// get settings hash
	virtual uint64_t				GetSettingsFNV () const;

	/// get (readonly) lowercaser
	const CSphLowercaser &			GetLowercaser() const { return m_tLC; }

protected:
	virtual bool					RemapCharacters ( const char * sConfig, DWORD uFlags, const char * sSource, bool bCanRemap, CSphString & sError );
	virtual bool					AddSpecialsSPZ ( const char * sSpecials, const char * sDirective, CSphString & sError );

protected:

	static const BYTE				BLEND_TRIM_NONE		= 1;
	static const BYTE				BLEND_TRIM_HEAD		= 2;
	static const BYTE				BLEND_TRIM_TAIL		= 4;
	static const BYTE				BLEND_TRIM_BOTH		= 8;
	static const BYTE				BLEND_TRIM_ALL		= 16;

	CSphLowercaser					m_tLC;						///< my lowercaser
	int								m_iLastTokenLen = 0;		///< last token length, in codepoints
	bool							m_bTokenBoundary = false;	///< last token boundary flag (true after boundary codepoint followed by separator)
	bool							m_bBoundary = false;		///< boundary flag (true immediately after boundary codepoint)
	int								m_iBoundaryOffset = 0;		///< boundary character offset (in bytes)
	bool							m_bWasSpecial = false;		///< special token flag
	bool							m_bWasSynonym = false;		///< last token is a synonym token
	int								m_iOvershortCount = 0;		///< skipped overshort tokens count
	ESphTokenMorph					m_eTokenMorph {SPH_TOKEN_MORPH_RAW}; ///< whether last token was a generated morphological guess

	bool							m_bBlended = false;			///< whether last token (as in just returned from GetToken()) was blended
	bool							m_bNonBlended = true;		///< internal, whether there were any normal chars in that blended token
	bool							m_bBlendedPart = false;		///< whether last token is a normal subtoken of a blended token
	bool							m_bBlendAdd = false;		///< whether we have more pending blended variants (of current accumulator) to return
	BYTE							m_uBlendVariants {BLEND_TRIM_NONE};	///< mask of blended variants as requested by blend_mode (see BLEND_TRIM_xxx flags)
	BYTE							m_uBlendVariantsPending = 0;///< mask of pending blended variants (we clear bits as we return variants)
	bool							m_bBlendSkipPure = false;	///< skip purely blended tokens

	bool							m_bShortTokenFilter = false;///< short token filter flag
	bool							m_bDetectSentences = false;	///< should we detect sentence boundaries?

	CSphTokenizerSettings			m_tSettings;				///< tokenizer settings
	CSphSavedFile					m_tSynFileInfo;				///< synonyms file info

public:
	bool							m_bPhrase = false;
};


struct CharsetAlias_t
{
	CSphString					m_sName;
	int							m_iNameLen;
	CSphVector<CSphRemapRange>	m_dRemaps;
};


using TokenizerRefPtr_c = CSphRefcountedPtr<ISphTokenizer>;

/// parse charset table
bool					sphParseCharset ( const char * sCharset, CSphVector<CSphRemapRange> & dRemaps );

/// create UTF-8 tokenizer
ISphTokenizer *			sphCreateUTF8Tokenizer ();

/// create UTF-8 tokenizer with n-grams support (for CJK n-gram indexing)
ISphTokenizer *			sphCreateUTF8NgramTokenizer ();

=======
>>>>>>> 92c82f24
/////////////////////////////////////////////////////////////////////////////
// DICTIONARIES
/////////////////////////////////////////////////////////////////////////////

/// dictionary entry
/// some of the fields might be unused depending on specific dictionary type
struct CSphDictEntry
{
	SphWordID_t		m_uWordID = 0;			///< keyword id (for dict=crc)
	const BYTE *	m_sKeyword = nullptr;	///< keyword text (for dict=keywords)
	int				m_iDocs = 0;			///< number of matching documents
	int				m_iHits = 0;			///< number of occurrences
	SphOffset_t		m_iDoclistOffset = 0;	///< absolute document list offset (into .spd)
	SphOffset_t		m_iDoclistLength = 0;	///< document list length in bytes
	SphOffset_t		m_iSkiplistOffset = 0;	///< absolute skiplist offset (into .spe)
	int				m_iDoclistHint = 0;		///< raw document list length hint value (0..255 range, 1 byte)
};


/// stored normal form
struct CSphStoredNF
{
	CSphString					m_sWord;
	bool						m_bAfterMorphology;
};


/// wordforms container
struct CSphWordforms
{
	int							m_iRefCount;
	CSphVector<CSphSavedFile>	m_dFiles;
	uint64_t					m_uTokenizerFNV;
	CSphString					m_sIndexName;
	bool						m_bHavePostMorphNF;
	CSphVector <CSphStoredNF>	m_dNormalForms;
	CSphMultiformContainer *	m_pMultiWordforms;
	CSphOrderedHash < int, CSphString, CSphStrHashFunc, 1048576 >	m_hHash;

	CSphWordforms ();
	~CSphWordforms ();

	bool						IsEqual ( const CSphVector<CSphSavedFile> & dFiles );
	bool						ToNormalForm ( BYTE * pWord, bool bBefore, bool bOnlyCheck ) const;
};


// converts stopword/wordform/exception file paths for configless mode
class FilenameBuilder_i
{
public:
	virtual				~FilenameBuilder_i() {}

	virtual CSphString	GetFullPath ( const CSphString & sName ) const = 0;
};


/// abstract word dictionary interface
struct CSphWordHit;
class CSphAutofile;
struct DictHeader_t;
class CSphDict : public ISphRefcountedMT
{
public:
	enum ST_E : int {
		ST_OK = 0,
		ST_ERROR = 1,
		ST_WARNING = 2,
	};

public:
	/// Get word ID by word, "text" version
	/// may apply stemming and modify word inplace
	/// modified word may become bigger than the original one, so make sure you have enough space in buffer which is pointer by pWord
	/// a general practice is to use char[3*SPH_MAX_WORD_LEN+4] as a buffer
	/// returns 0 for stopwords
	virtual SphWordID_t	GetWordID ( BYTE * pWord ) = 0;

	/// get word ID by word, "text" version
	/// may apply stemming and modify word inplace
	/// accepts words with already prepended MAGIC_WORD_HEAD
	/// appends MAGIC_WORD_TAIL
	/// returns 0 for stopwords
	virtual SphWordID_t	GetWordIDWithMarkers ( BYTE * pWord ) { return GetWordID ( pWord ); }

	/// get word ID by word, "text" version
	/// does NOT apply stemming
	/// accepts words with already prepended MAGIC_WORD_HEAD_NONSTEMMED
	/// returns 0 for stopwords
	virtual SphWordID_t	GetWordIDNonStemmed ( BYTE * pWord ) { return GetWordID ( pWord ); }

	/// get word ID by word, "binary" version
	/// only used with prefix/infix indexing
	/// must not apply stemming and modify anything
	/// filters stopwords on request
	virtual SphWordID_t	GetWordID ( const BYTE * pWord, int iLen, bool bFilterStops ) = 0;

	/// apply stemmers to the given word
	virtual void		ApplyStemmers ( BYTE * ) const {}

	/// load stopwords from given files
	virtual void		LoadStopwords ( const char * sFiles, const ISphTokenizer * pTokenizer, bool bStripFile ) = 0;

	/// load stopwords from an array
	virtual void		LoadStopwords ( const CSphVector<SphWordID_t> & dStopwords ) = 0;

	/// write stopwords to a file
	virtual void		WriteStopwords ( CSphWriter & tWriter ) const = 0;
	virtual void		WriteStopwords ( JsonEscapedBuilder & tOut ) const = 0;

	/// load wordforms from a given list of files
	virtual bool		LoadWordforms ( const StrVec_t &, const CSphEmbeddedFiles * pEmbedded, const ISphTokenizer * pTokenizer, const char * sIndex ) = 0;

	/// write wordforms to a file
	virtual void		WriteWordforms ( CSphWriter & tWriter ) const = 0;
	virtual void		WriteWordforms ( JsonEscapedBuilder & tOut ) const = 0;

	/// get wordforms
	virtual const CSphWordforms *	GetWordforms() { return nullptr; }

	/// disable wordforms processing
	virtual void		DisableWordforms() {}

	/// set morphology
	/// returns 0 on success, 1 on hard error, 2 on a warning (see ST_xxx constants)
	virtual int			SetMorphology ( const char * szMorph, CSphString & sMessage ) = 0;

	/// are there any morphological processors?
	virtual bool		HasMorphology () const { return false; }

	/// morphological data fingerprint (lemmatizer filenames and crc32s)
	virtual const CSphString &	GetMorphDataFingerprint () const { return m_sMorphFingerprint; }

	/// setup dictionary using settings
	virtual void		Setup ( const CSphDictSettings & tSettings ) = 0;

	/// get dictionary settings
	virtual const CSphDictSettings & GetSettings () const = 0;

	/// stopwords file infos
	virtual const CSphVector <CSphSavedFile> & GetStopwordsFileInfos () const = 0;

	/// wordforms file infos
	virtual const CSphVector <CSphSavedFile> & GetWordformsFileInfos () const = 0;

	/// get multiwordforms
	virtual const CSphMultiformContainer * GetMultiWordforms () const = 0;

	/// check what given word is stopword
	virtual bool IsStopWord ( const BYTE * pWord ) const = 0;

public:
	virtual void			SetSkiplistBlockSize ( int iSize ) {}

	/// enable actually collecting keywords (needed for stopwords/wordforms loading)
	virtual void			HitblockBegin () {}

	/// callback to let dictionary do hit block post-processing
	virtual void			HitblockPatch ( CSphWordHit *, int ) const {}

	/// resolve temporary hit block wide wordid (!) back to keyword
	virtual const char *	HitblockGetKeyword ( SphWordID_t ) { return nullptr; }

	/// check current memory usage
	virtual int				HitblockGetMemUse () { return 0; }

	/// hit block dismissed
	virtual void			HitblockReset () {}

public:
	/// begin creating dictionary file, setup any needed internal structures
	virtual void			DictBegin ( CSphAutofile & tTempDict, CSphAutofile & tDict, int iDictLimit );

	/// add next keyword entry to final dict
	virtual void			DictEntry ( const CSphDictEntry & tEntry );

	/// flush last entry
	virtual void			DictEndEntries ( SphOffset_t iDoclistOffset );

	/// end indexing, store dictionary and checkpoints
	virtual bool			DictEnd ( DictHeader_t * pHeader, int iMemLimit, CSphString & sError );

	/// check whether there were any errors during indexing
	virtual bool			DictIsError () const;

public:
	/// check whether this dict is stateful (when it comes to lookups)
	virtual bool			HasState () const { return false; }

	/// make a clone
	virtual CSphDict *		Clone () const { return nullptr; }

	/// get settings hash
	virtual uint64_t		GetSettingsFNV () const = 0;

protected:
	CSphString				m_sMorphFingerprint;
};

class DictStub_c : public CSphDict
{
protected:
	CSphVector<CSphSavedFile>	m_dSWFileInfos;
	CSphVector<CSphSavedFile>	m_dWFFileInfos;
	CSphDictSettings			m_tSettings;

public:
	SphWordID_t GetWordID ( BYTE* ) override { return 0; }
	SphWordID_t	GetWordID ( const BYTE *, int, bool ) override { return 0; };
	void		LoadStopwords ( const char *, const ISphTokenizer *, bool ) override {};
	void		LoadStopwords ( const CSphVector<SphWordID_t> & ) override {};
	void		WriteStopwords ( CSphWriter & ) const override {};
	void		WriteStopwords ( JsonEscapedBuilder & ) const override {};
	bool		LoadWordforms ( const StrVec_t &, const CSphEmbeddedFiles *, const ISphTokenizer *, const char * ) override { return false; };
	void		WriteWordforms ( CSphWriter & ) const override {};
	void		WriteWordforms ( JsonEscapedBuilder & ) const override {};
	int			SetMorphology ( const char *, CSphString & ) override { return ST_OK; }
	void		Setup ( const CSphDictSettings & tSettings ) override { m_tSettings = tSettings; };
	const CSphDictSettings & GetSettings () const override { return m_tSettings; }
	const CSphVector <CSphSavedFile> & GetStopwordsFileInfos () const override { return m_dSWFileInfos; }
	const CSphVector <CSphSavedFile> & GetWordformsFileInfos () const override { return m_dWFFileInfos; }
	const CSphMultiformContainer * GetMultiWordforms () const override { return nullptr;};
	bool IsStopWord ( const BYTE * ) const override { return false; };
	uint64_t		GetSettingsFNV () const override { return 0; };
};

using DictRefPtr_c = CSphRefcountedPtr<CSphDict>;

/// returns pDict, if stateless. Or it's clone, if not
CSphDict * GetStatelessDict ( CSphDict * pDict );

/// traits dictionary factory (no storage, only tokenizing, lemmatizing, etc.)
CSphDict * sphCreateDictionaryTemplate ( const CSphDictSettings & tSettings, const CSphEmbeddedFiles * pFiles, const ISphTokenizer * pTokenizer, const char * sIndex, bool bStripFile, FilenameBuilder_i * pFilenameBuilder, CSphString & sError );

/// CRC32/FNV64 dictionary factory
CSphDict * sphCreateDictionaryCRC ( const CSphDictSettings & tSettings, const CSphEmbeddedFiles * pFiles, const ISphTokenizer * pTokenizer, const char * sIndex, bool bStripFile, int iSkiplistBlockSize, FilenameBuilder_i * pFilenameBuilder, CSphString & sError );

/// keyword-storing dictionary factory
CSphDict * sphCreateDictionaryKeywords ( const CSphDictSettings & tSettings, const CSphEmbeddedFiles * pFiles, const ISphTokenizer * pTokenizer, const char * sIndex, bool bStripFile, int iSkiplistBlockSize, FilenameBuilder_i * pFilenameBuilder, CSphString & sError );

/// clear wordform cache
void sphShutdownWordforms ();

/////////////////////////////////////////////////////////////////////////////
// DATASOURCES
/////////////////////////////////////////////////////////////////////////////

/// hit processing tools
/// Hitpos_t consists of three things:
/// 1) high bits store field number
/// 2) middle bit - field end marker
/// 3) lower bits store hit position in field
template < int FIELD_BITS >
class Hitman_c
{
protected:
	enum
	{
		FIELD_OFF		= 32 - FIELD_BITS,			// 24
		POS_BITS		= FIELD_OFF - 1,			// 23
		FIELDEND_OFF	= POS_BITS,					// 23
		FIELDEND_MASK	= (1UL << POS_BITS),		// 0x00800000
		POS_MASK		= FIELDEND_MASK - 1,		// 0x007FFFFF
		FIELD_MASK		= ~(FIELDEND_MASK|POS_MASK),// 0xFF000000
	};

public:
	static Hitpos_t Create ( int iField, int iPos )
	{
		return ( iField << FIELD_OFF ) + ( iPos & POS_MASK );
	}

	static Hitpos_t Create ( int iField, int iPos, bool bEnd )
	{
		return ( iField << FIELD_OFF ) + ( ((int)bEnd) << FIELDEND_OFF ) + ( iPos & POS_MASK );
	}

	static inline int GetField ( Hitpos_t uHitpos )
	{
		return uHitpos >> FIELD_OFF;
	}

	static inline void DecrementField ( Hitpos_t& uHitpos )
	{
		assert ( uHitpos & FIELD_MASK );
		uHitpos -= (1UL << FIELD_OFF);
	}

	static inline int GetPos ( Hitpos_t uHitpos )
	{
		return uHitpos & POS_MASK;
	}

	static inline bool IsEnd ( Hitpos_t uHitpos )
	{
		return ( uHitpos & FIELDEND_MASK )!=0;
	}

	static inline DWORD GetPosWithField ( Hitpos_t uHitpos )
	{
		return uHitpos & ~FIELDEND_MASK;
	}

	static void AddPos ( Hitpos_t * pHitpos, int iAdd )
	{
		// FIXME! add range checks (eg. so that 0:0-1 does not overflow)
		*pHitpos += iAdd;
	}

	static Hitpos_t CreateSum ( Hitpos_t uHitpos, int iAdd )
	{
		// FIXME! add range checks (eg. so that 0:0-1 does not overflow)
		return ( uHitpos+iAdd ) & ~FIELDEND_MASK;
	}

	static void SetEndMarker ( Hitpos_t * pHitpos )
	{
		*pHitpos |= FIELDEND_MASK;
	}
};

// this could be just DWORD[] but it's methods are very handy
// used to store field information e.g. which fields do we need to search in
struct FieldMask_t
{
	static const int SIZE = SPH_MAX_FIELDS/32;
	STATIC_ASSERT ( ( SPH_MAX_FIELDS%32 )==0, ASSUME_MAX_FIELDS_ARE_REPRESENTABLE_BY_DWORD );
	DWORD m_dMask [ SIZE ];

	// no custom cstr and d-tor - to be usable from inside unions
	// deep copy for it is ok - so, no explicit copying constructor and operator=

	// old-fashion layer to work with DWORD (32-bit) mask.
	// all bits above 32 assumed to be unset.
	void Assign32 ( DWORD uMask )
	{
		UnsetAll();
		m_dMask[0] = uMask;
	}

	DWORD GetMask32 () const
	{
		return m_dMask[0];
	}

	DWORD operator[] ( int iIdx ) const
	{
		assert ( 0<=iIdx && iIdx<SIZE );
		return m_dMask [ iIdx ];
	}

	DWORD & operator[] ( int iIdx )
	{
		assert ( 0<=iIdx && iIdx<SIZE );
		return m_dMask [ iIdx ];
	}

	// set n-th bit
	void Set ( int iIdx )
	{
		assert ( 0<=iIdx && iIdx<(int)sizeof(m_dMask)*8 );
		m_dMask [ iIdx/32 ] |= 1 << ( iIdx%32 );
	}

	// set all bits
	void SetAll()
	{
		memset ( m_dMask, 0xff, sizeof(m_dMask) );
	}

	// unset n-th bit, or all
	void Unset ( int iIdx )
	{
		assert ( 0<=iIdx && iIdx<(int)sizeof(m_dMask)*8 );
		m_dMask [ iIdx/32 ] &= ~(1 << ( iIdx%32 ));
	}

	void UnsetAll()
	{
		memset ( m_dMask, 0, sizeof(m_dMask) );
	}

	// test if n-th bit is set
	bool Test ( int iIdx ) const
	{
		assert ( iIdx>=0 && iIdx<(int)sizeof(m_dMask)*8 );
		return ( m_dMask [ iIdx/32 ] & ( 1 << ( iIdx%32 ) ) )!=0;
	}

	// test if all bits are set or unset
	bool TestAll ( bool bSet ) const
	{
		DWORD uTest = bSet ? 0xffffffff : 0;
		for ( auto uMask : m_dMask )
			if ( uMask!=uTest )
				return false;
		return true;
	}

	void Negate()
	{
		for ( auto& uMask : m_dMask )
			uMask = ~uMask;
	}

	// keep bits up to iIdx; shift bits over iIdx right by 1
	void DeleteBit ( int iIdx )
	{
		const auto iDwordIdx = iIdx / 32;
		const auto iDwordBitPos = iIdx % 32;

		DWORD uCarryBit = 0;
		for ( int i = SIZE-1; i>iDwordIdx; --i )
		{
			bool bNextCarry = m_dMask[i] & 1;
			m_dMask[i] = uCarryBit | ( m_dMask[i] >> 1 );
			uCarryBit = bNextCarry ? 0x80000000 : 0;
		}

		DWORD uShiftBit = 1 << ( iDwordBitPos );	// like: 00000000 00000000 00000100 00000000
		DWORD uKeepMask = uShiftBit-1;				// like: 00000000 00000000 00000011 11111111
		DWORD uMoveMask = ~(uShiftBit | uKeepMask);	// like: 11111111 11111111 11111000 00000000

		DWORD uKept = m_dMask[iDwordIdx] & uKeepMask;
		m_dMask[iDwordIdx] = uCarryBit | ( ( m_dMask[iDwordIdx] & uMoveMask ) >> 1 ) | uKept;
	}
};

struct RowTagged_t
{
	RowID_t m_tID { INVALID_ROWID };	///< document ID
	int m_iTag {0};						///< index tag
	
	RowTagged_t() = default;
	RowTagged_t ( const CSphMatch & tMatch );
	RowTagged_t ( RowID_t tRowID, int iTag );

	bool operator== ( const RowTagged_t & tRow ) const;
	bool operator!= ( const RowTagged_t & tRow ) const;
};

//////////////////////////////////////////////////////////////////////////

// defined in stripper/html_stripper.h
class CSphHTMLStripper;

/// field filter
class ISphFieldFilter : public ISphRefcountedMT
{
public:
								ISphFieldFilter();

	virtual	int					Apply ( const BYTE * sField, int iLength, CSphVector<BYTE> & dStorage, bool bQuery ) = 0;
	int							Apply ( const void* szField, CSphVector<BYTE>& dStorage, bool bQuery )
	{
		return Apply ( (const BYTE*)szField, (int) strlen ( (const char*)szField ), dStorage, bQuery );
	}

	int Apply ( ByteBlob_t sField, CSphVector<BYTE>& dStorage, bool bQuery )
	{
		return Apply ( sField.first, sField.second, dStorage, bQuery );
	}
	virtual	void				GetSettings ( CSphFieldFilterSettings & tSettings ) const = 0;
	virtual ISphFieldFilter *	Clone() const = 0;

	void						SetParent ( ISphFieldFilter * pParent );

protected:
	ISphFieldFilter *			m_pParent = nullptr;

								~ISphFieldFilter () override;
};

using FieldFilterRefPtr_c = CSphRefcountedPtr<ISphFieldFilter>;


/// create a regexp field filter
ISphFieldFilter * sphCreateRegexpFilter ( const CSphFieldFilterSettings & tFilterSettings, CSphString & sError );

/// create an ICU field filter
ISphFieldFilter * sphCreateFilterICU ( ISphFieldFilter * pParent, const char * szBlendChars, CSphString & sError );

/////////////////////////////////////////////////////////////////////////////
// SEARCH QUERIES
/////////////////////////////////////////////////////////////////////////////

/// search query filter
struct CommonFilterSettings_t
{
	ESphFilter			m_eType = SPH_FILTER_VALUES;		///< filter type
	union
	{
		SphAttr_t		m_iMinValue = LLONG_MIN;	///< range min
		float			m_fMinValue;	///< range min
	};
	union
	{
		SphAttr_t		m_iMaxValue = LLONG_MAX;	///< range max
		float			m_fMaxValue;	///< range max
	};
};


class CSphFilterSettings : public CommonFilterSettings_t
{
public:
	CSphString			m_sAttrName = "";	///< filtered attribute name
	bool				m_bExclude = false;		///< whether this is "include" or "exclude" filter (default is "include")
	bool				m_bHasEqualMin = true;	///< has filter "equal" component or pure greater/less (for min)
	bool				m_bHasEqualMax = true;	///< has filter "equal" component or pure greater/less (for max)
	bool				m_bOpenLeft = false;
	bool				m_bOpenRight = false;
	bool				m_bIsNull = false;		///< for NULL or NOT NULL

	ESphMvaFunc			m_eMvaFunc = SPH_MVAFUNC_NONE;		///< MVA and stringlist folding function
	CSphVector<SphAttr_t>	m_dValues;	///< integer values set
	StrVec_t				m_dStrings;	///< string values

public:
						CSphFilterSettings () = default;

						// fixme! Dependency from external values implies, that CsphFilterSettings is NOT standalone,
						// and it's state is no way 'undependent'. It would be good to capture external values, at least
						// with ref-counted technique, exactly here, to locate all usecases near each other.
	void				SetExternalValues ( const SphAttr_t * pValues, int nValues );

	SphAttr_t			GetValue ( int iIdx ) const	{ assert ( iIdx<GetNumValues() ); return m_pValues ? m_pValues[iIdx] : m_dValues[iIdx]; }
	const SphAttr_t *	GetValueArray () const		{ return m_pValues ? m_pValues : m_dValues.Begin(); }
	int					GetNumValues () const		{ return m_pValues ? m_nValues : m_dValues.GetLength (); }

	bool				operator == ( const CSphFilterSettings & rhs ) const;
	bool				operator != ( const CSphFilterSettings & rhs ) const { return !( (*this)==rhs ); }

	uint64_t			GetHash() const;

protected:
	const SphAttr_t *	m_pValues = nullptr;		///< external value array
	int					m_nValues = 0;		///< external array size
};


// keyword info
struct CSphKeywordInfo
{
	CSphString		m_sTokenized;
	CSphString		m_sNormalized;
	int				m_iDocs = 0;
	int				m_iHits = 0;
	int				m_iQpos = 0;
};

inline void Swap ( CSphKeywordInfo & v1, CSphKeywordInfo & v2 )
{
	v1.m_sTokenized.Swap ( v2.m_sTokenized );
	v1.m_sNormalized.Swap ( v2.m_sNormalized );
	::Swap ( v1.m_iDocs, v2.m_iDocs );
	::Swap ( v1.m_iHits, v2.m_iHits );
	::Swap ( v1.m_iQpos, v2.m_iQpos );
}


/// query selection item
struct CSphQueryItem
{
	CSphString		m_sExpr;		///< expression to compute
	CSphString		m_sAlias;		///< alias to return
	ESphAggrFunc	m_eAggrFunc { SPH_AGGR_NONE };
};

/// search query complex filter tree
struct FilterTreeItem_t
{
	int m_iLeft = -1;		// left node at parser filter operations
	int m_iRight = -1;		// right node at parser filter operations
	int m_iFilterItem = -1;	// index into query filters 
	bool m_bOr = false;

	bool operator == ( const FilterTreeItem_t & rhs ) const;
	bool operator != ( const FilterTreeItem_t & rhs ) const { return !( (*this)==rhs ); }
	uint64_t GetHash() const;
};

/// table function interface
struct CSphQuery;
struct AggrResult_t;
class ISphTableFunc
{
public:
	virtual			~ISphTableFunc() {}
	virtual bool	ValidateArgs ( const StrVec_t & dArgs, const CSphQuery & tQuery, CSphString & sError ) = 0;
	virtual bool	Process ( AggrResult_t * pResult, CSphString & sError ) = 0;
	virtual bool	LimitPushdown ( int, int ) { return false; } // FIXME! implement this
};

class QueryParser_i;

struct IndexHint_t
{
	CSphString		m_sIndex;
	IndexHint_e		m_eHint{INDEX_HINT_USE};
};

const int DEFAULT_MAX_MATCHES = 1000;

/// search query. Pure struct, no member functions
struct CSphQuery
{
	CSphString		m_sIndexes {"*"};	///< indexes to search
	CSphString		m_sQuery;			///< cooked query string for the engine (possibly transformed during legacy matching modes fixup)
	CSphString		m_sRawQuery;		///< raw query string from the client for searchd log, agents, etc

	int				m_iOffset=0;		///< offset into result set (as X in MySQL LIMIT X,Y clause)
	int				m_iLimit=20;		///< limit into result set (as Y in MySQL LIMIT X,Y clause)
	CSphVector<DWORD>	m_dWeights;		///< user-supplied per-field weights. may be NULL. default is NULL
	ESphMatchMode	m_eMode = SPH_MATCH_EXTENDED;		///< match mode. default is "match all"
	ESphRankMode	m_eRanker = SPH_RANK_DEFAULT;		///< ranking mode, default is proximity+BM25
	CSphString		m_sRankerExpr;		///< ranking expression for SPH_RANK_EXPR
	CSphString		m_sUDRanker;		///< user-defined ranker name
	CSphString		m_sUDRankerOpts;	///< user-defined ranker options
	ESphSortOrder	m_eSort = SPH_SORT_RELEVANCE;		///< sort mode
	CSphString		m_sSortBy;			///< attribute to sort by
	int64_t			m_iRandSeed = -1;	///< random seed for ORDER BY RAND(), -1 means do not set
	int				m_iMaxMatches = DEFAULT_MAX_MATCHES;	///< max matches to retrieve, default is 1000. more matches use more memory and CPU time to hold and sort them
	bool			m_bExplicitMaxMatches = false; ///< did we specify the max_matches explicitly?

	bool			m_bSortKbuffer = false;		///< whether to use PQ or K-buffer sorting algorithm
	bool			m_bZSlist = false;			///< whether the ranker has to fetch the zonespanlist with this query
	bool			m_bSimplify = false;		///< whether to apply boolean simplification
	bool			m_bPlainIDF = false;		///< whether to use PlainIDF=log(N/n) or NormalizedIDF=log((N-n+1)/n)
	bool			m_bGlobalIDF = false;		///< whether to use local indexes or a global idf file
	bool			m_bNormalizedTFIDF = true;	///< whether to scale IDFs by query word count, so that TF*IDF is normalized
	bool			m_bLocalDF = false;			///< whether to use calculate DF among local indexes
	bool			m_bLowPriority = false;		///< set low thread priority for this query
	DWORD			m_uDebugFlags = 0;
	QueryOption_e	m_eExpandKeywords = QUERY_OPT_DEFAULT;	///< control automatic query-time keyword expansion

	CSphVector<CSphFilterSettings>	m_dFilters;	///< filters
	CSphVector<FilterTreeItem_t>	m_dFilterTree;

	CSphVector<IndexHint_t>			m_dIndexHints; ///< secondary index hints

	CSphString		m_sGroupBy;			///< group-by attribute name(s)
	CSphString		m_sFacetBy;			///< facet-by attribute name(s)
	ESphGroupBy		m_eGroupFunc = SPH_GROUPBY_ATTR;	///< function to pre-process group-by attribute value with
	CSphString		m_sGroupSortBy { "@groupby desc" };	///< sorting clause for groups in group-by mode
	CSphString		m_sGroupDistinct;		///< count distinct values for this attribute

	int				m_iCutoff = 0;			///< matches count threshold to stop searching at (default is 0; means to search until all matches are found)

	int				m_iRetryCount = -1;		///< retry count, for distributed queries. (-1 means 'use default')
	int				m_iRetryDelay = -1;		///< retry delay, for distributed queries. (-1 means 'use default')
	int				m_iAgentQueryTimeoutMs = 0;	///< agent query timeout override, for distributed queries

	bool			m_bGeoAnchor = false;	///< do we have an anchor
	CSphString		m_sGeoLatAttr;			///< latitude attr name
	CSphString		m_sGeoLongAttr;			///< longitude attr name
	float			m_fGeoLatitude = 0.0f;	///< anchor latitude
	float			m_fGeoLongitude = 0.0f;	///< anchor longitude

	CSphVector<CSphNamedInt>	m_dIndexWeights;	///< per-index weights
	CSphVector<CSphNamedInt>	m_dFieldWeights;	///< per-field weights

	DWORD			m_uMaxQueryMsec = 0;	///< max local index search time, in milliseconds (default is 0; means no limit)
	int				m_iMaxPredictedMsec = 0; ///< max predicted (!) search time limit, in milliseconds (0 means no limit)
	CSphString		m_sComment;				///< comment to pass verbatim in the log file

	CSphString		m_sSelect;				///< select-list (attributes and/or expressions)
	CSphString		m_sOrderBy;				///< order-by clause

	CSphString		m_sOuterOrderBy;		///< temporary (?) subselect hack
	int				m_iOuterOffset = 0;		///< keep and apply outer offset at master
	int				m_iOuterLimit = 0;
	bool			m_bHasOuter = false;

	bool			m_bIgnoreNonexistent = false; ///< whether to warning or not about non-existent columns in select list
	bool			m_bIgnoreNonexistentIndexes = false; ///< whether to error or not about non-existent indexes in index list
	bool			m_bStrict = false;			///< whether to warning or not about incompatible types
	bool			m_bSync = false;			///< whether or not use synchronous operations (optimize, etc.)
	bool			m_bNotOnlyAllowed = false;	///< whether allow single full-text not operator
	CSphString		m_sStore;					///< don't delete result, just store in given uservar by name

	ISphTableFunc *	m_pTableFunc = nullptr;		///< post-query NOT OWNED, WILL NOT BE FREED in dtor.
	CSphFilterSettings	m_tHaving;				///< post aggregate filtering (got applied only on master)

	int				m_iSQLSelectStart = -1;	///< SQL parser helper
	int				m_iSQLSelectEnd = -1;	///< SQL parser helper

	int				m_iGroupbyLimit = 1;	///< number of elems within group

	CSphVector<CSphQueryItem>	m_dItems;		///< parsed select-list
	CSphVector<CSphQueryItem>	m_dRefItems;	///< select-list prior replacing by facet
	ESphCollation				m_eCollation = SPH_COLLATION_DEFAULT;	///< ORDER BY collation
	bool						m_bAgent = false;	///< agent mode (may need extra cols on output)

	CSphString		m_sQueryTokenFilterLib;		///< token filter library name
	CSphString		m_sQueryTokenFilterName;	///< token filter name
	CSphString		m_sQueryTokenFilterOpts;	///< token filter options

	bool			m_bFacet = false;			///< whether this a facet query
	bool			m_bFacetHead = false;

	QueryType_e		m_eQueryType {QUERY_API};		///< queries from sphinxql require special handling
	const QueryParser_i * m_pQueryParser = nullptr;	///< queries do not own this parser

	StrVec_t m_dIncludeItems;
	StrVec_t m_dExcludeItems;
	const void*		m_pCookie = nullptr;	///< opaque mark, used to manage lifetime of the vec of queries

	int				m_iCouncurrency = 0;    ///< limit N of threads to run query with. 0 means 'no limit'
	CSphVector<CSphString>	m_dStringSubkeys;
	CSphVector<int64_t>		m_dIntSubkeys;
};

/// parse select list string into items
bool ParseSelectList ( CSphString &sError, CSphQuery &pResult );

/// some low-level query stats
struct CSphQueryStats
{
	int64_t *	m_pNanoBudget = nullptr;///< pointer to max_predicted_time budget (counted in nanosec)
	DWORD		m_iFetchedDocs = 0;		///< processed documents
	DWORD		m_iFetchedHits = 0;		///< processed hits (aka positions)
	DWORD		m_iSkips = 0;			///< number of Skip() calls

	void		Add ( const CSphQueryStats & tStats );
};


/// search query meta-info
class CSphQueryResultMeta
{
public:
	int						m_iQueryTime = 0;		///< query time, milliseconds
	int						m_iRealQueryTime = 0;	///< query time, measured just from start to finish of the query. In milliseconds
	int64_t					m_iCpuTime = 0;			///< user time, microseconds
	int						m_iMultiplier = 1;		///< multi-query multiplier, -1 to indicate error

	using WordStat_t = std::pair<int64_t, int64_t>;
	SmallStringHash_T<WordStat_t>	m_hWordStats; 	///< hash of i-th search term (normalized word form)

	int						m_iMatches = 0;			///< total matches returned (upto MAX_MATCHES)
	int64_t					m_iTotalMatches = 0;	///< total matches found (unlimited)

	CSphIOStats				m_tIOStats;				///< i/o stats for the query
	int64_t					m_iAgentCpuTime = 0;	///< agent cpu time (for distributed searches)
	CSphIOStats				m_tAgentIOStats;		///< agent IO stats (for distributed searches)

	int64_t					m_iPredictedTime = 0;		///< local predicted time
	int64_t					m_iAgentPredictedTime = 0;	///< distributed predicted time
	DWORD					m_iAgentFetchedDocs = 0;	///< distributed fetched docs
	DWORD					m_iAgentFetchedHits = 0;	///< distributed fetched hits
	DWORD					m_iAgentFetchedSkips = 0;	///< distributed fetched skips

	CSphQueryStats 			m_tStats;					///< query prediction counters
	bool					m_bHasPrediction = false;	///< is prediction counters set?

	CSphString				m_sError;				///< error message
	CSphString				m_sWarning;				///< warning message
	QueryProfile_c *		m_pProfile		= nullptr;	///< filled when query profiling is enabled; NULL otherwise

	virtual					~CSphQueryResultMeta () {}					///< dtor
	void					AddStat ( const CSphString & sWord, int64_t iDocs, int64_t iHits );

	void					MergeWordStats ( const CSphQueryResultMeta& tOther );// sort wordstat to achieve reproducable result over different runs
	CSphFixedVector<SmallStringHash_T<CSphQueryResultMeta::WordStat_t>::KeyValue_t *>	MakeSortedWordStat () const;
};


/// search query result (meta-info)
class QueryProfile_c;
class DocstoreReader_i;
class CSphQueryResult
{
public:
	CSphQueryResultMeta *	m_pMeta = nullptr; 		///< not owned
	const BYTE *			m_pBlobPool = nullptr;	///< pointer to blob attr storage. Used only during calculations.
	const DocstoreReader_i* m_pDocstore = nullptr;	///< pointer to docstore reader fixme! not need in aggr
	columnar::Columnar_i *	m_pColumnar = nullptr;
};

/////////////////////////////////////////////////////////////////////////////
// ATTRIBUTE UPDATE QUERY
/////////////////////////////////////////////////////////////////////////////

struct TypedAttribute_t
{
	CSphString	m_sName;
	ESphAttr	m_eType;
};


struct CSphAttrUpdate
{
	CSphVector<TypedAttribute_t>	m_dAttributes;	///< update schema, attributes to update
	CSphVector<DWORD>				m_dPool;		///< update values pool
	CSphVector<BYTE>				m_dBlobs;		///< update pool for blob attrs
	CSphVector<DocID_t>				m_dDocids;		///< document IDs vector
	CSphVector<int>					m_dRowOffset;	///< document row offsets in the pool (1 per doc, or empty, means 0 always)
	bool							m_bIgnoreNonexistent = false;	///< whether to warn about non-existen attrs, or just silently ignore them
	bool							m_bStrict = false;				///< whether to check for incompatible types first, or just ignore them
	bool							m_bReusable = true;				///< whether update is standalone and never rewritten, or need deep-copy

	inline int GetRowOffset (int i) const
	{
		return m_dRowOffset.IsEmpty() ? 0 : m_dRowOffset[i];
	}
};

using AttrUpdateSharedPtr_t = SharedPtr_t<CSphAttrUpdate>;

inline AttrUpdateSharedPtr_t MakeReusableUpdate ( AttrUpdateSharedPtr_t& pUpdate )
{
	if ( pUpdate->m_bReusable )
		return pUpdate;

	AttrUpdateSharedPtr_t pNewUpdate { new CSphAttrUpdate };
	*pNewUpdate = *pUpdate;
	pNewUpdate->m_bReusable = true;
	return pNewUpdate;
}

struct AttrUpdateInc_t // for cascade (incremental) update
{
	AttrUpdateSharedPtr_t			m_pUpdate;	///< the unchangeable update pool
	CSphBitvec						m_dUpdated;			///< bitmask of updated rows
	int								m_iAffected = 0;	///< num of updated rows.

	explicit AttrUpdateInc_t ( AttrUpdateSharedPtr_t pUpd )
		: m_pUpdate ( std::move(pUpd) )
		, m_dUpdated ( m_pUpdate->m_dDocids.GetLength() )
	{}

	void MarkUpdated ( int iUpd )
	{
		if ( m_dUpdated.BitGet ( iUpd ) )
			return;

		++m_iAffected;
		m_dUpdated.BitSet ( iUpd );
	}

	bool AllApplied () const
	{
		assert ( m_dUpdated.GetBits() >= m_iAffected );
		return m_dUpdated.GetBits() == m_iAffected;
	}
};

/////////////////////////////////////////////////////////////////////////////
// FULLTEXT INDICES
/////////////////////////////////////////////////////////////////////////////

/// progress info
class MergeCb_c
{
	std::atomic<bool> * m_pStop = nullptr;

public:
	enum Event_e : BYTE
	{
		E_IDLE,
		E_COLLECT_START,		// begin collecting alive docs on merge; payload is chunk ID
		E_COLLECT_FINISHED,		// collecting alive docs on merge is finished; payload is chunk ID
		E_MERGEATTRS_START,
		E_MERGEATTRS_FINISHED,
		E_KEYWORDS,
		E_FINISHED,
	};

	explicit MergeCb_c ( std::atomic<bool>* pStop = nullptr )
		: m_pStop ( pStop )
	{}
	virtual ~MergeCb_c() = default;

	virtual void SetEvent ( Event_e eEvent, int64_t iPayload ) {}

	inline bool NeedStop () const
	{
		return sphInterrupted() || ( m_pStop && m_pStop->load ( std::memory_order_relaxed ) );
	}
};

class CSphIndexProgress : private MergeCb_c
{
	MergeCb_c * m_pMergeHook;

private:
	virtual void ShowImpl ( bool bPhaseEnd ) const {};

public:
	enum Phase_e
	{
		PHASE_COLLECT,				///< document collection phase
		PHASE_SORT,					///< final sorting phase
		PHASE_LOOKUP,				///< docid lookup construction
		PHASE_MERGE,				///< index merging
		PHASE_UNKNOWN,
	};

	Phase_e			m_ePhase;		///< current indexing phase

	union {
		int64_t m_iDocuments;		///< PHASE_COLLECT: documents collected so far
		int64_t m_iDocids;			///< PHASE_LOOKUP: docids added to lookup so far
		int64_t m_iHits;			///< PHASE_SORT: hits sorted so far
		int64_t m_iWords;			///< PHASE_MERGE: words merged so far
	};

	union {
		int64_t m_iBytes;			///< PHASE_COLLECT: bytes collected so far;
		int64_t m_iDocidsTotal;		///< PHASE_LOOKUP: total docids
		int64_t m_iHitsTotal;		///< PHASE_SORT: hits total
	};

public:
	explicit CSphIndexProgress( MergeCb_c * pMergeHook = nullptr )
	{
		if ( pMergeHook )
			m_pMergeHook = pMergeHook;
		else
			m_pMergeHook = static_cast<MergeCb_c *>(this);
		PhaseBegin ( PHASE_UNKNOWN );
	}

	inline void PhaseBegin ( Phase_e ePhase )
	{
		m_ePhase = ePhase;
		m_iDocuments = m_iBytes = 0;
	}

	inline void PhaseEnd() const
	{
		if ( m_ePhase!=PHASE_UNKNOWN )
			ShowImpl ( true );
	}

	inline void Show() const
	{
		ShowImpl ( false );
	}

	// cb
	MergeCb_c& GetMergeCb() const { return *m_pMergeHook; }
};

/// JSON key lookup stuff
struct JsonKey_t
{
	CSphString		m_sKey;			///< name string
	DWORD			m_uMask = 0;	///< Bloom mask for this key
	int				m_iLen = 0;		///< name length, in bytes

	JsonKey_t () = default;
	explicit JsonKey_t ( const char * sKey, int iLen );
};

/// forward refs to internal searcher classes
class ISphQword;
class ISphQwordSetup;
class CSphQueryContext;
class ISphFilter;
struct GetKeywordsSettings_t;
struct SuggestArgs_t;
struct SuggestResult_t;


struct ISphKeywordsStat
{
	virtual			~ISphKeywordsStat() {}
	virtual bool	FillKeywords ( CSphVector <CSphKeywordInfo> & dKeywords ) const = 0;
};


struct CSphIndexStatus
{
	int64_t			m_iRamUse = 0;
	int64_t			m_iRamRetired = 0;
	int64_t			m_iMapped = 0; // total size of mmapped files
	int64_t			m_iMappedResident = 0; // size of mmaped which are in core
	int64_t			m_iMappedDocs = 0; // size of mmapped doclists
	int64_t			m_iMappedResidentDocs = 0; // size of mmaped resident doclists
	int64_t			m_iMappedHits = 0; // size of mmapped hitlists
	int64_t			m_iMappedResidentHits = 0; // size of mmaped resident doclists
	int64_t			m_iDiskUse = 0; // place occupied by index on disk (despite if it fetched into mem or not)
	int64_t			m_iRamChunkSize = 0; // not used for plain
	int				m_iNumRamChunks = 0; // not used for plain
	int				m_iNumChunks = 0; // not used for plain
	int64_t			m_iMemLimit = 0; // not used for plain
	int64_t			m_iTID = 0;
	int64_t			m_iSavedTID = 0;
	int64_t 		m_iDead = 0;
};


struct CSphMultiQueryArgs : public ISphNoncopyable
{
	const int								m_iIndexWeight;
	int										m_iTag = 0;
	DWORD									m_uPackedFactorFlags { SPH_FACTOR_DISABLE };
	bool									m_bLocalDF = false;
	const SmallStringHash_T<int64_t> *		m_pLocalDocs = nullptr;
	int64_t									m_iTotalDocs = 0;
	bool									m_bModifySorterSchemas {true};
	int										m_iSplit = 1;

	CSphMultiQueryArgs ( int iIndexWeight );
};


struct RowToUpdateData_t
{
	const CSphRowitem*	m_pRow;	/// row in the index
	int					m_iIdx;	/// idx in updateset
};

using RowsToUpdateData_t = CSphVector<RowToUpdateData_t>;
using RowsToUpdate_t = VecTraits_T<RowToUpdateData_t>;

struct PostponedUpdate_t
{
	AttrUpdateSharedPtr_t	m_pUpdate;
	RowsToUpdateData_t		m_dRowsToUpdate;
};

// an index or a part of an index that has its own row ids
class IndexSegment_c
{
protected:
	mutable IndexSegment_c * m_pKillHook = nullptr; // if set, killed docids will be emerged also here.

public:
	// stuff for dispatch races between changes and updates
	mutable std::atomic<bool>		m_bAttrsBusy { false };
	CSphVector<PostponedUpdate_t>	m_dPostponedUpdates;

public:
	virtual int		Kill ( DocID_t tDocID ) { return 0; }
	virtual int		KillMulti ( const VecTraits_T<DocID_t> & dKlist ) { return 0; };
	virtual			~IndexSegment_c() {};

	inline void SetKillHook ( IndexSegment_c * pKillHook ) const
	{
		m_pKillHook = pKillHook;
	}

	inline void ResetPostponedUpdates()
	{
		m_bAttrsBusy = false;
		m_dPostponedUpdates.Reset();
	}
};

// helper - collects killed documents
struct KillAccum_t final : public IndexSegment_c
{
	CSphVector<DocID_t> m_dDocids;

	int Kill ( DocID_t tDocID ) final
	{
		m_dDocids.Add ( tDocID );
		return 1;
	}
};

class Histogram_i;
class HistogramContainer_c;

struct UpdatedAttribute_t
{
	CSphAttrLocator		m_tLocator;
	CSphRefcountedPtr<ISphExpr>	m_pExpr;
	Histogram_i *		m_pHistogram {nullptr};
	ESphAttr			m_eAttrType {SPH_ATTR_NONE};
	TypeConversion_e	m_eConversion {CONVERSION_NONE};
	bool				m_bExisting {false};
	int					m_iSchemaAttr = -1;
};

struct UpdateContext_t
{
	AttrUpdateInc_t &						m_tUpd;
	const ISphSchema &						m_tSchema;
	const HistogramContainer_c *			m_pHistograms {nullptr};
	CSphRowitem *							m_pAttrPool {nullptr};
	BYTE *									m_pBlobPool {nullptr};
	IndexSegment_c *						m_pSegment {nullptr};

	CSphFixedVector<UpdatedAttribute_t>		m_dUpdatedAttrs;	// manipulation schema (1 item per column of schema)

	CSphBitvec			m_dSchemaUpdateMask;
	DWORD				m_uUpdateMask {0};
	bool				m_bBlobUpdate {false};
	int					m_iJsonWarnings {0};


	UpdateContext_t ( AttrUpdateInc_t & tUpd, const ISphSchema & tSchema );
};


// common attribute update code for both RT and plain indexes
class IndexUpdateHelper_c
{
protected:
	enum
	{
		ATTRS_UPDATED			= ( 1UL<<0 ),
		ATTRS_BLOB_UPDATED		= ( 1UL<<1 ),
		ATTRS_ROWMAP_UPDATED	= ( 1UL<<2 )
	};

	virtual				~IndexUpdateHelper_c() {}

	virtual bool		Update_WriteBlobRow ( UpdateContext_t & tCtx, CSphRowitem * pDocinfo, const BYTE * pBlob,
			int iLength, int nBlobAttrs, const CSphAttrLocator & tBlobRowLoc, bool & bCritical, CSphString & sError ) = 0;

	static void			Update_PrepareListOfUpdatedAttributes ( UpdateContext_t & tCtx, CSphString & sError );
	static bool			Update_InplaceJson ( const RowsToUpdate_t& dRows, UpdateContext_t & tCtx, CSphString & sError, bool bDryRun );
	bool				Update_Blobs ( const RowsToUpdate_t& dRows, UpdateContext_t & tCtx, bool & bCritical, CSphString & sError );
	static void			Update_Plain ( const RowsToUpdate_t& dRows, UpdateContext_t & tCtx );
	static bool			Update_HandleJsonWarnings ( UpdateContext_t & tCtx, int iUpdated, CSphString & sWarning, CSphString & sError );

public:
	static bool			Update_CheckAttributes ( const CSphAttrUpdate & tUpd, const ISphSchema & tSchema, CSphString & sError );
};


class DocstoreAddField_i;
void SetupDocstoreFields ( DocstoreAddField_i & tFields, const CSphSchema & tSchema );
bool CheckStoredFields ( const CSphSchema & tSchema, const CSphIndexSettings & tSettings, CSphString & sError );

class DiskIndexQwordTraits_c;
DiskIndexQwordTraits_c * sphCreateDiskIndexQword ( bool bInlineHits );

/// returns ranker name as string
const char * sphGetRankerName ( ESphRankMode eRanker );

struct DocstoreDoc_t
{
	CSphVector<CSphVector<BYTE>> m_dFields;
};


// used to fetch documents from docstore by docids
class DocstoreReader_i
{
public:
	virtual			~DocstoreReader_i() = default;

	virtual void	CreateReader ( int64_t iSessionId ) const {}
	virtual bool	GetDoc ( DocstoreDoc_t & tDoc, DocID_t tDocID, const VecTraits_T<int> * pFieldIds, int64_t iSessionId, bool bPack ) const = 0;
	virtual int		GetFieldId ( const CSphString & sName, DocstoreDataType_e eType ) const = 0;
};

bool IsMlock ( FileAccess_e eType );
bool IsOndisk ( FileAccess_e eType );

Bson_t EmptyBson();

// returns correct size even if iBuf is 0
int GetReadBuffer ( int iBuf );

class ISphMatchSorter;
class CSphSource;
struct CSphSourceStats;

/// generic fulltext index interface
class CSphIndex : public ISphKeywordsStat, public IndexSegment_c, public DocstoreReader_i
{
public:
								CSphIndex ( const char * sIndexName, const char * sFilename );
								~CSphIndex() override;

	const CSphString &			GetLastError() const { return m_sLastError; }
	const CSphString &			GetLastWarning() const { return m_sLastWarning; }
	virtual const CSphSchema &	GetMatchSchema() const { return m_tSchema; }			///< match schema as returned in result set (possibly different from internal storage schema!)

	void						SetInplaceSettings ( int iHitGap, float fRelocFactor, float fWriteFactor );
	void						SetFieldFilter ( ISphFieldFilter * pFilter );
	const ISphFieldFilter *		GetFieldFilter() const { return m_pFieldFilter; }
	void						SetTokenizer ( ISphTokenizer * pTokenizer );
	void						SetupQueryTokenizer();
	const ISphTokenizer *		GetTokenizer () const { return m_pTokenizer; }
	const ISphTokenizer *		GetQueryTokenizer () const { return m_pQueryTokenizer; }
	ISphTokenizer *				LeakTokenizer ();
	void						SetDictionary ( CSphDict * pDict );
	CSphDict *					GetDictionary () const { return m_pDict; }
	CSphDict *					LeakDictionary ();
	virtual void				SetKeepAttrs ( const CSphString & , const StrVec_t & ) {}
	virtual void				Setup ( const CSphIndexSettings & tSettings );
	const CSphIndexSettings &	GetSettings () const { return m_tSettings; }
	bool						IsStripperInited () const { return m_bStripperInited; }
	virtual bool				IsRT() const { return false; }
	virtual bool				IsPQ() const { return false; }
	void						SetBinlog ( bool bBinlog ) { m_bBinlog = bBinlog; }
	virtual int64_t *			GetFieldLens() const { return NULL; }
	virtual bool				IsStarDict ( bool bWordDict ) const;
	int64_t						GetIndexId() const { return m_iIndexId; }
	void						SetMutableSettings ( const MutableIndexSettings_c & tSettings );
	const MutableIndexSettings_c & GetMutableSettings () const { return m_tMutableSettings; }

public:
	/// build index by indexing given sources
	virtual int					Build ( const CSphVector<CSphSource*> & dSources, int iMemoryLimit, int iWriteBuffer, CSphIndexProgress & ) = 0;

	/// build index by mering current index with given index
	virtual bool				Merge ( CSphIndex * pSource, const VecTraits_T<CSphFilterSettings> & dFilters, bool bSupressDstDocids, CSphIndexProgress & tProgress ) = 0;

public:
	/// check all data files, preload schema, and preallocate enough RAM to load memory-cached data
	virtual bool				Prealloc ( bool bStripPath, FilenameBuilder_i * pFilenameBuilder, StrVec_t & dWarnings ) = 0;

	/// deallocate all previously preallocated shared data
	virtual void				Dealloc () = 0;

	/// precache everything which needs to be precached
	virtual void				Preread () = 0;

	/// set new index base path
	virtual void				SetBase ( const char * sNewBase ) = 0;

	/// set new index base path, and physically rename index files too
	virtual bool				Rename ( const char * sNewBase ) = 0;

	/// obtain exclusive lock on this index
	virtual bool				Lock () = 0;

	/// dismiss exclusive lock and unlink lock file
	virtual void				Unlock () = 0;

	/// called when index is loaded and prepared to work
	virtual void				PostSetup() {}

public:
	/// return index document, bytes totals (FIXME? remove this in favor of GetStatus() maybe?)
	virtual const CSphSourceStats &		GetStats () const = 0;

	/// return additional index info
	virtual void				GetStatus ( CSphIndexStatus* ) const = 0;

public:
	virtual bool				EarlyReject ( CSphQueryContext * pCtx, CSphMatch & tMatch ) const = 0;
	void						SetCacheSize ( int iMaxCachedDocs, int iMaxCachedHits );

	/// one regular query vs many sorters (like facets, or similar for common-tree optimization)
	virtual bool				MultiQuery ( CSphQueryResult & tResult, const CSphQuery & tQuery, const VecTraits_T<ISphMatchSorter *> & dSorters, const CSphMultiQueryArgs & tArgs ) const = 0;

	/// many regular queries with one sorter attached to each query.
	/// returns true if at least one query succeeded. The failed queries indicated with pResult->m_iMultiplier==-1
	virtual bool				MultiQueryEx ( int iQueries, const CSphQuery * pQueries, CSphQueryResult* pResults, ISphMatchSorter ** ppSorters, const CSphMultiQueryArgs & tArgs ) const = 0;
	virtual bool				GetKeywords ( CSphVector <CSphKeywordInfo> & dKeywords, const char * szQuery, const GetKeywordsSettings_t & tSettings, CSphString * pError ) const = 0;
	virtual void				GetSuggest ( const SuggestArgs_t & , SuggestResult_t & ) const {}
	virtual Bson_t				ExplainQuery ( const CSphString & sQuery ) const { return EmptyBson(); }

public:
	/// returns non-negative amount of actually found and updated records on success
	/// on failure, -1 is returned and GetLastError() contains error message
	int							UpdateAttributes ( AttrUpdateSharedPtr_t pUpd, bool & bCritical, CSphString & sError, CSphString & sWarning );

	/// update accumulating state
	virtual int					UpdateAttributes ( AttrUpdateInc_t & tUpd, bool & bCritical, CSphString & sError, CSphString & sWarning ) = 0;

	/// apply serie of updates, assuming them prepared (no need to full-scan attributes), and index is offline, i.e. no concurrency
	virtual void				UpdateAttributesOffline ( VecTraits_T<PostponedUpdate_t> & dUpdates, IndexSegment_c * pSeg ) = 0;

	virtual Binlog::CheckTnxResult_t ReplayTxn ( Binlog::Blop_e eOp, CSphReader & tReader, CSphString & sError, Binlog::CheckTxn_fn&& fnCheck ) = 0;
	/// saves memory-cached attributes, if there were any updates to them
	/// on failure, false is returned and GetLastError() contains error message
	virtual bool				SaveAttributes ( CSphString & sError ) const = 0;

	virtual DWORD				GetAttributeStatus () const = 0;

	virtual bool				AddRemoveAttribute ( bool bAddAttr, const CSphString & sAttrName, ESphAttr eAttrType, AttrEngine_e eEngine, CSphString & sError ) = 0;

	virtual bool				AddRemoveField ( bool bAdd, const CSphString & sFieldName, DWORD, CSphString & sError ) = 0;

	virtual void				FlushDeadRowMap ( bool bWaitComplete ) const {}
	virtual bool				LoadKillList ( CSphFixedVector<DocID_t> * pKillList, KillListTargets_c & tTargets, CSphString & sError ) const { return true; }
	virtual bool				AlterKillListTarget ( KillListTargets_c & tTargets, CSphString & sError ) { return false; }
	virtual void				KillExistingDocids ( CSphIndex * pTarget ) {}
	virtual bool				IsAlive ( DocID_t tDocID ) const { return false; }

	bool						GetDoc ( DocstoreDoc_t & tDoc, DocID_t tDocID, const VecTraits_T<int> * pFieldIds, int64_t iSessionId, bool bPack ) const override { return false; }
	int							GetFieldId ( const CSphString & sName, DocstoreDataType_e eType ) const override { return -1; }

public:
	/// internal debugging hook, DO NOT USE
	virtual void				DebugDumpHeader ( FILE * fp, const char * sHeaderName, bool bConfig ) = 0;

	/// internal debugging hook, DO NOT USE
	virtual void				DebugDumpDocids ( FILE * fp ) = 0;

	/// internal debugging hook, DO NOT USE
	virtual void				DebugDumpHitlist ( FILE * fp, const char * sKeyword, bool bID ) = 0;

	/// internal debugging hook, DO NOT USE
	virtual void				DebugDumpDict ( FILE * fp ) = 0;

	/// internal debugging hook, DO NOT USE
	virtual int					DebugCheck ( FILE * fp ) = 0;
	virtual void				SetDebugCheck ( bool bCheckIdDups, int iCheckChunk ) {}

	/// getter for name
	const char *				GetName () const { return m_sIndexName.cstr(); }

	void						SetName ( const char * sName ) { m_sIndexName = sName; }

	/// get for the base file name
	const char *				GetFilename () const { return m_sFilename.cstr(); }

	/// get actual index files list
	virtual void				GetIndexFiles ( CSphVector<CSphString> & dFiles, const FilenameBuilder_i * pFilenameBuilder ) const {}

	/// internal make document id list from external docinfo, DO NOT USE
	virtual CSphVector<SphAttr_t> BuildDocList () const;

	virtual void				GetFieldFilterSettings ( CSphFieldFilterSettings & tSettings ) const;

	// put external files (if any) into index folder
	// copy the rest of the external files to index folder
	virtual bool				CopyExternalFiles ( int iPostfix, StrVec_t & dCopied ) { return true; }
	virtual void				CollectFiles ( StrVec_t & dFiles, StrVec_t & dExt ) const {}

public:
	int64_t						m_iTID = 0;				///< last committed transaction id
	int							m_iChunk = 0;

	int							m_iExpansionLimit = 0;

protected:
	static std::atomic<long>	m_tIdGenerator;

	int64_t						m_iIndexId;				///< internal (per daemon) unique index id, introduced for caching

	CSphSchema					m_tSchema;
	CSphString					m_sLastError;
	CSphString					m_sLastWarning;

	bool						m_bInplaceSettings = false;
	int							m_iHitGap = 0;
	float						m_fRelocFactor { 0.0f };
	float						m_fWriteFactor { 0.0f };

	bool						m_bBinlog = true;

	bool						m_bStripperInited = true;	///< was stripper initialized (old index version (<9) handling)

protected:
	CSphIndexSettings			m_tSettings;
	MutableIndexSettings_c		m_tMutableSettings;

	FieldFilterRefPtr_c		m_pFieldFilter;
	TokenizerRefPtr_c		m_pTokenizer;
	TokenizerRefPtr_c		m_pQueryTokenizer;
	TokenizerRefPtr_c		m_pQueryTokenizerJson;
	DictRefPtr_c			m_pDict;

	int							m_iMaxCachedDocs = 0;
	int							m_iMaxCachedHits = 0;
	CSphString					m_sIndexName;			///< index ID in binlogging; otherwise used only in messages.
	CSphString					m_sFilename;

public:
	void						SetGlobalIDFPath ( const CSphString & sPath ) { m_sGlobalIDFPath = sPath; }
	float						GetGlobalIDF ( const CSphString & sWord, int64_t iDocsLocal, bool bPlainIDF ) const;

protected:
	CSphString					m_sGlobalIDFPath;
};

const CSphSourceStats& GetStubStats();

// dummy implementation which makes most of the things optional (makes all non-disk idxes much simpler)
class CSphIndexStub : public CSphIndex
{
public:
						FWD_CTOR ( CSphIndexStub, CSphIndex )
	int					Build ( const CSphVector<CSphSource *> &, int, int, CSphIndexProgress& ) override { return 0; }
	bool				Merge ( CSphIndex *, const VecTraits_T<CSphFilterSettings> &, bool, CSphIndexProgress & ) override { return false; }
	bool				Prealloc ( bool, FilenameBuilder_i *, StrVec_t & ) override { return false; }
	void				Dealloc () override {}
	void				Preread () override {}
	void				SetBase ( const char * ) override {}
	bool				Rename ( const char * ) override { return false; }
	bool				Lock () override { return true; }
	void				Unlock () override {}
	bool				EarlyReject ( CSphQueryContext * , CSphMatch & ) const override { return false; }
	const CSphSourceStats &	GetStats () const override
	{
		return GetStubStats();
	}
	void				GetStatus ( CSphIndexStatus* ) const override {}
	bool				GetKeywords ( CSphVector <CSphKeywordInfo> & , const char * , const GetKeywordsSettings_t & tSettings, CSphString * ) const override { return false; }
	bool				FillKeywords ( CSphVector <CSphKeywordInfo> & ) const override { return true; }
	int					UpdateAttributes ( AttrUpdateInc_t&, bool &, CSphString & , CSphString & ) override { return -1; }
	void				UpdateAttributesOffline ( VecTraits_T<PostponedUpdate_t> & dUpdates, IndexSegment_c * pSeg ) override {}
	Binlog::CheckTnxResult_t ReplayTxn ( Binlog::Blop_e, CSphReader &, CSphString &, Binlog::CheckTxn_fn&& ) override { return {}; }
	bool				SaveAttributes ( CSphString & ) const override { return true; }
	DWORD				GetAttributeStatus () const override { return 0; }
	bool				AddRemoveAttribute ( bool, const CSphString &, ESphAttr, AttrEngine_e, CSphString & ) override { return true; }
	bool				AddRemoveField ( bool, const CSphString &, DWORD, CSphString & ) override { return true; }
	void				DebugDumpHeader ( FILE *, const char *, bool ) override {}
	void				DebugDumpDocids ( FILE * ) override {}
	void				DebugDumpHitlist ( FILE * , const char * , bool ) override {}
	int					DebugCheck ( FILE * ) override { return 0; }
	void				DebugDumpDict ( FILE * ) override {}
	Bson_t				ExplainQuery ( const CSphString & sQuery ) const override { return EmptyBson (); }

	bool				MultiQuery ( CSphQueryResult & , const CSphQuery & , const VecTraits_T<ISphMatchSorter *> &, const CSphMultiQueryArgs & ) const override { return false; }
	bool 				MultiQueryEx ( int iQueries, const CSphQuery * pQueries, CSphQueryResult* pResults, ISphMatchSorter ** ppSorters, const CSphMultiQueryArgs & tArgs ) const override
	{
		// naive stub implementation without common subtree cache and/or any other optimizations
		bool bResult = false;
		for ( int i=0; i<iQueries; ++i )
			if ( MultiQuery ( pResults[i], pQueries[i], { ppSorters+i, 1}, tArgs ) )
				bResult = true;
			else
				pResults[i].m_pMeta->m_iMultiplier = -1; // -1 means 'error'

		return bResult;
	}
};

// update attributes with index pointer attached
struct CSphAttrUpdateEx
{
	AttrUpdateSharedPtr_t	m_pUpdate;				///< the unchangeable update pool
	CSphIndex *				m_pIndex = nullptr;		///< the index on which the update should happen
	CSphString *			m_pError = nullptr;		///< the error, if any
	CSphString *			m_pWarning = nullptr;	///< the warning, if any
	int						m_iAffected = 0;		///< num of updated rows.
};

struct SphQueueSettings_t
{
	const ISphSchema &			m_tSchema;
	QueryProfile_c *			m_pProfiler;
	bool						m_bComputeItems = false;
	CSphAttrUpdateEx *			m_pUpdate = nullptr;
	CSphVector<DocID_t> *		m_pCollection = nullptr;
	ISphExprHook *				m_pHook = nullptr;
	const CSphFilterSettings *	m_pAggrFilter = nullptr;
	int							m_iMaxMatches = DEFAULT_MAX_MATCHES;
	bool						m_bNeedDocids = false;

	explicit SphQueueSettings_t ( const ISphSchema & tSchema, QueryProfile_c * pProfiler = nullptr )
		: m_tSchema ( tSchema )
		, m_pProfiler ( pProfiler )
	{}
};

struct SphQueueRes_t : public ISphNoncopyable
{
	DWORD m_uPackedFactorFlags {SPH_FACTOR_DISABLE};
	bool						m_bZonespanlist = false;
	bool						m_bAlowMulti = true;
};

/////////////////////////////////////////////////////////////////////////////

/// create phrase fulltext index implementation
CSphIndex *			sphCreateIndexPhrase ( const char* szIndexName, const char * sFilename );

/// create template (tokenizer) index implementation
CSphIndex *			sphCreateIndexTemplate ( const char * szIndexName );

/// set JSON attribute indexing options
/// bStrict is whether to stop indexing on error, or just ignore the attribute value
/// bAutoconvNumbers is whether to auto-convert eligible (!) strings to integers and floats, or keep them as strings
/// bKeynamesToLowercase is whether to convert all key names to lowercase
void				sphSetJsonOptions ( bool bStrict, bool bAutoconvNumbers, bool bKeynamesToLowercase );

/// setup per-keyword read buffer sizes
void				SetUnhintedBuffer ( int iReadUnhinted );
int					GetUnhintedBuffer();

/// check query for expressions
bool				sphHasExpressions ( const CSphQuery & tQuery, const CSphSchema & tSchema );

void				InitSkipCache ( int64_t iCacheSize );
void				ShutdownSkipCache();

//////////////////////////////////////////////////////////////////////////

extern CSphString g_sLemmatizerBase;

volatile bool & sphGetbCpuStat () noexcept;

// Access to global TFO settings
volatile int& sphGetTFO() noexcept;
#define TFO_CONNECT 1
#define TFO_LISTEN 2
#define TFO_ABSENT (-1)
/////////////////////////////////////////////////////////////////////////////
// workaround to suppress C4511/C4512 warnings (copy ctor and assignment operator) in VS 2003
#if _MSC_VER>=1300 && _MSC_VER<1400
#pragma warning(disable:4511)
#pragma warning(disable:4512)
#endif

// suppress C4201 (nameless struct/union is a nonstandard extension) because even min-spec gcc 3.4.6 works ok
#if defined(_MSC_VER)
#pragma warning(disable:4201)
#endif

#endif // _sphinx_<|MERGE_RESOLUTION|>--- conflicted
+++ resolved
@@ -91,221 +91,6 @@
 struct CSphMultiformContainer;
 class CSphWriter;
 
-<<<<<<< HEAD
-/// generic tokenizer
-class ISphTokenizer : public ISphRefcountedMT
-{
-	/// trivial dtor - inherited from Refcounted
-protected:
-	~ISphTokenizer() override {}
-public:
-	/// set new translation table
-	/// returns true on success, false on failure
-	virtual bool					SetCaseFolding ( const char * sConfig, CSphString & sError );
-
-	/// add additional character as valid (with folding to itself)
-	virtual void					AddPlainChar ( char c );
-
-	/// add special chars to translation table
-	/// updates lowercaser so that these remap to -1
-	virtual void					AddSpecials ( const char * sSpecials );
-
-	/// set ignored characters
-	virtual bool					SetIgnoreChars ( const char * sIgnored, CSphString & sError );
-
-	/// set n-gram characters (for CJK n-gram indexing)
-	virtual bool					SetNgramChars ( const char *, CSphString & ) { return true; }
-
-	/// set n-gram length (for CJK n-gram indexing)
-	virtual void					SetNgramLen ( int ) {}
-
-	/// load synonyms list
-	virtual bool					LoadSynonyms ( const char * sFilename, const CSphEmbeddedFiles * pFiles, StrVec_t & dWarnings, CSphString & sError ) = 0;
-
-	/// write synonyms to file
-	virtual void					WriteSynonyms ( CSphWriter & tWriter ) const = 0;
-	virtual void 					WriteSynonyms ( JsonEscapedBuilder & tOut ) const = 0;
-
-	/// set phrase boundary chars
-	virtual bool					SetBoundary ( const char * sConfig, CSphString & sError );
-
-	/// set blended characters
-	virtual bool					SetBlendChars ( const char * sConfig, CSphString & sError );
-
-	/// set blended tokens processing mode
-	virtual bool					SetBlendMode ( const char * sMode, CSphString & sError );
-
-	/// setup tokenizer using given settings
-	virtual void					Setup ( const CSphTokenizerSettings & tSettings );
-
-	/// create a tokenizer using the given settings
-	static ISphTokenizer *			Create ( const CSphTokenizerSettings & tSettings, const CSphEmbeddedFiles * pFiles, FilenameBuilder_i * pFilenameBuilder, StrVec_t & dWarnings, CSphString & sError );
-
-	/// create a token filter
-	static ISphTokenizer *			CreateMultiformFilter ( ISphTokenizer * pTokenizer, const CSphMultiformContainer * pContainer );
-
-	/// create a token filter
-	static ISphTokenizer *			CreateBigramFilter ( ISphTokenizer * pTokenizer, ESphBigram eBigramIndex, const CSphString & sBigramWords, CSphString & sError );
-
-	/// create a plugin filter
-	/// sSspec is a library, name, and options specification string, eg "myplugins.dll:myfilter1:arg1=123"
-	static ISphTokenizer *			CreatePluginFilter ( ISphTokenizer * pTokenizer, const CSphString & sSpec, CSphString & sError );
-
-	/// save tokenizer settings to a stream
-	virtual const CSphTokenizerSettings &	GetSettings () const { return m_tSettings; }
-
-	/// get synonym file info
-	virtual const CSphSavedFile &	GetSynFileInfo () const { return m_tSynFileInfo; }
-
-public:
-	/// pass next buffer
-	virtual void					SetBuffer ( const BYTE * sBuffer, int iLength ) = 0;
-
-	/// set current index schema (only intended for the token filter plugins)
-	virtual bool					SetFilterSchema ( const CSphSchema &, CSphString & ) { return true; }
-
-	/// set per-document options from INSERT
-	virtual bool					SetFilterOptions ( const char *, CSphString & ) { return true; }
-
-	/// notify tokenizer that we now begin indexing a field with a given number (only intended for the token filter plugins)
-	virtual void					BeginField ( int ) {}
-
-	/// get next token
-	virtual BYTE *					GetToken () = 0;
-
-	/// calc codepoint length
-	virtual int						GetCodepointLength ( int iCode ) const = 0;
-
-	/// get max codepoint length
-	virtual int						GetMaxCodepointLength () const = 0;
-
-	/// enable indexing-time sentence boundary detection, and paragraph indexing
-	virtual bool					EnableSentenceIndexing ( CSphString & sError );
-
-	/// enable zone indexing
-	virtual bool					EnableZoneIndexing ( CSphString & sError );
-
-	/// enable tokenized multiform tracking
-	virtual void					EnableTokenizedMultiformTracking () {}
-
-	/// get last token length, in codepoints
-	virtual int						GetLastTokenLen () const { return m_iLastTokenLen; }
-
-	/// get last token boundary flag (true if there was a boundary before the token)
-	virtual bool					GetBoundary () { return m_bTokenBoundary; }
-
-	/// get byte offset of the last boundary character
-	virtual int						GetBoundaryOffset () { return m_iBoundaryOffset; }
-
-	/// was last token a special one?
-	virtual bool					WasTokenSpecial () { return m_bWasSpecial; }
-
-	virtual bool					WasTokenSynonym () const { return m_bWasSynonym; }
-
-	/// get amount of overshort keywords skipped before this token
-	virtual int						GetOvershortCount () { return ( !m_bBlended && m_bBlendedPart ? 0 : m_iOvershortCount ); }
-
-	/// get original tokenized multiform (if any); NULL means there was none
-	virtual BYTE *					GetTokenizedMultiform () { return NULL; }
-
-	/// was last token a part of multi-wordforms destination
-	/// head parameter might be useful to distinguish between sequence of different multi-wordforms
-	virtual bool					WasTokenMultiformDestination ( bool & bHead, int & iDestCount ) const = 0;
-
-	/// check whether this token is a generated morphological guess
-	ESphTokenMorph					GetTokenMorph() const { return m_eTokenMorph; }
-
-	virtual bool					TokenIsBlended () const { return m_bBlended; }
-	virtual bool					TokenIsBlendedPart () const { return m_bBlendedPart; }
-	virtual int						SkipBlended () { return 0; }
-
-public:
-	/// spawn a clone of my own
-	virtual ISphTokenizer *			Clone ( ESphTokenizerClone eMode ) const = 0;
-
-	/// start buffer point of last token
-	virtual const char *			GetTokenStart () const = 0;
-
-	/// end buffer point of last token (exclusive, ie. *GetTokenEnd() is already NOT part of a token!)
-	virtual const char *			GetTokenEnd () const = 0;
-
-	/// current buffer ptr
-	virtual const char *			GetBufferPtr () const = 0;
-
-	/// buffer end
-	virtual const char *			GetBufferEnd () const = 0;
-
-	/// set new buffer ptr (must be within current bounds)
-	virtual void					SetBufferPtr ( const char * sNewPtr ) = 0;
-
-	/// get settings hash
-	virtual uint64_t				GetSettingsFNV () const;
-
-	/// get (readonly) lowercaser
-	const CSphLowercaser &			GetLowercaser() const { return m_tLC; }
-
-protected:
-	virtual bool					RemapCharacters ( const char * sConfig, DWORD uFlags, const char * sSource, bool bCanRemap, CSphString & sError );
-	virtual bool					AddSpecialsSPZ ( const char * sSpecials, const char * sDirective, CSphString & sError );
-
-protected:
-
-	static const BYTE				BLEND_TRIM_NONE		= 1;
-	static const BYTE				BLEND_TRIM_HEAD		= 2;
-	static const BYTE				BLEND_TRIM_TAIL		= 4;
-	static const BYTE				BLEND_TRIM_BOTH		= 8;
-	static const BYTE				BLEND_TRIM_ALL		= 16;
-
-	CSphLowercaser					m_tLC;						///< my lowercaser
-	int								m_iLastTokenLen = 0;		///< last token length, in codepoints
-	bool							m_bTokenBoundary = false;	///< last token boundary flag (true after boundary codepoint followed by separator)
-	bool							m_bBoundary = false;		///< boundary flag (true immediately after boundary codepoint)
-	int								m_iBoundaryOffset = 0;		///< boundary character offset (in bytes)
-	bool							m_bWasSpecial = false;		///< special token flag
-	bool							m_bWasSynonym = false;		///< last token is a synonym token
-	int								m_iOvershortCount = 0;		///< skipped overshort tokens count
-	ESphTokenMorph					m_eTokenMorph {SPH_TOKEN_MORPH_RAW}; ///< whether last token was a generated morphological guess
-
-	bool							m_bBlended = false;			///< whether last token (as in just returned from GetToken()) was blended
-	bool							m_bNonBlended = true;		///< internal, whether there were any normal chars in that blended token
-	bool							m_bBlendedPart = false;		///< whether last token is a normal subtoken of a blended token
-	bool							m_bBlendAdd = false;		///< whether we have more pending blended variants (of current accumulator) to return
-	BYTE							m_uBlendVariants {BLEND_TRIM_NONE};	///< mask of blended variants as requested by blend_mode (see BLEND_TRIM_xxx flags)
-	BYTE							m_uBlendVariantsPending = 0;///< mask of pending blended variants (we clear bits as we return variants)
-	bool							m_bBlendSkipPure = false;	///< skip purely blended tokens
-
-	bool							m_bShortTokenFilter = false;///< short token filter flag
-	bool							m_bDetectSentences = false;	///< should we detect sentence boundaries?
-
-	CSphTokenizerSettings			m_tSettings;				///< tokenizer settings
-	CSphSavedFile					m_tSynFileInfo;				///< synonyms file info
-
-public:
-	bool							m_bPhrase = false;
-};
-
-
-struct CharsetAlias_t
-{
-	CSphString					m_sName;
-	int							m_iNameLen;
-	CSphVector<CSphRemapRange>	m_dRemaps;
-};
-
-
-using TokenizerRefPtr_c = CSphRefcountedPtr<ISphTokenizer>;
-
-/// parse charset table
-bool					sphParseCharset ( const char * sCharset, CSphVector<CSphRemapRange> & dRemaps );
-
-/// create UTF-8 tokenizer
-ISphTokenizer *			sphCreateUTF8Tokenizer ();
-
-/// create UTF-8 tokenizer with n-grams support (for CJK n-gram indexing)
-ISphTokenizer *			sphCreateUTF8NgramTokenizer ();
-
-=======
->>>>>>> 92c82f24
 /////////////////////////////////////////////////////////////////////////////
 // DICTIONARIES
 /////////////////////////////////////////////////////////////////////////////
