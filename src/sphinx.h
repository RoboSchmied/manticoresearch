//
// $Id$
//

//
// Copyright (c) 2001-2015, Andrew Aksyonoff
// Copyright (c) 2008-2015, Sphinx Technologies Inc
// All rights reserved
//
// This program is free software; you can redistribute it and/or modify
// it under the terms of the GNU General Public License. You should have
// received a copy of the GPL license along with this program; if you
// did not, you can find it at http://www.gnu.org/
//

#ifndef _sphinx_
#define _sphinx_

/////////////////////////////////////////////////////////////////////////////

#ifdef _WIN32
	#define USE_MYSQL		1	/// whether to compile MySQL support
	#define USE_PGSQL		0	/// whether to compile PgSQL support
	#define USE_ODBC		1	/// whether to compile ODBC support
	#define USE_LIBEXPAT	1	/// whether to compile libexpat support
	#define USE_LIBICONV	1	/// whether to compile iconv support
	#define	USE_LIBSTEMMER	0	/// whether to compile libstemmber support
	#define	USE_RE2			0	/// whether to compile RE2 support
	#define USE_RLP			0	/// whether to compile RLP support
	#define USE_WINDOWS		1	/// whether to compile for Windows
	#define USE_SYSLOG		0	/// whether to use syslog for logging

	#define UNALIGNED_RAM_ACCESS	1
	#define USE_LITTLE_ENDIAN		1
#else
	#define USE_WINDOWS		0	/// whether to compile for Windows
#endif

/////////////////////////////////////////////////////////////////////////////

#include "sphinxstd.h"
#include "sphinxexpr.h" // to remove?

#include <stdio.h>
#include <stdlib.h>
#include <string.h>
#include <limits.h>

#ifdef HAVE_CONFIG_H
#include "config.h"
#endif

#if USE_PGSQL
#include <libpq-fe.h>
#endif

#if USE_WINDOWS
#include <winsock2.h>
#else
#include <sys/types.h>
#include <unistd.h>
#endif

#if USE_MYSQL
#include <mysql.h>
#endif

#if USE_WINDOWS
typedef __int64				SphOffset_t;
#define STDOUT_FILENO		fileno(stdout)
#define STDERR_FILENO		fileno(stderr)
#else
typedef off_t				SphOffset_t;
#endif

#if USE_ODBC
#include <sqlext.h>
#endif

/////////////////////////////////////////////////////////////////////////////

#ifndef USE_64BIT
#define USE_64BIT 1
#endif

#if USE_64BIT

// use 64-bit unsigned integers to store document and word IDs
#define SPHINX_BITS_TAG	"-id64"
typedef uint64_t		SphWordID_t;
typedef uint64_t		SphDocID_t;

#define DOCID_MAX		U64C(0xffffffffffffffff)
#define DOCID_FMT		UINT64_FMT
#define DOCINFO_IDSIZE	2

STATIC_SIZE_ASSERT ( SphWordID_t, 8 );
STATIC_SIZE_ASSERT ( SphDocID_t, 8 );

#else

// use 32-bit unsigned integers to store document and word IDs
#define SPHINX_BITS_TAG	""
typedef DWORD			SphWordID_t;
typedef DWORD			SphDocID_t;

#define DOCID_MAX		0xffffffffUL
#define DOCID_FMT		"%u"
#define DOCINFO_IDSIZE	1

STATIC_SIZE_ASSERT ( SphWordID_t, 4 );
STATIC_SIZE_ASSERT ( SphDocID_t, 4 );

#endif // USE_64BIT

#define DWSIZEOF(a) ( sizeof(a) / sizeof(DWORD) )

//////////////////////////////////////////////////////////////////////////

/// row entry (storage only, does not necessarily map 1:1 to attributes)
typedef DWORD			CSphRowitem;
typedef const BYTE *	CSphRowitemPtr;

/// widest integer type that can be be stored as an attribute (ideally, fully decoupled from rowitem size!)
typedef int64_t			SphAttr_t;

const CSphRowitem		ROWITEM_MAX		= UINT_MAX;
const int				ROWITEM_BITS	= 8*sizeof(CSphRowitem);
const int				ROWITEMPTR_BITS	= 8*sizeof(CSphRowitemPtr);
const int				ROWITEM_SHIFT	= 5;

STATIC_ASSERT ( ( 1 << ROWITEM_SHIFT )==ROWITEM_BITS, INVALID_ROWITEM_SHIFT );

#ifndef USE_LITTLE_ENDIAN
#error Please define endianness
#endif

template < typename DOCID >
inline DOCID DOCINFO2ID_T ( const DWORD * pDocinfo );

template<> inline DWORD DOCINFO2ID_T ( const DWORD * pDocinfo )
{
	return pDocinfo[0];
}

template<> inline uint64_t DOCINFO2ID_T ( const DWORD * pDocinfo )
{
#if USE_LITTLE_ENDIAN
	return uint64_t(pDocinfo[0]) + (uint64_t(pDocinfo[1])<<32);
#else
	return uint64_t(pDocinfo[1]) + (uint64_t(pDocinfo[0])<<32);
#endif
}

inline void DOCINFOSETID ( DWORD * pDocinfo, DWORD uValue )
{
	*pDocinfo = uValue;
}

inline void DOCINFOSETID ( DWORD * pDocinfo, uint64_t uValue )
{
#if USE_LITTLE_ENDIAN
	pDocinfo[0] = (DWORD)uValue;
	pDocinfo[1] = (DWORD)(uValue>>32);
#else
	pDocinfo[0] = (DWORD)(uValue>>32);
	pDocinfo[1] = (DWORD)uValue;
#endif
}

inline SphDocID_t DOCINFO2ID ( const DWORD * pDocinfo )
{
	return DOCINFO2ID_T<SphDocID_t> ( pDocinfo );
}

#if PARANOID
template < typename DOCID > inline DWORD *			DOCINFO2ATTRS_T ( DWORD * pDocinfo )		{ assert ( pDocinfo ); return pDocinfo+DWSIZEOF(DOCID); }
template < typename DOCID > inline const DWORD *	DOCINFO2ATTRS_T ( const DWORD * pDocinfo )	{ assert ( pDocinfo ); return pDocinfo+DWSIZEOF(DOCID); }
template < typename DOCID > inline DWORD *			STATIC2DOCINFO_T ( DWORD * pAttrs )		{ assert ( pAttrs ); return pAttrs-DWSIZEOF(DOCID); }
template < typename DOCID > inline const DWORD *	STATIC2DOCINFO_T ( const DWORD * pAttrs )	{ assert ( pAttrs ); return pAttrs-DWSIZEOF(DOCID); }
#else
template < typename DOCID > inline DWORD *			DOCINFO2ATTRS_T ( DWORD * pDocinfo )		{ return pDocinfo + DWSIZEOF(DOCID); }
template < typename DOCID > inline const DWORD *	DOCINFO2ATTRS_T ( const DWORD * pDocinfo )	{ return pDocinfo + DWSIZEOF(DOCID); }
template < typename DOCID > inline DWORD *			STATIC2DOCINFO_T ( DWORD * pAttrs )		{ return pAttrs - DWSIZEOF(DOCID); }
template < typename DOCID > inline const DWORD *	STATIC2DOCINFO_T ( const DWORD * pAttrs )	{ return pAttrs - DWSIZEOF(DOCID); }
#endif

inline 			DWORD *	DOCINFO2ATTRS ( DWORD * pDocinfo )			{ return DOCINFO2ATTRS_T<SphDocID_t>(pDocinfo); }
inline const	DWORD *	DOCINFO2ATTRS ( const DWORD * pDocinfo )	{ return DOCINFO2ATTRS_T<SphDocID_t>(pDocinfo); }
inline 			DWORD *	STATIC2DOCINFO ( DWORD * pAttrs )			{ return STATIC2DOCINFO_T<SphDocID_t>(pAttrs); }
inline const	DWORD *	STATIC2DOCINFO ( const DWORD * pAttrs )	{ return STATIC2DOCINFO_T<SphDocID_t>(pAttrs); }


/////////////////////////////////////////////////////////////////////////////

#ifdef BUILD_WITH_CMAKE
	#include "gen_sphinxversion.h"
#else
	#include "sphinxversion.h"
#endif

#ifndef SPHINX_TAG
#define SPHINX_TAG "-dev"
#endif

<<<<<<< HEAD
#define SPHINX_VERSION			"2.3.2" SPHINX_BITS_TAG SPHINX_TAG " (" SPH_GIT_COMMIT_ID ")"
=======
// below is for easier extraction of the ver. by any external scripts
#define SPHINX_VERSION_NUMBERS    "2.2.11"

#define SPHINX_VERSION           SPHINX_VERSION_NUMBERS SPHINX_BITS_TAG SPHINX_TAG " (" SPH_GIT_COMMIT_ID ")"
>>>>>>> e82d3b3e
#define SPHINX_BANNER			"Sphinx " SPHINX_VERSION "\nCopyright (c) 2001-2015, Andrew Aksyonoff\nCopyright (c) 2008-2015, Sphinx Technologies Inc (http://sphinxsearch.com)\n\n"
#define SPHINX_SEARCHD_PROTO	1
#define SPHINX_CLIENT_VERSION	1

#define SPH_MAX_WORD_LEN		42		// so that any UTF-8 word fits 127 bytes
#define SPH_MAX_FILENAME_LEN	512
#define SPH_MAX_FIELDS			256

/////////////////////////////////////////////////////////////////////////////

extern int64_t g_iIndexerCurrentDocID;
extern int64_t g_iIndexerCurrentHits;
extern int64_t g_iIndexerCurrentRangeMin;
extern int64_t g_iIndexerCurrentRangeMax;
extern int64_t g_iIndexerPoolStartDocID;
extern int64_t g_iIndexerPoolStartHit;

/////////////////////////////////////////////////////////////////////////////

/// Sphinx CRC32 implementation
extern DWORD	g_dSphinxCRC32 [ 256 ];
DWORD			sphCRC32 ( const void * pString );
DWORD			sphCRC32 ( const void * pString, int iLen );
DWORD			sphCRC32 ( const void * pString, int iLen, DWORD uPrevCRC );

/// Fast check if our endianess is correct
const char*		sphCheckEndian();

/// Sphinx FNV64 implementation
const uint64_t	SPH_FNV64_SEED = 0xcbf29ce484222325ULL;
uint64_t		sphFNV64 ( const void * pString );
uint64_t		sphFNV64 ( const void * s, int iLen, uint64_t uPrev = SPH_FNV64_SEED );
uint64_t		sphFNV64cont ( const void * pString, uint64_t uPrev );

/// calculate file crc32
bool			sphCalcFileCRC32 ( const char * szFilename, DWORD & uCRC32 );

/// try to obtain an exclusive lock on specified file
/// bWait specifies whether to wait
bool			sphLockEx ( int iFile, bool bWait );

/// remove existing locks
void			sphLockUn ( int iFile );

/// millisecond-precision sleep
void			sphSleepMsec ( int iMsec );

/// check if file exists and is a readable file
bool			sphIsReadable ( const char * sFilename, CSphString * pError=NULL );

/// set throttling options
void			sphSetThrottling ( int iMaxIOps, int iMaxIOSize );

/// immediately interrupt current query
void			sphInterruptNow();

/// check if we got interrupted
bool			sphInterrupted();

/// initialize IO statistics collecting
bool			sphInitIOStats ();

/// clean up IO statistics collector
void			sphDoneIOStats ();


class CSphIOStats
{
public:
	int64_t		m_iReadTime;
	DWORD		m_iReadOps;
	int64_t		m_iReadBytes;
	int64_t		m_iWriteTime;
	DWORD		m_iWriteOps;
	int64_t		m_iWriteBytes;

	CSphIOStats ();
	~CSphIOStats ();

	void		Start();
	void		Stop();

	void		Add ( const CSphIOStats & b );
	bool		IsEnabled() { return m_bEnabled; }

private:
	bool		m_bEnabled;
	CSphIOStats * m_pPrev;
};


//////////////////////////////////////////////////////////////////////////

#if UNALIGNED_RAM_ACCESS

/// pass-through wrapper
template < typename T > inline T sphUnalignedRead ( const T & tRef )
{
	return tRef;
}

/// pass-through wrapper
template < typename T > void sphUnalignedWrite ( void * pPtr, const T & tVal )
{
	*(T*)pPtr = tVal;
}

#else

/// unaligned read wrapper for some architectures (eg. SPARC)
template < typename T >
inline T sphUnalignedRead ( const T & tRef )
{
	T uTmp;
	BYTE * pSrc = (BYTE *) &tRef;
	BYTE * pDst = (BYTE *) &uTmp;
	for ( int i=0; i<(int)sizeof(T); i++ )
		*pDst++ = *pSrc++;
	return uTmp;
}

/// unaligned write wrapper for some architectures (eg. SPARC)
template < typename T >
void sphUnalignedWrite ( void * pPtr, const T & tVal )
{
	BYTE * pDst = (BYTE *) pPtr;
	BYTE * pSrc = (BYTE *) &tVal;
	for ( int i=0; i<(int)sizeof(T); i++ )
		*pDst++ = *pSrc++;
}

#endif // unalgined


#if UNALIGNED_RAM_ACCESS && USE_LITTLE_ENDIAN
/// get a dword from memory, intel version
inline DWORD sphGetDword ( const BYTE * p )
{
	return *(const DWORD*)p;
}
#else
/// get a dword from memory, non-intel version
inline DWORD sphGetDword ( const BYTE * p )
{
	return p[0] + ( p[1]<<8 ) + ( p[2]<<16 ) + ( p[3]<<24 );
}
#endif


int sphUTF8Len ( const char * pStr );

/// check for valid attribute name char
inline int sphIsAttr ( int c )
{
	// different from sphIsAlpha() in that we don't allow minus
	return ( c>='0' && c<='9' ) || ( c>='a' && c<='z' ) || ( c>='A' && c<='Z' ) || c=='_';
}

/////////////////////////////////////////////////////////////////////////////
// TOKENIZERS
/////////////////////////////////////////////////////////////////////////////

extern const char *		SPHINX_DEFAULT_UTF8_TABLE;

/////////////////////////////////////////////////////////////////////////////

/// lowercaser remap range
struct CSphRemapRange
{
	int			m_iStart;
	int			m_iEnd;
	int			m_iRemapStart;

	CSphRemapRange ()
		: m_iStart		( -1 )
		, m_iEnd		( -1 )
		, m_iRemapStart	( -1 )
	{}

	CSphRemapRange ( int iStart, int iEnd, int iRemapStart )
		: m_iStart		( iStart )
		, m_iEnd		( iEnd )
		, m_iRemapStart	( iRemapStart )
	{}
};


inline bool operator < ( const CSphRemapRange & a, const CSphRemapRange & b )
{
	return a.m_iStart < b.m_iStart;
}


/// lowercaser
class CSphLowercaser
{
	friend class ISphTokenizer;
	friend class CSphTokenizerBase;
	friend class CSphTokenizer_UTF8_Base;
	friend class CSphTokenizerBase2;

public:
				CSphLowercaser ();
				~CSphLowercaser ();

	void		Reset ();
	void		SetRemap ( const CSphLowercaser * pLC );
	void		AddRemaps ( const CSphVector<CSphRemapRange> & dRemaps, DWORD uFlags );
	void		AddSpecials ( const char * sSpecials );
	uint64_t	GetFNV () const;

public:
	const CSphLowercaser &		operator = ( const CSphLowercaser & rhs );

public:
	inline int	ToLower ( int iCode ) const
	{
		if ( iCode<0 || iCode>=MAX_CODE )
			return iCode;
		register int * pChunk = m_pChunk [ iCode >> CHUNK_BITS ];
		if ( pChunk )
			return pChunk [ iCode & CHUNK_MASK ];
		return 0;
	}

	int GetMaxCodepointLength () const;

protected:
	static const int	CHUNK_COUNT	= 0x300;
	static const int	CHUNK_BITS	= 8;

	static const int	CHUNK_SIZE	= 1 << CHUNK_BITS;
	static const int	CHUNK_MASK	= CHUNK_SIZE - 1;
	static const int	MAX_CODE	= CHUNK_COUNT * CHUNK_SIZE;

	int					m_iChunks;					///< how much chunks are actually allocated
	int *				m_pData;					///< chunks themselves
	int *				m_pChunk [ CHUNK_COUNT ];	///< pointers to non-empty chunks
};

/////////////////////////////////////////////////////////////////////////////

struct CSphSavedFile
{
	CSphString			m_sFilename;
	SphOffset_t			m_uSize;
	SphOffset_t			m_uCTime;
	SphOffset_t			m_uMTime;
	DWORD				m_uCRC32;

						CSphSavedFile ();
};


struct CSphEmbeddedFiles
{
	bool						m_bEmbeddedSynonyms;
	bool						m_bEmbeddedStopwords;
	bool						m_bEmbeddedWordforms;
	CSphSavedFile				m_tSynonymFile;
	CSphVector<CSphString>		m_dSynonyms;
	CSphVector<CSphSavedFile>	m_dStopwordFiles;
	CSphVector<SphWordID_t>		m_dStopwords;
	CSphVector<CSphString>		m_dWordforms;
	CSphVector<CSphSavedFile>	m_dWordformFiles;

								CSphEmbeddedFiles ();

	void						Reset();
};


struct CSphTokenizerSettings
{
	int					m_iType;
	CSphString			m_sCaseFolding;
	int					m_iMinWordLen;
	CSphString			m_sSynonymsFile;
	CSphString			m_sBoundary;
	CSphString			m_sIgnoreChars;
	int					m_iNgramLen;
	CSphString			m_sNgramChars;
	CSphString			m_sBlendChars;
	CSphString			m_sBlendMode;
	CSphString			m_sIndexingPlugin;	///< this tokenizer wants an external plugin to process its raw output

						CSphTokenizerSettings ();
};


enum ESphBigram
{
	SPH_BIGRAM_NONE			= 0,	///< no bigrams
	SPH_BIGRAM_ALL			= 1,	///< index all word pairs
	SPH_BIGRAM_FIRSTFREQ	= 2,	///< only index pairs where one of the words is in a frequent words list
	SPH_BIGRAM_BOTHFREQ		= 3		///< only index pairs where both words are in a frequent words list
};


enum ESphTokenizerClone
{
	SPH_CLONE_INDEX,				///< clone tokenizer and set indexing mode
	SPH_CLONE_QUERY,				///< clone tokenizer and set querying mode
	SPH_CLONE_QUERY_LIGHTWEIGHT		///< lightweight clone for querying (can parse, can NOT modify settings, shares pointers to the original lowercaser table)
};


enum ESphTokenMorph
{
	SPH_TOKEN_MORPH_RAW,			///< no morphology applied, tokenizer does not handle morphology
	SPH_TOKEN_MORPH_ORIGINAL,		///< no morphology applied, but tokenizer handles morphology
	SPH_TOKEN_MORPH_GUESS			///< morphology applied
};


struct CSphMultiformContainer;
class CSphWriter;

/// generic tokenizer
class ISphTokenizer
{
public:
	/// trivial ctor
									ISphTokenizer();

	/// trivial dtor
	virtual							~ISphTokenizer () {}

public:
	/// set new translation table
	/// returns true on success, false on failure
	virtual bool					SetCaseFolding ( const char * sConfig, CSphString & sError );

	/// add additional character as valid (with folding to itself)
	virtual void					AddPlainChar ( char c );

	/// add special chars to translation table
	/// updates lowercaser so that these remap to -1
	virtual void					AddSpecials ( const char * sSpecials );

	/// set ignored characters
	virtual bool					SetIgnoreChars ( const char * sIgnored, CSphString & sError );

	/// set n-gram characters (for CJK n-gram indexing)
	virtual bool					SetNgramChars ( const char *, CSphString & ) { return true; }

	/// set n-gram length (for CJK n-gram indexing)
	virtual void					SetNgramLen ( int ) {}

	/// load synonyms list
	virtual bool					LoadSynonyms ( const char * sFilename, const CSphEmbeddedFiles * pFiles, CSphString & sError ) = 0;

	/// write synonyms to file
	virtual void					WriteSynonyms ( CSphWriter & tWriter ) = 0;

	/// set phrase boundary chars
	virtual bool					SetBoundary ( const char * sConfig, CSphString & sError );

	/// set blended characters
	virtual bool					SetBlendChars ( const char * sConfig, CSphString & sError );

	/// set blended tokens processing mode
	virtual bool					SetBlendMode ( const char * sMode, CSphString & sError );

	/// setup tokenizer using given settings
	virtual void					Setup ( const CSphTokenizerSettings & tSettings );

	/// create a tokenizer using the given settings
	static ISphTokenizer *			Create ( const CSphTokenizerSettings & tSettings, const CSphEmbeddedFiles * pFiles, CSphString & sError );

	/// create a token filter
	static ISphTokenizer *			CreateMultiformFilter ( ISphTokenizer * pTokenizer, const CSphMultiformContainer * pContainer );

	/// create a token filter
	static ISphTokenizer *			CreateBigramFilter ( ISphTokenizer * pTokenizer, ESphBigram eBigramIndex, const CSphString & sBigramWords, CSphString & sError );

	/// create a plugin filter
	/// sSspec is a library, name, and options specification string, eg "myplugins.dll:myfilter1:arg1=123"
	static ISphTokenizer *			CreatePluginFilter ( ISphTokenizer * pTokenizer, const CSphString & sSpec, CSphString & sError );

	/// save tokenizer settings to a stream
	virtual const CSphTokenizerSettings &	GetSettings () const { return m_tSettings; }

	/// get synonym file info
	virtual const CSphSavedFile &	GetSynFileInfo () const { return m_tSynFileInfo; }

public:
	/// pass next buffer
	virtual void					SetBuffer ( const BYTE * sBuffer, int iLength ) = 0;

	/// set current index schema (only intended for the token filter plugins)
	virtual bool					SetFilterSchema ( const CSphSchema &, CSphString & ) { return true; }

	/// set per-document options from INSERT
	virtual bool					SetFilterOptions ( const char *, CSphString & ) { return true; }

	/// notify tokenizer that we now begin indexing a field with a given number (only intended for the token filter plugins)
	virtual void					BeginField ( int ) {}

	/// get next token
	virtual BYTE *					GetToken () = 0;

	/// calc codepoint length
	virtual int						GetCodepointLength ( int iCode ) const = 0;

	/// get max codepoint length
	virtual int						GetMaxCodepointLength () const = 0;

	/// enable indexing-time sentence boundary detection, and paragraph indexing
	virtual bool					EnableSentenceIndexing ( CSphString & sError );

	/// enable zone indexing
	virtual bool					EnableZoneIndexing ( CSphString & sError );

	/// enable tokenized multiform tracking
	virtual void					EnableTokenizedMultiformTracking () {}

	/// get last token length, in codepoints
	virtual int						GetLastTokenLen () const { return m_iLastTokenLen; }

	/// get last token boundary flag (true if there was a boundary before the token)
	virtual bool					GetBoundary () { return m_bTokenBoundary; }

	/// get byte offset of the last boundary character
	virtual int						GetBoundaryOffset () { return m_iBoundaryOffset; }

	/// was last token a special one?
	virtual bool					WasTokenSpecial () { return m_bWasSpecial; }

	virtual bool					WasTokenSynonym () const { return m_bWasSynonym; }

	/// get amount of overshort keywords skipped before this token
	virtual int						GetOvershortCount () { return ( !m_bBlended && m_bBlendedPart ? 0 : m_iOvershortCount ); }

	/// get original tokenized multiform (if any); NULL means there was none
	virtual BYTE *					GetTokenizedMultiform () { return NULL; }

	/// was last token a part of multi-wordforms destination
	/// head parameter might be useful to distinguish between sequence of different multi-wordforms
	virtual bool					WasTokenMultiformDestination ( bool & bHead, int & iDestCount ) const = 0;

	/// check whether this token is a generated morphological guess
	ESphTokenMorph					GetTokenMorph() const { return m_eTokenMorph; }

	virtual bool					TokenIsBlended () const { return m_bBlended; }
	virtual bool					TokenIsBlendedPart () const { return m_bBlendedPart; }
	virtual int						SkipBlended () { return 0; }

public:
	/// spawn a clone of my own
	virtual ISphTokenizer *			Clone ( ESphTokenizerClone eMode ) const = 0;

	/// start buffer point of last token
	virtual const char *			GetTokenStart () const = 0;

	/// end buffer point of last token (exclusive, ie. *GetTokenEnd() is already NOT part of a token!)
	virtual const char *			GetTokenEnd () const = 0;

	/// current buffer ptr
	virtual const char *			GetBufferPtr () const = 0;

	/// buffer end
	virtual const char *			GetBufferEnd () const = 0;

	/// set new buffer ptr (must be within current bounds)
	virtual void					SetBufferPtr ( const char * sNewPtr ) = 0;

	/// get settings hash
	virtual uint64_t				GetSettingsFNV () const;

	/// get (readonly) lowercaser
	const CSphLowercaser &			GetLowercaser() const { return m_tLC; }

protected:
	virtual bool					RemapCharacters ( const char * sConfig, DWORD uFlags, const char * sSource, bool bCanRemap, CSphString & sError );
	virtual bool					AddSpecialsSPZ ( const char * sSpecials, const char * sDirective, CSphString & sError );

protected:
	static const int				MAX_SYNONYM_LEN		= 1024;	///< max synonyms map-from length, bytes

	static const BYTE				BLEND_TRIM_NONE		= 1;
	static const BYTE				BLEND_TRIM_HEAD		= 2;
	static const BYTE				BLEND_TRIM_TAIL		= 4;
	static const BYTE				BLEND_TRIM_BOTH		= 8;
	static const BYTE				BLEND_TRIM_ALL		= 16;

	CSphLowercaser					m_tLC;						///< my lowercaser
	int								m_iLastTokenLen;			///< last token length, in codepoints
	bool							m_bTokenBoundary;			///< last token boundary flag (true after boundary codepoint followed by separator)
	bool							m_bBoundary;				///< boundary flag (true immediately after boundary codepoint)
	int								m_iBoundaryOffset;			///< boundary character offset (in bytes)
	bool							m_bWasSpecial;				///< special token flag
	bool							m_bWasSynonym;				///< last token is a synonym token
	bool							m_bEscaped;					///< backslash handling flag
	int								m_iOvershortCount;			///< skipped overshort tokens count
	ESphTokenMorph					m_eTokenMorph;				///< whether last token was a generated morphological guess

	bool							m_bBlended;					///< whether last token (as in just returned from GetToken()) was blended
	bool							m_bNonBlended;				///< internal, whether there were any normal chars in that blended token
	bool							m_bBlendedPart;				///< whether last token is a normal subtoken of a blended token
	bool							m_bBlendAdd;				///< whether we have more pending blended variants (of current accumulator) to return
	BYTE							m_uBlendVariants;			///< mask of blended variants as requested by blend_mode (see BLEND_TRIM_xxx flags)
	BYTE							m_uBlendVariantsPending;	///< mask of pending blended variants (we clear bits as we return variants)
	bool							m_bBlendSkipPure;			///< skip purely blended tokens

	bool							m_bShortTokenFilter;		///< short token filter flag
	bool							m_bDetectSentences;			///< should we detect sentence boundaries?

	CSphTokenizerSettings			m_tSettings;				///< tokenizer settings
	CSphSavedFile					m_tSynFileInfo;				///< synonyms file info

public:
	bool							m_bPhrase;
};

/// parse charset table
bool					sphParseCharset ( const char * sCharset, CSphVector<CSphRemapRange> & dRemaps );

/// create UTF-8 tokenizer
ISphTokenizer *			sphCreateUTF8Tokenizer ();

/// create UTF-8 tokenizer with n-grams support (for CJK n-gram indexing)
ISphTokenizer *			sphCreateUTF8NgramTokenizer ();

/////////////////////////////////////////////////////////////////////////////
// DICTIONARIES
/////////////////////////////////////////////////////////////////////////////

struct CSphDictSettings
{
	CSphString		m_sMorphology;
	CSphString		m_sStopwords;
	CSphVector<CSphString> m_dWordforms;
	int				m_iMinStemmingLen;
	bool			m_bWordDict;
	bool			m_bStopwordsUnstemmed;
	CSphString		m_sMorphFingerprint;		///< not used for creation; only for a check when loading

	CSphDictSettings ()
		: m_iMinStemmingLen ( 1 )
		, m_bWordDict ( true )
		, m_bStopwordsUnstemmed ( false )
	{}
};


/// dictionary entry
/// some of the fields might be unused depending on specific dictionary type
struct CSphDictEntry
{
	SphWordID_t		m_uWordID;			///< keyword id (for dict=crc)
	const BYTE *	m_sKeyword;			///< keyword text (for dict=keywords)
	int				m_iDocs;			///< number of matching documents
	int				m_iHits;			///< number of occurrences
	SphOffset_t		m_iDoclistOffset;	///< absolute document list offset (into .spd)
	SphOffset_t		m_iDoclistLength;	///< document list length in bytes
	SphOffset_t		m_iSkiplistOffset;	///< absolute skiplist offset (into .spe)
	int				m_iDoclistHint;		///< raw document list length hint value (0..255 range, 1 byte)
};


/// stored normal form
struct CSphStoredNF
{
	CSphString					m_sWord;
	bool						m_bAfterMorphology;
};


/// wordforms container
struct CSphWordforms
{
	int							m_iRefCount;
	CSphVector<CSphSavedFile>	m_dFiles;
	uint64_t					m_uTokenizerFNV;
	CSphString					m_sIndexName;
	bool						m_bHavePostMorphNF;
	CSphVector <CSphStoredNF>	m_dNormalForms;
	CSphMultiformContainer *	m_pMultiWordforms;
	CSphOrderedHash < int, CSphString, CSphStrHashFunc, 1048576 >	m_dHash;

	CSphWordforms ();
	~CSphWordforms ();

	bool						IsEqual ( const CSphVector<CSphSavedFile> & dFiles );
	bool						ToNormalForm ( BYTE * pWord, bool bBefore ) const;
};


/// abstract word dictionary interface
struct CSphWordHit;
class CSphAutofile;
struct DictHeader_t;
struct ThrottleState_t;
class CSphDict
{
public:
	static const int	ST_OK = 0;
	static const int	ST_ERROR = 1;
	static const int	ST_WARNING = 2;

public:
	/// virtualizing dtor
	virtual				~CSphDict () {}

	/// Get word ID by word, "text" version
	/// may apply stemming and modify word inplace
	/// modified word may become bigger than the original one, so make sure you have enough space in buffer which is pointer by pWord
	/// a general practice is to use char[3*SPH_MAX_WORD_LEN+4] as a buffer
	/// returns 0 for stopwords
	virtual SphWordID_t	GetWordID ( BYTE * pWord ) = 0;

	/// get word ID by word, "text" version
	/// may apply stemming and modify word inplace
	/// accepts words with already prepended MAGIC_WORD_HEAD
	/// appends MAGIC_WORD_TAIL
	/// returns 0 for stopwords
	virtual SphWordID_t	GetWordIDWithMarkers ( BYTE * pWord ) { return GetWordID ( pWord ); }

	/// get word ID by word, "text" version
	/// does NOT apply stemming
	/// accepts words with already prepended MAGIC_WORD_HEAD_NONSTEMMED
	/// returns 0 for stopwords
	virtual SphWordID_t	GetWordIDNonStemmed ( BYTE * pWord ) { return GetWordID ( pWord ); }

	/// get word ID by word, "binary" version
	/// only used with prefix/infix indexing
	/// must not apply stemming and modify anything
	/// filters stopwords on request
	virtual SphWordID_t	GetWordID ( const BYTE * pWord, int iLen, bool bFilterStops ) = 0;

	/// apply stemmers to the given word
	virtual void		ApplyStemmers ( BYTE * ) const {}

	/// load stopwords from given files
	virtual void		LoadStopwords ( const char * sFiles, const ISphTokenizer * pTokenizer ) = 0;

	/// load stopwords from an array
	virtual void		LoadStopwords ( const CSphVector<SphWordID_t> & dStopwords ) = 0;

	/// write stopwords to a file
	virtual void		WriteStopwords ( CSphWriter & tWriter ) = 0;

	/// load wordforms from a given list of files
	virtual bool		LoadWordforms ( const CSphVector<CSphString> &, const CSphEmbeddedFiles * pEmbedded, const ISphTokenizer * pTokenizer, const char * sIndex ) = 0;

	/// write wordforms to a file
	virtual void		WriteWordforms ( CSphWriter & tWriter ) = 0;

	/// get wordforms
	virtual const CSphWordforms *	GetWordforms() { return NULL; }

	/// disable wordforms processing
	virtual void		DisableWordforms() {}

	/// set morphology
	/// returns 0 on success, 1 on hard error, 2 on a warning (see ST_xxx constants)
	virtual int			SetMorphology ( const char * szMorph, CSphString & sMessage ) = 0;

	/// are there any morphological processors?
	virtual bool		HasMorphology () const { return false; }

	/// morphological data fingerprint (lemmatizer filenames and crc32s)
	virtual const CSphString &	GetMorphDataFingerprint () const { return m_sMorphFingerprint; }

	/// setup dictionary using settings
	virtual void		Setup ( const CSphDictSettings & tSettings ) = 0;

	/// get dictionary settings
	virtual const CSphDictSettings & GetSettings () const = 0;

	/// stopwords file infos
	virtual const CSphVector <CSphSavedFile> & GetStopwordsFileInfos () = 0;

	/// wordforms file infos
	virtual const CSphVector <CSphSavedFile> & GetWordformsFileInfos () = 0;

	/// get multiwordforms
	virtual const CSphMultiformContainer * GetMultiWordforms () const = 0;

	/// check what given word is stopword
	virtual bool IsStopWord ( const BYTE * pWord ) const = 0;

public:
	/// enable actually collecting keywords (needed for stopwords/wordforms loading)
	virtual void			HitblockBegin () {}

	/// callback to let dictionary do hit block post-processing
	virtual void			HitblockPatch ( CSphWordHit *, int ) const {}

	/// resolve temporary hit block wide wordid (!) back to keyword
	virtual const char *	HitblockGetKeyword ( SphWordID_t ) { return NULL; }

	/// check current memory usage
	virtual int				HitblockGetMemUse () { return 0; }

	/// hit block dismissed
	virtual void			HitblockReset () {}

public:
	/// begin creating dictionary file, setup any needed internal structures
	virtual void			DictBegin ( CSphAutofile & tTempDict, CSphAutofile & tDict, int iDictLimit, ThrottleState_t * pThrottle );

	/// add next keyword entry to final dict
	virtual void			DictEntry ( const CSphDictEntry & tEntry );

	/// flush last entry
	virtual void			DictEndEntries ( SphOffset_t iDoclistOffset );

	/// end indexing, store dictionary and checkpoints
	virtual bool			DictEnd ( DictHeader_t * pHeader, int iMemLimit, CSphString & sError, ThrottleState_t * pThrottle );

	/// check whether there were any errors during indexing
	virtual bool			DictIsError () const;

public:
	/// check whether this dict is stateful (when it comes to lookups)
	virtual bool			HasState () const { return false; }

	/// make a clone
	virtual CSphDict *		Clone () const { return NULL; }

	/// get settings hash
	virtual uint64_t		GetSettingsFNV () const = 0;

protected:
	CSphString				m_sMorphFingerprint;
};


/// traits dictionary factory (no storage, only tokenizing, lemmatizing, etc.)
CSphDict * sphCreateDictionaryTemplate ( const CSphDictSettings & tSettings, const CSphEmbeddedFiles * pFiles, const ISphTokenizer * pTokenizer, const char * sIndex, CSphString & sError );

/// CRC32/FNV64 dictionary factory
CSphDict * sphCreateDictionaryCRC ( const CSphDictSettings & tSettings, const CSphEmbeddedFiles * pFiles, const ISphTokenizer * pTokenizer, const char * sIndex, CSphString & sError );

/// keyword-storing dictionary factory
CSphDict * sphCreateDictionaryKeywords ( const CSphDictSettings & tSettings, const CSphEmbeddedFiles * pFiles, const ISphTokenizer * pTokenizer, const char * sIndex, CSphString & sError );

/// clear wordform cache
void sphShutdownWordforms ();

/// update/clear global IDF cache
bool sphPrereadGlobalIDF ( const CSphString & sPath, CSphString & sError );
void sphUpdateGlobalIDFs ( const CSphVector<CSphString> & dFiles );
void sphInitGlobalIDFs ();
void sphShutdownGlobalIDFs ();

/////////////////////////////////////////////////////////////////////////////
// DATASOURCES
/////////////////////////////////////////////////////////////////////////////

/// hit position storage type
typedef DWORD Hitpos_t;

/// empty hit value
#define EMPTY_HIT 0

/// hit processing tools
/// Hitpos_t consists of three things:
/// 1) high bits store field number
/// 2) middle bit - field end marker
/// 3) lower bits store hit position in field
template < int FIELD_BITS >
class Hitman_c
{
protected:
	enum
	{
		POS_BITS		= 31 - FIELD_BITS,
		FIELD_OFF		= 32 - FIELD_BITS,
		FIELDEND_OFF	= 31 - FIELD_BITS,
		FIELDEND_MASK	= (1UL << POS_BITS),
		POS_MASK		= (1UL << POS_BITS) - 1
	};

public:
	static Hitpos_t Create ( int iField, int iPos )
	{
		return ( iField << FIELD_OFF ) + ( iPos & POS_MASK );
	}

	static Hitpos_t Create ( int iField, int iPos, bool bEnd )
	{
		return ( iField << FIELD_OFF ) + ( ((int)bEnd) << FIELDEND_OFF ) + ( iPos & POS_MASK );
	}

	static inline int GetField ( Hitpos_t uHitpos )
	{
		return uHitpos >> FIELD_OFF;
	}

	static inline int GetPos ( Hitpos_t uHitpos )
	{
		return uHitpos & POS_MASK;
	}

	static inline bool IsEnd ( Hitpos_t uHitpos )
	{
		return ( uHitpos & FIELDEND_MASK )!=0;
	}

	static inline DWORD GetPosWithField ( Hitpos_t uHitpos )
	{
		return uHitpos & ~FIELDEND_MASK;
	}

	static void AddPos ( Hitpos_t * pHitpos, int iAdd )
	{
		// FIXME! add range checks (eg. so that 0:0-1 does not overflow)
		*pHitpos += iAdd;
	}

	static Hitpos_t CreateSum ( Hitpos_t uHitpos, int iAdd )
	{
		// FIXME! add range checks (eg. so that 0:0-1 does not overflow)
		return ( uHitpos+iAdd ) & ~FIELDEND_MASK;
	}

	static void SetEndMarker ( Hitpos_t * pHitpos )
	{
		*pHitpos |= FIELDEND_MASK;
	}
};

// this could be just DWORD[] but it's methods are very handy
// used to store field information e.g. which fields do we need to search in
struct FieldMask_t
{
	static const int SIZE = SPH_MAX_FIELDS/32;
	STATIC_ASSERT ( ( SPH_MAX_FIELDS%32 )==0, ASSUME_MAX_FIELDS_ARE_REPRESENTABLE_BY_DWORD );
	DWORD m_dMask [ SIZE ];

	// no custom cstr and d-tor - to be usable from inside unions
	// deep copy for it is ok - so, no explicit copying constructor and operator=

	// old-fashion layer to work with DWORD (32-bit) mask.
	// all bits above 32 assumed to be unset.
	void Assign32 ( DWORD uMask )
	{
		UnsetAll();
		m_dMask[0] = uMask;
	}

	DWORD GetMask32 () const
	{
		return m_dMask[0];
	}

	DWORD operator[] ( int iIdx ) const
	{
		assert ( 0<=iIdx && iIdx<SIZE );
		return m_dMask [ iIdx ];
	}

	DWORD & operator[] ( int iIdx )
	{
		assert ( 0<=iIdx && iIdx<SIZE );
		return m_dMask [ iIdx ];
	}

	// set n-th bit
	void Set ( int iIdx )
	{
		assert ( 0<=iIdx && iIdx<(int)sizeof(m_dMask)*8 );
		m_dMask [ iIdx/32 ] |= 1 << ( iIdx%32 );
	}

	// set all bits
	void SetAll()
	{
		memset ( m_dMask, 0xff, sizeof(m_dMask) );
	}

	// unset n-th bit, or all
	void Unset ( int iIdx )
	{
		assert ( 0<=iIdx && iIdx<(int)sizeof(m_dMask)*8 );
		m_dMask [ iIdx/32 ] &= ~(1 << ( iIdx%32 ));
	}

	void UnsetAll()
	{
		memset ( m_dMask, 0, sizeof(m_dMask) );
	}

	// test if n-th bit is set
	bool Test ( int iIdx ) const
	{
		assert ( iIdx>=0 && iIdx<(int)sizeof(m_dMask)*8 );
		return ( m_dMask [ iIdx/32 ] & ( 1 << ( iIdx%32 ) ) )!=0;
	}

	// test if all bits are set or unset
	bool TestAll ( bool bSet ) const
	{
		DWORD uTest = bSet ? 0xffffffff : 0;
		for ( int i=0; i<SIZE; i++ )
			if ( m_dMask[i]!=uTest )
				return false;
		return true;
	}

	void Negate()
	{
		for ( int i=0; i<SIZE; i++ )
			m_dMask[i] = ~m_dMask[i];
	}
};

/// hit info
struct CSphWordHit
{
	SphDocID_t		m_uDocID;		///< document ID
	SphWordID_t		m_uWordID;		///< word ID in current dictionary
	Hitpos_t		m_uWordPos;		///< word position in current document
};


/// attribute locator within the row
struct CSphAttrLocator
{
	// OPTIMIZE? try packing these
	int				m_iBitOffset;
	int				m_iBitCount;
	bool			m_bDynamic;

	CSphAttrLocator ()
		: m_iBitOffset ( -1 )
		, m_iBitCount ( -1 )
		, m_bDynamic ( false )
	{}

	explicit CSphAttrLocator ( int iBitOffset, int iBitCount=ROWITEM_BITS )
		: m_iBitOffset ( iBitOffset )
		, m_iBitCount ( iBitCount )
		, m_bDynamic ( true )
	{}

	inline bool IsBitfield () const
	{
		return ( m_iBitCount<ROWITEM_BITS || ( m_iBitOffset%ROWITEM_BITS )!=0 );
	}

	int CalcRowitem () const
	{
		return IsBitfield() ? -1 : ( m_iBitOffset / ROWITEM_BITS );
	}

	bool IsID () const
	{
		return m_iBitOffset==-8*(int)sizeof(SphDocID_t) && m_iBitCount==8*sizeof(SphDocID_t);
	}

#ifndef NDEBUG
	/// get last item touched by this attr (for debugging checks only)
	int GetMaxRowitem () const
	{
		return ( m_iBitOffset + m_iBitCount - 1 ) / ROWITEM_BITS;
	}
#endif

	bool operator == ( const CSphAttrLocator & rhs ) const
	{
		return m_iBitOffset==rhs.m_iBitOffset && m_iBitCount==rhs.m_iBitCount && m_bDynamic==rhs.m_bDynamic;
	}
};


/// getter
inline SphAttr_t sphGetRowAttr ( const CSphRowitem * pRow, const CSphAttrLocator & tLoc )
{
	assert ( pRow );
	int iItem = tLoc.m_iBitOffset >> ROWITEM_SHIFT;

	if ( tLoc.m_iBitCount==ROWITEM_BITS )
		return pRow[iItem];

	if ( tLoc.m_iBitCount==2*ROWITEM_BITS ) // FIXME? write a generalized version, perhaps
		return SphAttr_t ( pRow[iItem] ) + ( SphAttr_t ( pRow[iItem+1] ) << ROWITEM_BITS );

	int iShift = tLoc.m_iBitOffset & ( ( 1 << ROWITEM_SHIFT )-1 );
	return ( pRow[iItem] >> iShift ) & ( ( 1UL << tLoc.m_iBitCount )-1 );
}


/// setter
inline void sphSetRowAttr ( CSphRowitem * pRow, const CSphAttrLocator & tLoc, SphAttr_t uValue )
{
	assert(pRow);
	int iItem = tLoc.m_iBitOffset >> ROWITEM_SHIFT;
	if ( tLoc.m_iBitCount==2*ROWITEM_BITS )
	{
		// FIXME? write a generalized version, perhaps
		pRow[iItem] = CSphRowitem ( uValue & ( ( SphAttr_t(1) << ROWITEM_BITS )-1 ) );
		pRow[iItem+1] = CSphRowitem ( uValue >> ROWITEM_BITS );

	} else if ( tLoc.m_iBitCount==ROWITEM_BITS )
	{
		pRow[iItem] = CSphRowitem ( uValue );

	} else
	{
		int iShift = tLoc.m_iBitOffset & ( ( 1 << ROWITEM_SHIFT )-1);
		CSphRowitem uMask = ( ( 1UL << tLoc.m_iBitCount )-1 ) << iShift;
		pRow[iItem] &= ~uMask;
		pRow[iItem] |= ( uMask & ( uValue << iShift ) );
	}
}


/// pack length into row storage (22 bits max)
/// returns number of bytes used
inline int sphPackStrlen ( BYTE * pRow, int iLen )
{
	assert ( iLen>=0 && iLen<0x400000 );
	if ( iLen<0x80 )
	{
		pRow[0] = BYTE(iLen);
		return 1;
	} else if ( iLen<0x4000 )
	{
		pRow[0] = BYTE ( ( iLen>>8 ) | 0x80 );
		pRow[1] = BYTE ( iLen );
		return 2;
	} else
	{
		pRow[0] = BYTE ( ( iLen>>16 ) | 0xc0 );
		pRow[1] = BYTE ( iLen>>8 );
		pRow[2] = BYTE ( iLen );
		return 3;
	}
}


/// unpack string attr from row storage (22 bits length max)
/// returns unpacked length; stores pointer to string data if required
inline int sphUnpackStr ( const BYTE * pRow, const BYTE ** ppStr )
{
	int v = *pRow++;
	if ( v & 0x80 )
	{
		if ( v & 0x40 )
		{
			v = ( int ( v & 0x3f )<<16 ) + ( int ( *pRow++ )<<8 );
			v += ( *pRow++ ); // MUST be separate statement; cf. sequence point
		} else
		{
			v = ( int ( v & 0x3f )<<8 ) + ( *pRow++ );
		}
	}
	if ( ppStr )
		*ppStr = pRow;
	return v;
}


/// search query match (document info plus weight/tag)
class CSphMatch
{
	friend class ISphSchema;
	friend class CSphRsetSchema;

public:
	SphDocID_t				m_uDocID;		///< document ID
	const CSphRowitem *		m_pStatic;		///< static part (stored in and owned by the index)
	CSphRowitem *			m_pDynamic;		///< dynamic part (computed per query; owned by the match)
	int						m_iWeight;		///< my computed weight
	int						m_iTag;			///< my index tag

public:
	/// ctor. clears everything
	CSphMatch ()
		: m_uDocID ( 0 )
		, m_pStatic ( NULL )
		, m_pDynamic ( NULL )
		, m_iWeight ( 0 )
		, m_iTag ( 0 )
	{
	}

private:
	/// copy ctor. just in case
	CSphMatch ( const CSphMatch & rhs )
		: m_pStatic ( 0 )
		, m_pDynamic ( NULL )
	{
		*this = rhs;
	}

public:
	/// dtor. frees everything
	~CSphMatch ()
	{
#ifndef NDEBUG
		if ( m_pDynamic )
			m_pDynamic--;
#endif
		SafeDeleteArray ( m_pDynamic );
	}

	/// reset
	void Reset ( int iDynamic )
	{
		// check that we're either initializing a new one, or NOT changing the current size
		assert ( iDynamic>=0 );
		assert ( !m_pDynamic || iDynamic==(int)m_pDynamic[-1] );

		m_uDocID = 0;
		if ( !m_pDynamic && iDynamic )
		{
#ifndef NDEBUG
			m_pDynamic = new CSphRowitem [ iDynamic+1 ];
			*m_pDynamic++ = iDynamic;
#else
			m_pDynamic = new CSphRowitem [ iDynamic ];
#endif
			// dynamic stuff might contain pointers now (STRINGPTR type)
			// so we gotta cleanup
			memset ( m_pDynamic, 0, iDynamic*sizeof(CSphRowitem) );
		}
	}

private:
	/// assignment
	void Combine ( const CSphMatch & rhs, int iDynamic )
	{
		// check that we're either initializing a new one, or NOT changing the current size
		assert ( iDynamic>=0 );
		assert ( !m_pDynamic || iDynamic==(int)m_pDynamic[-1] );

		if ( this!=&rhs )
		{
			m_uDocID = rhs.m_uDocID;
			m_iWeight = rhs.m_iWeight;
			m_pStatic = rhs.m_pStatic;
			m_iTag = rhs.m_iTag;
		}

		if ( iDynamic )
		{
			if ( !m_pDynamic )
			{
#ifndef NDEBUG
				m_pDynamic = new CSphRowitem [ iDynamic+1 ];
				*m_pDynamic++ = iDynamic;
#else
				m_pDynamic = new CSphRowitem [ iDynamic ];
#endif
			}

			if ( this!=&rhs )
			{
				assert ( rhs.m_pDynamic );
				assert ( m_pDynamic[-1]==rhs.m_pDynamic[-1] ); // ensure we're not changing X to Y
				memcpy ( m_pDynamic, rhs.m_pDynamic, iDynamic*sizeof(CSphRowitem) );
			}
		}
	}

public:
	/// integer getter
	SphAttr_t GetAttr ( const CSphAttrLocator & tLoc ) const
	{
		// m_pRowpart[tLoc.m_bDynamic] is 30% faster on MSVC 2005
		// same time on gcc 4.x though, ~1 msec per 1M calls, so lets avoid the hassle for now
		if ( tLoc.m_iBitOffset>=0 )
			return sphGetRowAttr ( tLoc.m_bDynamic ? m_pDynamic : m_pStatic, tLoc );
		if ( tLoc.IsID() )
			return m_uDocID;
		assert ( false && "Unknown negative-bitoffset locator" );
		return 0;
	}

	/// float getter
	float GetAttrFloat ( const CSphAttrLocator & tLoc ) const
	{
		return sphDW2F ( (DWORD)sphGetRowAttr ( tLoc.m_bDynamic ? m_pDynamic : m_pStatic, tLoc ) );
	}

	/// integer setter
	void SetAttr ( const CSphAttrLocator & tLoc, SphAttr_t uValue )
	{
		if ( tLoc.IsID() )
			return;
		assert ( tLoc.m_bDynamic );
		assert ( tLoc.GetMaxRowitem() < (int)m_pDynamic[-1] );
		sphSetRowAttr ( m_pDynamic, tLoc, uValue );
	}

	/// float setter
	void SetAttrFloat ( const CSphAttrLocator & tLoc, float fValue )
	{
		assert ( tLoc.m_bDynamic );
		assert ( tLoc.GetMaxRowitem() < (int)m_pDynamic[-1] );
		sphSetRowAttr ( m_pDynamic, tLoc, sphF2DW ( fValue ) );
	}

	/// MVA getter
	const DWORD * GetAttrMVA ( const CSphAttrLocator & tLoc, const DWORD * pPool, bool bArenaProhibit ) const;

private:
	/// "manually" prevent copying
	const CSphMatch & operator = ( const CSphMatch & )
	{
		assert ( 0 && "internal error (CSphMatch::operator= called)" );
		return *this;
	}
};

/// specialized swapper
inline void Swap ( CSphMatch & a, CSphMatch & b )
{
	Swap ( a.m_uDocID, b.m_uDocID );
	Swap ( a.m_pStatic, b.m_pStatic );
	Swap ( a.m_pDynamic, b.m_pDynamic );
	Swap ( a.m_iWeight, b.m_iWeight );
	Swap ( a.m_iTag, b.m_iTag );
}


/// source statistics
struct CSphSourceStats
{
	int64_t			m_iTotalDocuments;	///< how much documents
	int64_t			m_iTotalBytes;		///< how much bytes

	/// ctor
	CSphSourceStats ()
	{
		Reset ();
	}

	/// reset
	void Reset ()
	{
		m_iTotalDocuments = 0;
		m_iTotalBytes = 0;
	}
};

//////////////////////////////////////////////////////////////////////////

/// known multi-valued attr sources
enum ESphAttrSrc
{
	SPH_ATTRSRC_NONE		= 0,	///< not multi-valued
	SPH_ATTRSRC_FIELD		= 1,	///< get attr values from text field
	SPH_ATTRSRC_QUERY		= 2,	///< get attr values from SQL query
	SPH_ATTRSRC_RANGEDQUERY	= 3		///< get attr values from ranged SQL query
};


/// wordpart processing type
enum ESphWordpart
{
	SPH_WORDPART_WHOLE		= 0,	///< whole-word
	SPH_WORDPART_PREFIX		= 1,	///< prefix
	SPH_WORDPART_INFIX		= 2		///< infix
};


/// column unpack format
enum ESphUnpackFormat
{
	SPH_UNPACK_NONE				= 0,
	SPH_UNPACK_ZLIB				= 1,
	SPH_UNPACK_MYSQL_COMPRESS	= 2
};


/// aggregate function to apply
enum ESphAggrFunc
{
	SPH_AGGR_NONE,
	SPH_AGGR_AVG,
	SPH_AGGR_MIN,
	SPH_AGGR_MAX,
	SPH_AGGR_SUM,
	SPH_AGGR_CAT
};


/// source column info
struct CSphColumnInfo
{
	CSphString		m_sName;		///< column name
	ESphAttr		m_eAttrType;	///< attribute type
	ESphWordpart	m_eWordpart;	///< wordpart processing type
	bool			m_bIndexed;		///< whether to index this column as fulltext field too

	int				m_iIndex;		///< index into source result set (-1 for joined fields)
	CSphAttrLocator	m_tLocator;		///< attribute locator in the row

	ESphAttrSrc		m_eSrc;			///< attr source (for multi-valued attrs only)
	CSphString		m_sQuery;		///< query to retrieve values (for multi-valued attrs only)
	CSphString		m_sQueryRange;	///< query to retrieve range (for multi-valued attrs only)

	CSphRefcountedPtr<ISphExpr>		m_pExpr;		///< evaluator for expression items
	ESphAggrFunc					m_eAggrFunc;	///< aggregate function on top of expression (for GROUP BY)
	ESphEvalStage					m_eStage;		///< column evaluation stage (who and how computes this column)
	bool							m_bPayload;
	bool							m_bFilename;	///< column is a file name
	bool							m_bWeight;		///< is a weight column

	WORD							m_uNext;		///< next in linked list for hash in CSphSchema

	/// handy ctor
	CSphColumnInfo ( const char * sName=NULL, ESphAttr eType=SPH_ATTR_NONE );

	/// equality comparison checks name, type, and locator
	bool operator == ( const CSphColumnInfo & rhs ) const
	{
		return m_sName==rhs.m_sName
			&& m_eAttrType==rhs.m_eAttrType
			&& m_tLocator.m_iBitCount==rhs.m_tLocator.m_iBitCount
			&& m_tLocator.m_iBitOffset==rhs.m_tLocator.m_iBitOffset
			&& m_tLocator.m_bDynamic==rhs.m_tLocator.m_bDynamic;
	}
};


/// barebones schema interface
/// everything that is needed from every implementation of a schema
class ISphSchema
{
protected:
	CSphVector<CSphNamedInt>		m_dPtrAttrs;		///< names and rowitems of STRINGPTR and other ptrs to copy and delete
	CSphVector<CSphNamedInt>		m_dFactorAttrs;		///< names and rowitems of SPH_ATTR_FACTORS attributes

public:
	/// get row size (static+dynamic combined)
	virtual int						GetRowSize() const = 0;

	/// get static row part size
	virtual int						GetStaticSize() const = 0;

	/// get dynamic row part size
	virtual int						GetDynamicSize() const = 0;

	/// get attrs count
	virtual int						GetAttrsCount() const = 0;

	/// get attribute index by name, returns -1 if not found
	virtual int						GetAttrIndex ( const char * sName ) const = 0;

	/// get attr by index
	virtual const CSphColumnInfo &	GetAttr ( int iIndex ) const = 0;

	/// get attr by name
	virtual const CSphColumnInfo *	GetAttr ( const char * sName ) const = 0;

	/// assign current schema to rset schema (kind of a visitor operator)
	virtual void					AssignTo ( class CSphRsetSchema & lhs ) const = 0;

	/// get the first one of field length attributes. return -1 if none exist
	virtual int						GetAttrId_FirstFieldLen() const = 0;

	/// get the last one of field length attributes. return -1 if none exist
	virtual int						GetAttrId_LastFieldLen() const = 0;

public:
	/// full copy, for purely dynamic matches
	void							CloneWholeMatch ( CSphMatch * pDst, const CSphMatch & rhs ) const;

	/// free the linked strings and/or just initialize the pointers with NULL
	void							FreeStringPtrs ( CSphMatch * pMatch ) const;

	/// ???
	void							CopyPtrs ( CSphMatch * pDst, const CSphMatch & rhs ) const;

protected:
	/// generic InsertAttr() implementation that tracks STRINGPTR, FACTORS attributes
	void							InsertAttr ( CSphVector<CSphColumnInfo> & dAttrs, CSphVector<int> & dUsed, int iPos, const CSphColumnInfo & tCol, bool dDynamic );

	/// reset my trackers
	void							Reset();

	/// dtor
	virtual ~ISphSchema () {}
};


/// plain good old schema
/// container that actually holds and owns all the fields, columns, etc
///
/// NOTE that while this one can be used everywhere where we need a schema
/// it might be huge (say 1000+ attributes) and expensive to copy, modify, etc!
/// so for most of the online query work, consider CSphRsetSchema
class CSphSchema : public ISphSchema
{
	friend class CSphRsetSchema;

protected:
	static const int			HASH_THRESH		= 32;
	static const int			BUCKET_COUNT	= 256;

public:
	CSphString					m_sName;		///< my human-readable name
	CSphVector<CSphColumnInfo>	m_dFields;		///< my fulltext-searchable fields


	CSphVector<CSphColumnInfo>	m_dAttrs;		///< all my attributes
	CSphVector<int>				m_dStaticUsed;	///< static row part map (amount of used bits in each rowitem)
	CSphVector<int>				m_dDynamicUsed;	///< dynamic row part map
	int							m_iStaticSize;	///< static row size (can be different from m_dStaticUsed.GetLength() because of gaps)

protected:
	WORD						m_dBuckets [ BUCKET_COUNT ];	///< uses indexes in m_dAttrs as ptrs; 0xffff is like NULL in this hash

	int							m_iFirstFieldLenAttr;///< position of the first field length attribute (cached on insert/delete)
	int							m_iLastFieldLenAttr; ///< position of the last field length attribute (cached on insert/delete)

public:

	/// ctor
	explicit				CSphSchema ( const char * sName="(nameless)" );

	/// get field index by name
	/// returns -1 if not found
	int						GetFieldIndex ( const char * sName ) const;

	/// get attribute index by name
	/// returns -1 if not found
	int						GetAttrIndex ( const char * sName ) const;

	/// checks if two schemas fully match (ie. fields names, attr names, types and locators are the same)
	/// describe mismatch (if any) to sError
	bool					CompareTo ( const CSphSchema & rhs, CSphString & sError, bool bFullComparison = true ) const;

	/// reset fields and attrs
	void					Reset ();

	/// get row size (static+dynamic combined)
	int						GetRowSize () const				{ return m_iStaticSize + m_dDynamicUsed.GetLength(); }

	/// get static row part size
	int						GetStaticSize () const			{ return m_iStaticSize; }

	/// get dynamic row part size
	int						GetDynamicSize () const			{ return m_dDynamicUsed.GetLength(); }

	/// get attrs count
	int						GetAttrsCount () const			{ return m_dAttrs.GetLength(); }

	/// get attr by index
	const CSphColumnInfo &	GetAttr ( int iIndex ) const	{ return m_dAttrs[iIndex]; }

	/// get attr by name
	const CSphColumnInfo *	GetAttr ( const char * sName ) const;

	/// insert attr
	void					InsertAttr ( int iPos, const CSphColumnInfo & tAggr, bool bDynamic );

	/// add attr
	void					AddAttr ( const CSphColumnInfo & tAttr, bool bDynamic );

	/// remove attr
	void					RemoveAttr ( const char * szAttr, bool bDynamic );

	/// get the first one of field length attributes. return -1 if none exist
	virtual int				GetAttrId_FirstFieldLen() const;

	/// get the last one of field length attributes. return -1 if none exist
	virtual int				GetAttrId_LastFieldLen() const;


	static bool				IsReserved ( const char * szToken );

protected:
	/// returns 0xffff if bucket list is empty and position otherwise
	WORD &					GetBucketPos ( const char * sName );

	/// reset hash and re-add all attributes
	void					RebuildHash ();

	/// add iAddVal to all indexes strictly greater than iStartIdx in hash structures
	void					UpdateHash ( int iStartIdx, int iAddVal );

	/// visitor-style uber-virtual assignment implementation
	void					AssignTo ( CSphRsetSchema & lhs ) const;
};


/// lightweight schema to be used in sorters, result sets, etc
/// avoids copying of static attributes part by keeping a pointer
/// manages the additional dynamic attributes on its own
///
/// NOTE that for that reason CSphRsetSchema needs the originating index to exist
/// (in case it keeps and uses a pointer to original schema in that index)
class CSphRsetSchema : public ISphSchema
{
protected:
	const CSphSchema *			m_pIndexSchema;		///< original index schema, for the static part
	CSphVector<CSphColumnInfo>	m_dExtraAttrs;		///< additional dynamic attributes, for the dynamic one
	CSphVector<int>				m_dDynamicUsed;		///< dynamic row part map
	CSphVector<int>				m_dRemoved;			///< original indexes that are suppressed from the index schema by RemoveStaticAttr()

public:
	CSphVector<CSphColumnInfo>	m_dFields;			///< standalone case (agent result set), fields container

public:
								CSphRsetSchema();
	CSphRsetSchema &			operator = ( const ISphSchema & rhs );
	CSphRsetSchema &			operator = ( const CSphSchema & rhs );
	virtual void				AssignTo ( CSphRsetSchema & lhs ) const		{ lhs = *this; }

public:
	int							GetRowSize() const;
	int							GetStaticSize() const;
	int							GetDynamicSize() const;
	int							GetAttrsCount() const;
	int							GetAttrIndex ( const char * sName ) const;
	const CSphColumnInfo &		GetAttr ( int iIndex ) const;
	const CSphColumnInfo *		GetAttr ( const char * sName ) const;

	virtual int					GetAttrId_FirstFieldLen() const;
	virtual int					GetAttrId_LastFieldLen() const;

public:
	void						AddDynamicAttr ( const CSphColumnInfo & tCol );
	void						RemoveStaticAttr ( int iAttr );
	void						Reset();

public:
	/// simple copy; clones either the entire dynamic part, or a part thereof
	void CloneMatch ( CSphMatch * pDst, const CSphMatch & rhs ) const;

	/// swap in a subset of current attributes, with not necessarily (!) unique names
	/// used to create a network result set (ie. rset to be sent and then discarded)
	/// WARNING, DO NOT USE THIS UNLESS ABSOLUTELY SURE!
	void SwapAttrs ( CSphVector<CSphColumnInfo> & dAttrs );
};

//////////////////////////////////////////////////////////////////////////

/// HTML stripper
class CSphHTMLStripper
{
public:
	explicit					CSphHTMLStripper ( bool bDefaultTags );
	bool						SetIndexedAttrs ( const char * sConfig, CSphString & sError );
	bool						SetRemovedElements ( const char * sConfig, CSphString & sError );
	bool						SetZones ( const char * sZones, CSphString & sError );
	void						EnableParagraphs ();
	void						Strip ( BYTE * sData ) const;

public:

	struct StripperTag_t
	{
		CSphString				m_sTag;			///< tag name
		int						m_iTagLen;		///< tag name length
		bool					m_bInline;		///< whether this tag is inline
		bool					m_bIndexAttrs;	///< whether to index attrs
		bool					m_bRemove;		///< whether to remove contents
		bool					m_bPara;		///< whether to mark a paragraph boundary
		bool					m_bZone;		///< whether to mark a zone boundary
		bool					m_bZonePrefix;	///< whether the zone name is a full name or a prefix
		CSphVector<CSphString>	m_dAttrs;		///< attr names to index

		StripperTag_t ()
			: m_iTagLen ( 0 )
			, m_bInline ( false )
			, m_bIndexAttrs ( false )
			, m_bRemove ( false )
			, m_bPara ( false )
			, m_bZone ( false )
			, m_bZonePrefix ( false )
		{}

		inline bool operator < ( const StripperTag_t & rhs ) const
		{
			return strcmp ( m_sTag.cstr(), rhs.m_sTag.cstr() )<0;
		}
	};

	/// finds appropriate tag and zone name ( tags zone name could be prefix only )
	/// advances source to the end of the tag
	const BYTE * 				FindTag ( const BYTE * sSrc, const StripperTag_t ** ppTag, const BYTE ** ppZoneName, int * pZoneNameLen ) const;
	bool						IsValidTagStart ( int iCh ) const;

protected:
	static const int			MAX_CHAR_INDEX = 28;		///< max valid char index (a-z, underscore, colon)

	CSphVector<StripperTag_t>	m_dTags;					///< known tags to index attrs and/or to remove contents
	int							m_dStart[MAX_CHAR_INDEX];	///< maps index of the first tag name char to start offset in m_dTags
	int							m_dEnd[MAX_CHAR_INDEX];		///< maps index of the first tag name char to end offset in m_dTags

protected:
	int							GetCharIndex ( int iCh ) const;	///< calcs index by raw char
	void						UpdateTags ();				///< sorts tags, updates internal helpers
};


/// indexing-related source settings
/// NOTE, newly added fields should be synced with CSphSource::Setup()
struct CSphSourceSettings
{
	int		m_iMinPrefixLen;	///< min indexable prefix (0 means don't index prefixes)
	int		m_iMinInfixLen;		///< min indexable infix length (0 means don't index infixes)
	int		m_iMaxSubstringLen;	///< max indexable infix and prefix (0 means don't limit infixes and prefixes)
	int		m_iBoundaryStep;	///< additional boundary word position increment
	bool	m_bIndexExactWords;	///< exact (non-stemmed) word indexing flag
	int		m_iOvershortStep;	///< position step on overshort token (default is 1)
	int		m_iStopwordStep;	///< position step on stopword token (default is 1)
	bool	m_bIndexSP;			///< whether to index sentence and paragraph delimiters
	bool	m_bIndexFieldLens;	///< whether to index field lengths

	CSphVector<CSphString>	m_dPrefixFields;	///< list of prefix fields
	CSphVector<CSphString>	m_dInfixFields;		///< list of infix fields

	explicit				CSphSourceSettings ();
	ESphWordpart			GetWordpart ( const char * sField, bool bWordDict );
};


/// hit vector interface
/// because specific position type might vary (dword, qword, etc)
/// but we don't want to template and instantiate everything because of that
class ISphHits
{
public:
	int Length () const
	{
		return m_dData.GetLength();
	}

	const CSphWordHit * First () const
	{
		return m_dData.Begin();
	}

	const CSphWordHit * Last () const
	{
		return &m_dData.Last();
	}

	void AddHit ( SphDocID_t uDocid, SphWordID_t uWordid, Hitpos_t uPos )
	{
		if ( uWordid )
		{
			CSphWordHit & tHit = m_dData.Add();
			tHit.m_uDocID = uDocid;
			tHit.m_uWordID = uWordid;
			tHit.m_uWordPos = uPos;
		}
	}

public:
	CSphVector<CSphWordHit> m_dData;
};


struct SphRange_t
{
	int m_iStart;
	int m_iLength;
};

struct CSphFieldFilterSettings
{
	CSphVector<CSphString>	m_dRegexps;
};

/// field filter
class ISphFieldFilter
{
public:
								ISphFieldFilter();
	virtual						~ISphFieldFilter();

	virtual	int					Apply ( const BYTE * sField, int iLength, CSphVector<BYTE> & dStorage, bool bQuery ) = 0;
	virtual	void				GetSettings ( CSphFieldFilterSettings & tSettings ) const = 0;
	virtual ISphFieldFilter *	Clone() = 0;

	void						SetParent ( ISphFieldFilter * pParent );

protected:
	ISphFieldFilter *		m_pParent;
};

/// create a regexp field filter
ISphFieldFilter * sphCreateRegexpFilter ( const CSphFieldFilterSettings & tFilterSettings, CSphString & sError );

/// create a RLP field filter
ISphFieldFilter * sphCreateRLPFilter ( ISphFieldFilter * pParent, const char * szRLPRoot, const char * szRLPEnv, const char * szRLPCtx, const char * szBlendChars, CSphString & sError );


/// generic data source
class CSphSource : public CSphSourceSettings
{
public:
	CSphMatch							m_tDocInfo;		///< current document info
	CSphVector<CSphString>				m_dStrAttrs;	///< current document string attrs
	CSphVector<DWORD>					m_dMva;			///< MVA storage for mva64

public:
	/// ctor
	explicit							CSphSource ( const char * sName );

	/// dtor
	virtual								~CSphSource ();

	/// set dictionary
	void								SetDict ( CSphDict * dict );

	/// set HTML stripping mode
	///
	/// sExtractAttrs defines what attributes to store. format is "img=alt; a=alt,title".
	/// empty string means to strip all tags; NULL means to disable stripping.
	///
	/// sRemoveElements defines what elements to cleanup. format is "style, script"
	///
	/// on failure, returns false and fills sError
	bool								SetStripHTML ( const char * sExtractAttrs, const char * sRemoveElements, bool bDetectParagraphs, const char * sZones, CSphString & sError );

	/// set field filter
	virtual void						SetFieldFilter ( ISphFieldFilter * pFilter );

	/// set tokenizer
	void								SetTokenizer ( ISphTokenizer * pTokenizer );

	/// set rows dump file
	virtual void						SetDumpRows ( FILE * ) {}

	/// get stats
	virtual const CSphSourceStats &		GetStats ();

	/// updates schema fields and attributes
	/// updates pInfo if it's empty; checks for match if it's not
	/// must be called after IterateStart(); will always fail otherwise
	virtual bool						UpdateSchema ( CSphSchema * pInfo, CSphString & sError );

	/// setup misc indexing settings (prefix/infix/exact-word indexing, position steps)
	void								Setup ( const CSphSourceSettings & tSettings );

public:
	/// connect to the source (eg. to the database)
	/// connection settings are specific for each source type and as such
	/// are implemented in specific descendants
	virtual bool						Connect ( CSphString & sError ) = 0;

	/// disconnect from the source
	virtual void						Disconnect () = 0;

	/// check if there are any attributes configured
	/// note that there might be NO actual attributes in the case if configured
	/// ones do not match those actually returned by the source
	virtual bool						HasAttrsConfigured () = 0;

	/// check if there are any joined fields
	virtual bool						HasJoinedFields () { return false; }

	/// begin indexing this source
	/// to be implemented by descendants
	virtual bool						IterateStart ( CSphString & sError ) = 0;

	/// get next document
	/// to be implemented by descendants
	/// returns false on error
	/// returns true and fills m_tDocInfo on success
	/// returns true and sets m_tDocInfo.m_uDocID to 0 on eof
	virtual bool						IterateDocument ( CSphString & sError ) = 0;

	/// get next hits chunk for current document
	/// to be implemented by descendants
	/// returns NULL when there are no more hits
	/// returns pointer to hit vector (with at most MAX_SOURCE_HITS) on success
	/// fills out-string with error message on failure
	virtual ISphHits *					IterateHits ( CSphString & sError ) = 0;

	/// get joined hits from joined fields (w/o attached docinfos)
	/// returns false and fills out-string with error message on failure
	/// returns true and sets m_tDocInfo.m_uDocID to 0 on eof
	/// returns true and sets m_tDocInfo.m_uDocID to non-0 on success
	virtual ISphHits *					IterateJoinedHits ( CSphString & sError );

	/// begin iterating values of out-of-document multi-valued attribute iAttr
	/// will fail if iAttr is out of range, or is not multi-valued
	/// can also fail if configured settings are invalid (eg. SQL query can not be executed)
	virtual bool						IterateMultivaluedStart ( int iAttr, CSphString & sError ) = 0;

	/// get next multi-valued (id,attr-value) or (id, offset) for mva64 tuple to m_tDocInfo
	virtual bool						IterateMultivaluedNext () = 0;

	/// begin iterating values of multi-valued attribute iAttr stored in a field
	/// will fail if iAttr is out of range, or is not multi-valued
	virtual SphRange_t					IterateFieldMVAStart ( int iAttr ) = 0;

	/// begin iterating kill list
	virtual bool						IterateKillListStart ( CSphString & sError ) = 0;

	/// get next kill list doc id
	virtual bool						IterateKillListNext ( SphDocID_t & uDocId ) = 0;

	/// post-index callback
	/// gets called when the indexing is succesfully (!) over
	virtual void						PostIndex () {}

protected:
	ISphTokenizer *						m_pTokenizer;	///< my tokenizer
	CSphDict *							m_pDict;		///< my dict
	ISphFieldFilter	*					m_pFieldFilter;	///< my field filter

	CSphSourceStats						m_tStats;		///< my stats
	CSphSchema							m_tSchema;		///< my schema

	CSphHTMLStripper *					m_pStripper;	///< my HTML stripper

	int			m_iNullIds;
	int			m_iMaxIds;

	SphDocID_t	VerifyID ( SphDocID_t uID );
};


/// how to handle IO errors in file fields
enum ESphOnFileFieldError
{
	FFE_IGNORE_FIELD,
	FFE_SKIP_DOCUMENT,
	FFE_FAIL_INDEX
};


/// generic document source
/// provides multi-field support and generic tokenizer
class CSphSource_Document : public CSphSource
{
public:
	/// ctor
	explicit				CSphSource_Document ( const char * sName );

	/// dtor
	virtual					~CSphSource_Document () { SafeDeleteArray ( m_pReadFileBuffer ); }

	/// my generic tokenizer
	virtual bool			IterateDocument ( CSphString & sError );
	virtual ISphHits *		IterateHits ( CSphString & sError );
	void					BuildHits ( CSphString & sError, bool bSkipEndMarker );

	/// field data getter
	/// to be implemented by descendants
	virtual BYTE **			NextDocument ( CSphString & sError ) = 0;
	virtual const int *		GetFieldLengths () const = 0;

	virtual void			SetDumpRows ( FILE * fpDumpRows ) { m_fpDumpRows = fpDumpRows; }

	virtual SphRange_t		IterateFieldMVAStart ( int iAttr );
	virtual bool			IterateFieldMVAStart ( int, CSphString & ) { assert ( 0 && "not implemented" ); return false; }
	virtual bool			HasJoinedFields () { return m_iPlainFieldsLength!=m_tSchema.m_dFields.GetLength(); }

protected:
	int						ParseFieldMVA ( CSphVector < DWORD > & dMva, const char * szValue, bool bMva64 ) const;
	bool					CheckFileField ( const BYTE * sField );
	int						LoadFileField ( BYTE ** ppField, CSphString & sError );

	bool					BuildZoneHits ( SphDocID_t uDocid, BYTE * sWord );
	void					BuildSubstringHits ( SphDocID_t uDocid, bool bPayload, ESphWordpart eWordpart, bool bSkipEndMarker );
	void					BuildRegularHits ( SphDocID_t uDocid, bool bPayload, bool bSkipEndMarker );

	/// register autocomputed attributes such as field lengths (see index_field_lengths)
	bool					AddAutoAttrs ( CSphString & sError );

	/// allocate m_tDocInfo storage, do post-alloc magic (compute pointer to field lengths, etc)
	void					AllocDocinfo ();

protected:
	ISphHits				m_tHits;				///< my hitvector

protected:
	char *					m_pReadFileBuffer;
	int						m_iReadFileBufferSize;	///< size of read buffer for the 'sql_file_field' fields
	int						m_iMaxFileBufferSize;	///< max size of read buffer for the 'sql_file_field' fields
	ESphOnFileFieldError	m_eOnFileFieldError;
	FILE *					m_fpDumpRows;
	int						m_iPlainFieldsLength;
	DWORD *					m_pFieldLengthAttrs;	///< pointer into the part of m_tDocInfo where field lengths are stored

	CSphVector<SphDocID_t>	m_dAllIds;				///< used for joined fields FIXME! unlimited RAM use
	bool					m_bIdsSorted;			///< we sort array to use binary search

protected:
	struct CSphBuildHitsState_t
	{
		bool m_bProcessingHits;
		bool m_bDocumentDone;

		BYTE ** m_dFields;
		CSphVector<int> m_dFieldLengths;

		CSphVector<BYTE*> m_dTmpFieldStorage;
		CSphVector<BYTE*> m_dTmpFieldPtrs;
		CSphVector<BYTE> m_dFiltered;

		int m_iStartPos;
		Hitpos_t m_iHitPos;
		int m_iField;
		int m_iStartField;
		int m_iEndField;

		int m_iBuildLastStep;

		CSphBuildHitsState_t ();
		~CSphBuildHitsState_t ();

		void Reset ();
	};

	CSphBuildHitsState_t	m_tState;
	int						m_iMaxHits;
};

struct CSphUnpackInfo
{
	ESphUnpackFormat	m_eFormat;
	CSphString			m_sName;
};

struct CSphJoinedField
{
	CSphString			m_sName;
	CSphString			m_sQuery;
	CSphString			m_sRanged;
	bool				m_bPayload;
};


/// generic SQL source params
struct CSphSourceParams_SQL
{
	// query params
	CSphString						m_sQuery;
	CSphString						m_sQueryRange;
	CSphString						m_sQueryKilllist;
	int64_t							m_iRangeStep;
	int64_t							m_iRefRangeStep;
	bool							m_bPrintQueries;

	CSphVector<CSphString>			m_dQueryPre;
	CSphVector<CSphString>			m_dQueryPost;
	CSphVector<CSphString>			m_dQueryPostIndex;
	CSphVector<CSphColumnInfo>		m_dAttrs;
	CSphVector<CSphString>			m_dFileFields;

	int								m_iRangedThrottle;
	int								m_iMaxFileBufferSize;
	ESphOnFileFieldError			m_eOnFileFieldError;

	CSphVector<CSphUnpackInfo>		m_dUnpack;
	DWORD							m_uUnpackMemoryLimit;

	CSphVector<CSphJoinedField>		m_dJoinedFields;

	// connection params
	CSphString						m_sHost;
	CSphString						m_sUser;
	CSphString						m_sPass;
	CSphString						m_sDB;
	int								m_iPort;

	// hooks
	CSphString						m_sHookConnect;
	CSphString						m_sHookQueryRange;
	CSphString						m_sHookPostIndex;

	CSphSourceParams_SQL ();
};


/// generic SQL source
/// multi-field plain-text documents fetched from given query
struct CSphSource_SQL : CSphSource_Document
{
	explicit			CSphSource_SQL ( const char * sName );
	virtual				~CSphSource_SQL () {}

	bool				Setup ( const CSphSourceParams_SQL & pParams );
	virtual bool		Connect ( CSphString & sError );
	virtual void		Disconnect ();

	virtual bool		IterateStart ( CSphString & sError );
	virtual BYTE **		NextDocument ( CSphString & sError );
	virtual const int *	GetFieldLengths () const;
	virtual void		PostIndex ();

	virtual bool		HasAttrsConfigured () { return m_tParams.m_dAttrs.GetLength()!=0; }

	virtual ISphHits *	IterateJoinedHits ( CSphString & sError );

	virtual bool		IterateMultivaluedStart ( int iAttr, CSphString & sError );
	virtual bool		IterateMultivaluedNext ();

	virtual bool		IterateKillListStart ( CSphString & sError );
	virtual bool		IterateKillListNext ( SphDocID_t & tDocId );

private:
	bool				m_bSqlConnected;	///< am i connected?

protected:
	CSphString			m_sSqlDSN;

	BYTE *				m_dFields [ SPH_MAX_FIELDS ];
	int					m_dFieldLengths [ SPH_MAX_FIELDS ];
	ESphUnpackFormat	m_dUnpack [ SPH_MAX_FIELDS ];

	SphDocID_t			m_uMinID;			///< grand min ID
	SphDocID_t			m_uMaxID;			///< grand max ID
	SphDocID_t			m_uCurrentID;		///< current min ID
	SphDocID_t			m_uMaxFetchedID;	///< max actually fetched ID
	int					m_iMultiAttr;		///< multi-valued attr being currently fetched
	int					m_iSqlFields;		///< field count (for row dumper)

	CSphSourceParams_SQL		m_tParams;

	bool				m_bCanUnpack;
	bool				m_bUnpackFailed;
	bool				m_bUnpackOverflow;
	CSphVector<char>	m_dUnpackBuffers [ SPH_MAX_FIELDS ];

	int					m_iJoinedHitField;	///< currently pulling joined hits from this field (index into schema; -1 if not pulling)
	SphDocID_t			m_iJoinedHitID;		///< last document id
	int					m_iJoinedHitPos;	///< last hit position

	static const int			MACRO_COUNT = 2;
	static const char * const	MACRO_VALUES [ MACRO_COUNT ];

protected:
	/// by what reason the internal SetupRanges called
	enum ERangesReason
	{
		SRE_DOCS,
		SRE_MVA,
		SRE_JOINEDHITS
	};

protected:
	bool					SetupRanges ( const char * sRangeQuery, const char * sQuery, const char * sPrefix, CSphString & sError, ERangesReason iReason );
	bool					RunQueryStep ( const char * sQuery, CSphString & sError );

protected:
	virtual void			SqlDismissResult () = 0;
	virtual bool			SqlQuery ( const char * sQuery ) = 0;
	virtual bool			SqlIsError () = 0;
	virtual const char *	SqlError () = 0;
	virtual bool			SqlConnect () = 0;
	virtual void			SqlDisconnect () = 0;
	virtual int				SqlNumFields() = 0;
	virtual bool			SqlFetchRow() = 0;
	virtual DWORD			SqlColumnLength ( int iIndex ) = 0;
	virtual const char *	SqlColumn ( int iIndex ) = 0;
	virtual const char *	SqlFieldName ( int iIndex ) = 0;

	const char *	SqlUnpackColumn ( int iIndex, DWORD & uUnpackedLen, ESphUnpackFormat eFormat );
	void			ReportUnpackError ( int iIndex, int iError );
};


#if USE_MYSQL
/// MySQL source params
struct CSphSourceParams_MySQL : CSphSourceParams_SQL
{
	CSphString	m_sUsock;					///< UNIX socket
	int			m_iFlags;					///< connection flags
	CSphString	m_sSslKey;
	CSphString	m_sSslCert;
	CSphString	m_sSslCA;

				CSphSourceParams_MySQL ();	///< ctor. sets defaults
};


/// MySQL source implementation
/// multi-field plain-text documents fetched from given query
struct CSphSource_MySQL : CSphSource_SQL
{
	explicit				CSphSource_MySQL ( const char * sName );
	bool					Setup ( const CSphSourceParams_MySQL & tParams );

protected:
	MYSQL_RES *				m_pMysqlResult;
	MYSQL_FIELD *			m_pMysqlFields;
	MYSQL_ROW				m_tMysqlRow;
	MYSQL					m_tMysqlDriver;
	unsigned long *			m_pMysqlLengths;

	CSphString				m_sMysqlUsock;
	int						m_iMysqlConnectFlags;
	CSphString				m_sSslKey;
	CSphString				m_sSslCert;
	CSphString				m_sSslCA;

protected:
	virtual void			SqlDismissResult ();
	virtual bool			SqlQuery ( const char * sQuery );
	virtual bool			SqlIsError ();
	virtual const char *	SqlError ();
	virtual bool			SqlConnect ();
	virtual void			SqlDisconnect ();
	virtual int				SqlNumFields();
	virtual bool			SqlFetchRow();
	virtual DWORD			SqlColumnLength ( int iIndex );
	virtual const char *	SqlColumn ( int iIndex );
	virtual const char *	SqlFieldName ( int iIndex );
};
#endif // USE_MYSQL


#if USE_PGSQL
/// PgSQL specific source params
struct CSphSourceParams_PgSQL : CSphSourceParams_SQL
{
	CSphString		m_sClientEncoding;
					CSphSourceParams_PgSQL ();
};


/// PgSQL source implementation
/// multi-field plain-text documents fetched from given query
struct CSphSource_PgSQL : CSphSource_SQL
{
	explicit				CSphSource_PgSQL ( const char * sName );
	bool					Setup ( const CSphSourceParams_PgSQL & pParams );
	virtual bool			IterateStart ( CSphString & sError );

protected:
	PGresult * 				m_pPgResult;	///< postgresql execution restult context
	PGconn *				m_tPgDriver;	///< postgresql connection context

	int						m_iPgRows;		///< how much rows last step returned
	int						m_iPgRow;		///< current row (0 based, as in PQgetvalue)

	CSphString				m_sPgClientEncoding;
	CSphVector<bool>		m_dIsColumnBool;

protected:
	virtual void			SqlDismissResult ();
	virtual bool			SqlQuery ( const char * sQuery );
	virtual bool			SqlIsError ();
	virtual const char *	SqlError ();
	virtual bool			SqlConnect ();
	virtual void			SqlDisconnect ();
	virtual int				SqlNumFields();
	virtual bool			SqlFetchRow();
	virtual DWORD	SqlColumnLength ( int iIndex );
	virtual const char *	SqlColumn ( int iIndex );
	virtual const char *	SqlFieldName ( int iIndex );
};
#endif // USE_PGSQL

#if USE_ODBC
struct CSphSourceParams_ODBC: CSphSourceParams_SQL
{
	CSphString	m_sOdbcDSN;			///< ODBC DSN
	CSphString	m_sColBuffers;		///< column buffer sizes (eg "col1=2M, col2=4M")
	bool		m_bWinAuth;			///< auth type (MS SQL only)

				CSphSourceParams_ODBC ();
};

/// ODBC source implementation
struct CSphSource_ODBC : CSphSource_SQL
{
	explicit				CSphSource_ODBC ( const char * sName );
	bool					Setup ( const CSphSourceParams_ODBC & tParams );

protected:
	virtual void			SqlDismissResult ();
	virtual bool			SqlQuery ( const char * sQuery );
	virtual bool			SqlIsError ();
	virtual const char *	SqlError ();
	virtual bool			SqlConnect ();
	virtual void			SqlDisconnect ();
	virtual int				SqlNumFields();
	virtual bool			SqlFetchRow();
	virtual const char *	SqlColumn ( int iIndex );
	virtual const char *	SqlFieldName ( int iIndex );
	virtual DWORD			SqlColumnLength ( int iIndex );

	virtual void			OdbcPostConnect () {}

protected:
	CSphString				m_sOdbcDSN;
	bool					m_bWinAuth;
	bool					m_bUnicode;

	SQLHENV					m_hEnv;
	SQLHDBC					m_hDBC;
	SQLHANDLE				m_hStmt;
	int						m_nResultCols;
	CSphString				m_sError;

	struct QueryColumn_t
	{
		CSphVector<char>	m_dContents;
		CSphVector<char>	m_dRaw;
		CSphString			m_sName;
		SQLLEN				m_iInd;
		int					m_iBufferSize;	///< size of m_dContents and m_dRaw buffers, in bytes
		bool				m_bUCS2;		///< whether this column needs UCS-2 to UTF-8 translation
		bool				m_bTruncated;	///< whether data was truncated when fetching rows
	};

	static const int		DEFAULT_COL_SIZE	= 1024;			///< default column buffer size
	static const int		VARCHAR_COL_SIZE	= 1048576;		///< default column buffer size for VARCHAR columns
	static const int		MAX_COL_SIZE		= 8*1048576;	///< hard limit on column buffer size
	static const int		WARN_ROW_SIZE		= 32*1048576;	///< warning thresh (NOT a hard limit) on row buffer size

	CSphVector<QueryColumn_t>	m_dColumns;
	SmallStringHash_T<int>		m_hColBuffers;

	void					GetSqlError ( SQLSMALLINT iHandleType, SQLHANDLE hHandle );
};


/// MS SQL source implementation
struct CSphSource_MSSQL : public CSphSource_ODBC
{
	explicit				CSphSource_MSSQL ( const char * sName ) : CSphSource_ODBC ( sName ) { m_bUnicode=true; }
	virtual void			OdbcPostConnect ();
};
#endif // USE_ODBC


#if USE_LIBEXPAT
class CSphConfigSection;
CSphSource * sphCreateSourceXmlpipe2 ( const CSphConfigSection * pSource, FILE * pPipe, const char * szSourceName, int iMaxFieldLen, bool bProxy, CSphString & sError );
#endif


/////////////////////////////////////////////////////////////////////////////
// SEARCH QUERIES
/////////////////////////////////////////////////////////////////////////////

/// search query sorting orders
enum ESphSortOrder
{
	SPH_SORT_RELEVANCE		= 0,	///< sort by document relevance desc, then by date
	SPH_SORT_ATTR_DESC		= 1,	///< sort by document date desc, then by relevance desc
	SPH_SORT_ATTR_ASC		= 2,	///< sort by document date asc, then by relevance desc
	SPH_SORT_TIME_SEGMENTS	= 3,	///< sort by time segments (hour/day/week/etc) desc, then by relevance desc
	SPH_SORT_EXTENDED		= 4,	///< sort by SQL-like expression (eg. "@relevance DESC, price ASC, @id DESC")
	SPH_SORT_EXPR			= 5,	///< sort by arithmetic expression in descending order (eg. "@id + max(@weight,1000)*boost + log(price)")

	SPH_SORT_TOTAL
};


/// search query matching mode
enum ESphMatchMode
{
	SPH_MATCH_ALL = 0,			///< match all query words
	SPH_MATCH_ANY,				///< match any query word
	SPH_MATCH_PHRASE,			///< match this exact phrase
	SPH_MATCH_BOOLEAN,			///< match this boolean query
	SPH_MATCH_EXTENDED,			///< match this extended query
	SPH_MATCH_FULLSCAN,			///< match all document IDs w/o fulltext query, apply filters
	SPH_MATCH_EXTENDED2,		///< extended engine V2 (TEMPORARY, WILL BE REMOVED IN 0.9.8-RELEASE)

	SPH_MATCH_TOTAL
};


/// search query relevance ranking mode
enum ESphRankMode
{
	SPH_RANK_PROXIMITY_BM25		= 0,	///< default mode, phrase proximity major factor and BM25 minor one (aka SPH03)
	SPH_RANK_BM25				= 1,	///< statistical mode, BM25 ranking only (faster but worse quality)
	SPH_RANK_NONE				= 2,	///< no ranking, all matches get a weight of 1
	SPH_RANK_WORDCOUNT			= 3,	///< simple word-count weighting, rank is a weighted sum of per-field keyword occurence counts
	SPH_RANK_PROXIMITY			= 4,	///< phrase proximity (aka SPH01)
	SPH_RANK_MATCHANY			= 5,	///< emulate old match-any weighting (aka SPH02)
	SPH_RANK_FIELDMASK			= 6,	///< sets bits where there were matches
	SPH_RANK_SPH04				= 7,	///< codename SPH04, phrase proximity + bm25 + head/exact boost
	SPH_RANK_EXPR				= 8,	///< rank by user expression (eg. "sum(lcs*user_weight)*1000+bm25")
	SPH_RANK_EXPORT				= 9,	///< rank by BM25, but compute and export all user expression factors
	SPH_RANK_PLUGIN				= 10,	///< user-defined ranker

	SPH_RANK_TOTAL,
	SPH_RANK_DEFAULT			= SPH_RANK_PROXIMITY_BM25
};


/// search query grouping mode
enum ESphGroupBy
{
	SPH_GROUPBY_DAY		= 0,	///< group by day
	SPH_GROUPBY_WEEK	= 1,	///< group by week
	SPH_GROUPBY_MONTH	= 2,	///< group by month
	SPH_GROUPBY_YEAR	= 3,	///< group by year
	SPH_GROUPBY_ATTR	= 4,	///< group by attribute value
	SPH_GROUPBY_ATTRPAIR= 5,	///< group by sequential attrs pair (rendered redundant by 64bit attrs support; removed)
	SPH_GROUPBY_MULTIPLE= 6		///< group by on multiple attribute values
};


/// search query filter types
enum ESphFilter
{
	SPH_FILTER_VALUES		= 0,	///< filter by integer values set
	SPH_FILTER_RANGE		= 1,	///< filter by integer range
	SPH_FILTER_FLOATRANGE	= 2,	///< filter by float range
	SPH_FILTER_STRING		= 3,	///< filter by string value
	SPH_FILTER_NULL			= 4,	///< filter by NULL
	SPH_FILTER_USERVAR		= 5,	///< filter by @uservar
	SPH_FILTER_STRING_LIST	= 6		///< filter by string list
};


/// MVA folding function
/// (currently used in filters, eg WHERE ALL(mymva) BETWEEN 1 AND 3)
enum  ESphMvaFunc
{
	SPH_MVAFUNC_NONE = 0,
	SPH_MVAFUNC_ANY,
	SPH_MVAFUNC_ALL
};


/// search query filter
class CSphFilterSettings
{
public:
	CSphString			m_sAttrName;	///< filtered attribute name
	bool				m_bExclude;		///< whether this is "include" or "exclude" filter (default is "include")
	bool				m_bHasEqual;	///< has filter "equal" component (gte\lte) or pure greater\less

	ESphFilter			m_eType;		///< filter type
	ESphMvaFunc			m_eMvaFunc;		///< MVA folding function
	union
	{
		SphAttr_t		m_iMinValue;	///< range min
		float			m_fMinValue;	///< range min
	};
	union
	{
		SphAttr_t		m_iMaxValue;	///< range max
		float			m_fMaxValue;	///< range max
	};
	CSphVector<SphAttr_t>	m_dValues;	///< integer values set
	CSphVector<CSphString>	m_dStrings;	///< string values

public:
						CSphFilterSettings ();

	void				SetExternalValues ( const SphAttr_t * pValues, int nValues );

	SphAttr_t			GetValue ( int iIdx ) const	{ assert ( iIdx<GetNumValues() ); return m_pValues ? m_pValues[iIdx] : m_dValues[iIdx]; }
	const SphAttr_t *	GetValueArray () const		{ return m_pValues ? m_pValues : &(m_dValues[0]); }
	int					GetNumValues () const		{ return m_pValues ? m_nValues : m_dValues.GetLength (); }

	bool				operator == ( const CSphFilterSettings & rhs ) const;
	bool				operator != ( const CSphFilterSettings & rhs ) const { return !( (*this)==rhs ); }

	uint64_t			GetHash() const;

protected:
	const SphAttr_t *	m_pValues;		///< external value array
	int					m_nValues;		///< external array size
};


// keyword info
struct CSphKeywordInfo
{
	CSphString		m_sTokenized;
	CSphString		m_sNormalized;
	int				m_iDocs;
	int				m_iHits;
	int				m_iQpos;
};

inline void Swap ( CSphKeywordInfo & v1, CSphKeywordInfo & v2 )
{
	v1.m_sTokenized.Swap ( v2.m_sTokenized );
	v1.m_sNormalized.Swap ( v2.m_sNormalized );
	::Swap ( v1.m_iDocs, v2.m_iDocs );
	::Swap ( v1.m_iHits, v2.m_iHits );
	::Swap ( v1.m_iQpos, v2.m_iQpos );
}


/// per-attribute value overrides
class CSphAttrOverride
{
public:
	/// docid+attrvalue pair
	struct IdValuePair_t
	{
		SphDocID_t				m_uDocID;		///< document ID
		union
		{
			SphAttr_t			m_uValue;		///< attribute value
			float				m_fValue;		///< attribute value
		};

		inline bool operator < ( const IdValuePair_t & rhs ) const
		{
			return m_uDocID<rhs.m_uDocID;
		}
	};

public:
	CSphString					m_sAttr;		///< attribute name
	ESphAttr					m_eAttrType;	///< attribute type
	CSphVector<IdValuePair_t>	m_dValues;		///< id-value overrides
};


/// query selection item
struct CSphQueryItem
{
	CSphString		m_sExpr;		///< expression to compute
	CSphString		m_sAlias;		///< alias to return
	ESphAggrFunc	m_eAggrFunc;

	CSphQueryItem() : m_eAggrFunc ( SPH_AGGR_NONE ) {}
};


/// table function interface
class CSphQuery;
struct AggrResult_t;
class ISphTableFunc
{
public:
	virtual			~ISphTableFunc() {}
	virtual bool	ValidateArgs ( const CSphVector<CSphString> & dArgs, const CSphQuery & tQuery, CSphString & sError ) = 0;
	virtual bool	Process ( AggrResult_t * pResult, CSphString & sError ) = 0;
	virtual bool	LimitPushdown ( int, int ) { return false; } // FIXME! implement this
};


/// search query
class CSphQuery
{
public:
	CSphString		m_sIndexes;		///< indexes to search
	CSphString		m_sQuery;		///< cooked query string for the engine (possibly transformed during legacy matching modes fixup)
	CSphString		m_sRawQuery;	///< raw query string from the client for searchd log, agents, etc

	int				m_iOffset;		///< offset into result set (as X in MySQL LIMIT X,Y clause)
	int				m_iLimit;		///< limit into result set (as Y in MySQL LIMIT X,Y clause)
	CSphVector<DWORD>	m_dWeights;		///< user-supplied per-field weights. may be NULL. default is NULL
	ESphMatchMode	m_eMode;		///< match mode. default is "match all"
	ESphRankMode	m_eRanker;		///< ranking mode, default is proximity+BM25
	CSphString		m_sRankerExpr;	///< ranking expression for SPH_RANK_EXPR
	CSphString		m_sUDRanker;	///< user-defined ranker name
	CSphString		m_sUDRankerOpts;	///< user-defined ranker options
	ESphSortOrder	m_eSort;		///< sort mode
	CSphString		m_sSortBy;		///< attribute to sort by
	int64_t			m_iRandSeed;	///< random seed for ORDER BY RAND(), -1 means do not set
	int				m_iMaxMatches;	///< max matches to retrieve, default is 1000. more matches use more memory and CPU time to hold and sort them

	bool			m_bSortKbuffer;	///< whether to use PQ or K-buffer sorting algorithm
	bool			m_bZSlist;		///< whether the ranker has to fetch the zonespanlist with this query
	bool			m_bSimplify;	///< whether to apply boolean simplification
	bool			m_bPlainIDF;		///< whether to use PlainIDF=log(N/n) or NormalizedIDF=log((N-n+1)/n)
	bool			m_bGlobalIDF;		///< whether to use local indexes or a global idf file
	bool			m_bNormalizedTFIDF;	///< whether to scale IDFs by query word count, so that TF*IDF is normalized
	bool			m_bLocalDF;			///< whether to use calculate DF among local indexes
	bool			m_bLowPriority;		///< set low thread priority for this query
	DWORD			m_uDebugFlags;

	CSphVector<CSphFilterSettings>	m_dFilters;	///< filters

	CSphString		m_sGroupBy;			///< group-by attribute name(s)
	CSphString		m_sFacetBy;			///< facet-by attribute name(s)
	ESphGroupBy		m_eGroupFunc;		///< function to pre-process group-by attribute value with
	CSphString		m_sGroupSortBy;		///< sorting clause for groups in group-by mode
	CSphString		m_sGroupDistinct;	///< count distinct values for this attribute

	int				m_iCutoff;			///< matches count threshold to stop searching at (default is 0; means to search until all matches are found)

	int				m_iRetryCount;		///< retry count, for distributed queries
	int				m_iRetryDelay;		///< retry delay, for distributed queries
	int				m_iAgentQueryTimeout;	///< agent query timeout override, for distributed queries

	bool			m_bGeoAnchor;		///< do we have an anchor
	CSphString		m_sGeoLatAttr;		///< latitude attr name
	CSphString		m_sGeoLongAttr;		///< longitude attr name
	float			m_fGeoLatitude;		///< anchor latitude
	float			m_fGeoLongitude;	///< anchor longitude

	CSphVector<CSphNamedInt>	m_dIndexWeights;	///< per-index weights
	CSphVector<CSphNamedInt>	m_dFieldWeights;	///< per-field weights

	DWORD			m_uMaxQueryMsec;	///< max local index search time, in milliseconds (default is 0; means no limit)
	int				m_iMaxPredictedMsec; ///< max predicted (!) search time limit, in milliseconds (0 means no limit)
	CSphString		m_sComment;			///< comment to pass verbatim in the log file

	CSphVector<CSphAttrOverride>	m_dOverrides;	///< per-query attribute value overrides

	CSphString		m_sSelect;			///< select-list (attributes and/or expressions)
	CSphString		m_sOrderBy;			///< order-by clause

	CSphString		m_sOuterOrderBy;	///< temporary (?) subselect hack
	int				m_iOuterOffset;		///< keep and apply outer offset at master
	int				m_iOuterLimit;
	bool			m_bHasOuter;

	bool			m_bReverseScan;		///< perform scan in reverse order
	bool			m_bIgnoreNonexistent; ///< whether to warning or not about non-existent columns in select list
	bool			m_bIgnoreNonexistentIndexes; ///< whether to error or not about non-existent indexes in index list
	bool			m_bStrict;			///< whether to warning or not about incompatible types

	ISphTableFunc *	m_pTableFunc;		///< post-query NOT OWNED, WILL NOT BE FREED in dtor.
	CSphFilterSettings	m_tHaving;		///< post aggregate filtering (got applied only on master)

public:
	int				m_iSQLSelectStart;	///< SQL parser helper
	int				m_iSQLSelectEnd;	///< SQL parser helper

	int				m_iGroupbyLimit;	///< number of elems within group

public:
	CSphVector<CSphQueryItem>	m_dItems;		///< parsed select-list
	ESphCollation				m_eCollation;	///< ORDER BY collation
	bool						m_bAgent;		///< agent mode (may need extra cols on output)

	CSphString		m_sQueryTokenFilterLib;		///< token filter library name
	CSphString		m_sQueryTokenFilterName;	///< token filter name
	CSphString		m_sQueryTokenFilterOpts;	///< token filter options

public:
					CSphQuery ();		///< ctor, fills defaults
					~CSphQuery ();		///< dtor, frees owned stuff

	/// parse select list string into items
	bool			ParseSelectList ( CSphString & sError );
	bool			m_bFacet;			///< whether this a facet query
};


/// some low-level query stats
struct CSphQueryStats
{
	int64_t *	m_pNanoBudget;		///< pointer to max_predicted_time budget (counted in nanosec)
	DWORD		m_iFetchedDocs;		///< processed documents
	DWORD		m_iFetchedHits;		///< processed hits (aka positions)
	DWORD		m_iSkips;			///< number of Skip() calls

				CSphQueryStats();

	void		Add ( const CSphQueryStats & tStats );
};


/// search query meta-info
class CSphQueryResultMeta
{
public:
	int						m_iQueryTime;		///< query time, milliseconds
	int						m_iRealQueryTime;	///< query time, measured just from start to finish of the query. In milliseconds
	int64_t					m_iCpuTime;			///< user time, microseconds
	int						m_iMultiplier;		///< multi-query multiplier, -1 to indicate error

	struct WordStat_t
	{
		int64_t					m_iDocs;			///< document count for this term
		int64_t					m_iHits;			///< hit count for this term

		WordStat_t()
			: m_iDocs ( 0 )
			, m_iHits ( 0 )
		{}
	};
	SmallStringHash_T<WordStat_t>	m_hWordStats; ///< hash of i-th search term (normalized word form)

	int						m_iMatches;			///< total matches returned (upto MAX_MATCHES)
	int64_t					m_iTotalMatches;	///< total matches found (unlimited)

	CSphIOStats				m_tIOStats;			///< i/o stats for the query
	int64_t					m_iAgentCpuTime;	///< agent cpu time (for distributed searches)
	CSphIOStats				m_tAgentIOStats;	///< agent IO stats (for distributed searches)

	int64_t					m_iPredictedTime;		///< local predicted time
	int64_t					m_iAgentPredictedTime;	///< distributed predicted time
	DWORD					m_iAgentFetchedDocs;	///< distributed fetched docs
	DWORD					m_iAgentFetchedHits;	///< distributed fetched hits
	DWORD					m_iAgentFetchedSkips;	///< distributed fetched skips

	CSphQueryStats 			m_tStats;			///< query prediction counters
	bool					m_bHasPrediction;	///< is prediction counters set?

	CSphString				m_sError;			///< error message
	CSphString				m_sWarning;			///< warning message
	int64_t					m_iBadRows;

	CSphQueryResultMeta ();													///< ctor
	virtual					~CSphQueryResultMeta () {}						///< dtor
	void					AddStat ( const CSphString & sWord, int64_t iDocs, int64_t iHits );
};


/// search query result (meta-info plus actual matches)
class CSphQueryProfile;
class CSphQueryResult : public CSphQueryResultMeta
{
public:
	CSphSwapVector<CSphMatch>	m_dMatches;			///< top matching documents, no more than MAX_MATCHES

	CSphRsetSchema			m_tSchema;			///< result schema
	const DWORD *			m_pMva;				///< pointer to MVA storage
	const BYTE *			m_pStrings;			///< pointer to strings storage
	bool					m_bArenaProhibit;

	CSphVector<BYTE *>		m_dStorage2Free;	/// < aggregated external storage from rt indexes

	int						m_iOffset;			///< requested offset into matches array
	int						m_iCount;			///< count which will be actually served (computed from total, offset and limit)

	int						m_iSuccesses;

	CSphQueryProfile *		m_pProfile;			///< filled when query profiling is enabled; NULL otherwise

public:
							CSphQueryResult ();		///< ctor
	virtual					~CSphQueryResult ();	///< dtor, which releases all owned stuff

	void					LeakStorages ( CSphQueryResult & tDst );
};

/////////////////////////////////////////////////////////////////////////////
// ATTRIBUTE UPDATE QUERY
/////////////////////////////////////////////////////////////////////////////

struct CSphAttrUpdate
{
	CSphVector<char*>				m_dAttrs;		///< update schema, attr names to update
	CSphVector<ESphAttr>			m_dTypes;		///< update schema, attr types to update
	CSphVector<DWORD>				m_dPool;		///< update values pool
	CSphVector<SphDocID_t>			m_dDocids;		///< document IDs vector
	CSphVector<const CSphRowitem*>	m_dRows;		///< document attribute's vector, used instead of m_dDocids.
	CSphVector<int>					m_dRowOffset;	///< document row offsets in the pool (1 per doc, i.e. the length is the same as of m_dDocids)
	bool							m_bIgnoreNonexistent;	///< whether to warn about non-existen attrs, or just silently ignore them
	bool							m_bStrict;		///< whether to check for incompatible types first, or just ignore them

	CSphAttrUpdate()
		: m_bIgnoreNonexistent ( false )
		, m_bStrict ( false )
	{}

	~CSphAttrUpdate()
	{
		ARRAY_FOREACH ( i, m_dAttrs )
			SafeDeleteArray ( m_dAttrs[i] );
	}
};

/////////////////////////////////////////////////////////////////////////////
// FULLTEXT INDICES
/////////////////////////////////////////////////////////////////////////////

/// progress info
struct CSphIndexProgress
{
	enum Phase_e
	{
		PHASE_COLLECT,				///< document collection phase
		PHASE_SORT,					///< final sorting phase
		PHASE_COLLECT_MVA,			///< multi-valued attributes collection phase
		PHASE_SORT_MVA,				///< multi-valued attributes collection phase
		PHASE_MERGE,				///< index merging

		PHASE_PREREAD,				///< searchd startup, prereading data
		PHASE_PRECOMPUTE			///< searchd startup, indexing attributes
	};

	Phase_e			m_ePhase;		///< current indexing phase

	int64_t			m_iDocuments;	///< PHASE_COLLECT: documents collected so far
	int64_t			m_iBytes;		///< PHASE_COLLECT: bytes collected so far;
									///< PHASE_PREREAD: bytes read so far;
	int64_t			m_iBytesTotal;	///< PHASE_PREREAD: total bytes to read;

	int64_t			m_iAttrs;		///< PHASE_COLLECT_MVA, PHASE_SORT_MVA: attrs processed so far
	int64_t			m_iAttrsTotal;	///< PHASE_SORT_MVA: attrs total

	SphOffset_t		m_iHits;		///< PHASE_SORT: hits sorted so far
	SphOffset_t		m_iHitsTotal;	///< PHASE_SORT: hits total

	int				m_iWords;		///< PHASE_MERGE: words merged so far

	int				m_iDone;		///< generic percent, 0..1000 range

	typedef void ( *IndexingProgress_fn ) ( const CSphIndexProgress * pStat, bool bPhaseEnd );
	IndexingProgress_fn m_fnProgress;

	CSphIndexProgress ()
		: m_ePhase ( PHASE_COLLECT )
		, m_iDocuments ( 0 )
		, m_iBytes ( 0 )
		, m_iBytesTotal ( 0 )
		, m_iAttrs ( 0 )
		, m_iAttrsTotal ( 0 )
		, m_iHits ( 0 )
		, m_iHitsTotal ( 0 )
		, m_iWords ( 0 )
		, m_fnProgress ( NULL )
	{}

	/// builds a message to print
	/// WARNING, STATIC BUFFER, NON-REENTRANT
	const char * BuildMessage() const;

	void Show ( bool bPhaseEnd ) const;
};


/// match sorting functions
enum ESphSortFunc
{
	FUNC_REL_DESC,
	FUNC_ATTR_DESC,
	FUNC_ATTR_ASC,
	FUNC_TIMESEGS,
	FUNC_GENERIC2,
	FUNC_GENERIC3,
	FUNC_GENERIC4,
	FUNC_GENERIC5,
	FUNC_EXPR
};


/// match sorting clause parsing outcomes
enum ESortClauseParseResult
{
	SORT_CLAUSE_OK,
	SORT_CLAUSE_ERROR,
	SORT_CLAUSE_RANDOM
};


/// sorting key part types
enum ESphSortKeyPart
{
	SPH_KEYPART_ID,
	SPH_KEYPART_WEIGHT,
	SPH_KEYPART_INT,
	SPH_KEYPART_FLOAT,
	SPH_KEYPART_STRING,
	SPH_KEYPART_STRINGPTR
};


/// JSON key lookup stuff
struct JsonKey_t
{
	CSphString		m_sKey;		///< name string
	DWORD			m_uMask;	///< Bloom mask for this key
	int				m_iLen;		///< name length, in bytes

	JsonKey_t ();
	explicit JsonKey_t ( const char * sKey, int iLen );
};

typedef int ( *SphStringCmp_fn )( const BYTE * pStr1, const BYTE * pStr2, bool bPacked );

/// match comparator state
struct CSphMatchComparatorState
{
	static const int	MAX_ATTRS = 5;

	ESphSortKeyPart		m_eKeypart[MAX_ATTRS];		///< sort-by key part type
	CSphAttrLocator		m_tLocator[MAX_ATTRS];		///< sort-by attr locator
	JsonKey_t			m_tSubKeys[MAX_ATTRS];		///< sort-by attr sub-locator
	ISphExpr *			m_tSubExpr[MAX_ATTRS];		///< sort-by attr expression
	ESphAttr			m_tSubType[MAX_ATTRS];		///< sort-by expression type
	int					m_dAttrs[MAX_ATTRS];		///< sort-by attr index

	DWORD				m_uAttrDesc;				///< sort order mask (if i-th bit is set, i-th attr order is DESC)
	DWORD				m_iNow;						///< timestamp (for timesegments sorting mode)
	SphStringCmp_fn		m_fnStrCmp;					///< string comparator


	/// create default empty state
	CSphMatchComparatorState ()
		: m_uAttrDesc ( 0 )
		, m_iNow ( 0 )
		, m_fnStrCmp ( NULL )
	{
		for ( int i=0; i<MAX_ATTRS; i++ )
		{
			m_eKeypart[i] = SPH_KEYPART_ID;
			m_dAttrs[i] = -1;
		}
	}

	/// check if any of my attrs are bitfields
	bool UsesBitfields ()
	{
		for ( int i=0; i<MAX_ATTRS; i++ )
			if ( m_eKeypart[i]==SPH_KEYPART_INT && m_tLocator[i].IsBitfield() )
				return true;
		return false;
	}

	inline int CmpStrings ( const CSphMatch & a, const CSphMatch & b, int iAttr ) const
	{
		assert ( iAttr>=0 && iAttr<MAX_ATTRS );
		assert ( m_eKeypart[iAttr]==SPH_KEYPART_STRING || m_eKeypart[iAttr]==SPH_KEYPART_STRINGPTR );
		assert ( m_fnStrCmp );

		const BYTE * aa = (const BYTE*) a.GetAttr ( m_tLocator[iAttr] );
		const BYTE * bb = (const BYTE*) b.GetAttr ( m_tLocator[iAttr] );
		if ( aa==NULL || bb==NULL )
		{
			if ( aa==bb )
				return 0;
			if ( aa==NULL )
				return -1;
			return 1;
		}
		return m_fnStrCmp ( aa, bb, ( m_eKeypart[iAttr]==SPH_KEYPART_STRING ) );
	}
};


/// match processor interface
struct ISphMatchProcessor
{
	virtual ~ISphMatchProcessor () {}
	virtual void Process ( CSphMatch * pMatch ) = 0;
};


/// generic match sorter interface
class ISphMatchSorter
{
public:
	bool				m_bRandomize;
	int64_t				m_iTotal;

	SphDocID_t			m_iJustPushed;
	int					m_iMatchCapacity;
	CSphTightVector<SphDocID_t> m_dJustPopped;

protected:
	CSphRsetSchema				m_tSchema;		///< sorter schema (adds dynamic attributes on top of index schema)
	CSphMatchComparatorState	m_tState;		///< protected to set m_iNow automatically on SetState() calls

public:
	/// ctor
						ISphMatchSorter () : m_bRandomize ( false ), m_iTotal ( 0 ), m_iJustPushed ( 0 ), m_iMatchCapacity ( 0 ) {}

	/// virtualizing dtor
	virtual				~ISphMatchSorter () {}

	/// check if this sorter needs attr values
	virtual bool		UsesAttrs () const = 0;

	// check if sorter might be used in multi-queue
	virtual bool		CanMulti () const = 0;

	/// check if this sorter does groupby
	virtual bool		IsGroupby () const = 0;

	/// set match comparator state
	virtual void		SetState ( const CSphMatchComparatorState & tState );

	/// get match comparator stat
	virtual CSphMatchComparatorState &	GetState() { return m_tState; }

	/// set group comparator state
	virtual void		SetGroupState ( const CSphMatchComparatorState & ) {}

	/// set MVA pool pointer (for MVA+groupby sorters)
	virtual void SetMVAPool ( const DWORD *, bool ) {}

	/// set string pool pointer (for string+groupby sorters)
	virtual void		SetStringPool ( const BYTE * ) {}

	/// set sorter schema by swapping in and (optionally) adjusting the argument
	virtual void		SetSchema ( CSphRsetSchema & tSchema ) { m_tSchema = tSchema; }

	/// get incoming schema
	virtual const CSphRsetSchema &	GetSchema () const { return m_tSchema; }

	/// base push
	/// returns false if the entry was rejected as duplicate
	/// returns true otherwise (even if it was not actually inserted)
	virtual bool		Push ( const CSphMatch & tEntry ) = 0;

	/// submit pre-grouped match. bNewSet indicates that the match begins the bunch of matches got from one source
	virtual bool		PushGrouped ( const CSphMatch & tEntry, bool bNewSet ) = 0;

	/// get	rough entries count, due of aggregate filtering phase
	virtual int			GetLength () const = 0;

	/// get internal buffer length
	virtual int			GetDataLength () const = 0;

	/// get total count of non-duplicates Push()ed through this queue
	virtual int64_t		GetTotalCount () const { return m_iTotal; }

	/// process collected entries up to length count
	virtual void		Finalize ( ISphMatchProcessor & tProcessor, bool bCallProcessInResultSetOrder ) = 0;

	/// store all entries into specified location and remove them from the queue
	/// entries are stored in properly sorted order,
	/// if iTag is non-negative, entries are also tagged; otherwise, their tag's unchanged
	/// return sored entries count, might be less than length due of aggregate filtering phase
	virtual int			Flatten ( CSphMatch * pTo, int iTag ) = 0;

	/// get a pointer to the worst element, NULL if there is no fixed location
	virtual const CSphMatch *	GetWorst() const { return NULL; }
};


/// available docinfo storage strategies
enum ESphDocinfo
{
	SPH_DOCINFO_NONE		= 0,	///< no docinfo available
	SPH_DOCINFO_INLINE		= 1,	///< inline docinfo into index (specifically, into doclists)
	SPH_DOCINFO_EXTERN		= 2		///< store docinfo separately
};


enum ESphHitless
{
	SPH_HITLESS_NONE		= 0,	///< all hits are present
	SPH_HITLESS_SOME		= 1,	///< some of the hits might be omitted (check the flag bit)
	SPH_HITLESS_ALL			= 2	///< no hits in this index
};


enum ESphHitFormat
{
	SPH_HIT_FORMAT_PLAIN	= 0,	///< all hits are stored in hitlist
	SPH_HIT_FORMAT_INLINE	= 1	///< hits can be split and inlined into doclist (aka 9-23)
};


enum ESphRLPFilter
{
	SPH_RLP_NONE			= 0,	///< rlp not used
	SPH_RLP_PLAIN			= 1,	///< rlp used to tokenize every document
	SPH_RLP_BATCHED			= 2		///< rlp used to batch documents and tokenize several documents at once
};


struct CSphIndexSettings : public CSphSourceSettings
{
	ESphDocinfo		m_eDocinfo;
	ESphHitFormat	m_eHitFormat;
	bool			m_bHtmlStrip;
	CSphString		m_sHtmlIndexAttrs;
	CSphString		m_sHtmlRemoveElements;
	CSphString		m_sZones;
	ESphHitless		m_eHitless;
	CSphString		m_sHitlessFiles;
	bool			m_bVerbose;
	int				m_iEmbeddedLimit;

	ESphBigram				m_eBigramIndex;
	CSphString				m_sBigramWords;
	CSphVector<CSphString>	m_dBigramWords;

	DWORD			m_uAotFilterMask;		///< lemmatize_XX_all forces us to transform queries on the index level too
	ESphRLPFilter	m_eChineseRLP;			///< chinese RLP filter
	CSphString		m_sRLPContext;			///< path to RLP context file

	CSphString		m_sIndexTokenFilter;	///< indexing time token filter spec string (pretty useless for disk, vital for RT)

					CSphIndexSettings ();
};


/// forward refs to internal searcher classes
class ISphQword;
class ISphQwordSetup;
class CSphQueryContext;
struct ISphFilter;
struct GetKeywordsSettings_t;
struct SuggestArgs_t;
struct SuggestResult_t;


struct ISphKeywordsStat
{
	virtual			~ISphKeywordsStat() {}
	virtual bool	FillKeywords ( CSphVector <CSphKeywordInfo> & dKeywords ) const = 0;
};


struct CSphIndexStatus
{
	int64_t			m_iRamUse;
	int64_t			m_iDiskUse;
	int64_t			m_iRamChunkSize; // not used for plain
	int				m_iNumChunks; // not used for plain
	int64_t			m_iMemLimit; // not used for plain

	CSphIndexStatus()
		: m_iRamUse ( 0 )
		, m_iDiskUse ( 0 )
		, m_iRamChunkSize ( 0 )
		, m_iNumChunks ( 0 )
		, m_iMemLimit ( 0 )
	{}
};

struct KillListTrait_t
{
	const SphDocID_t *	m_pBegin;
	int					m_iLen;
};

typedef CSphVector<KillListTrait_t> KillListVector;

struct CSphMultiQueryArgs : public ISphNoncopyable
{
	const KillListVector &					m_dKillList;
	const int								m_iIndexWeight;
	int										m_iTag;
	DWORD									m_uPackedFactorFlags;
	bool									m_bLocalDF;
	const SmallStringHash_T<int64_t> *		m_pLocalDocs;
	int64_t									m_iTotalDocs;

	CSphMultiQueryArgs ( const KillListVector & dKillList, int iIndexWeight );
};


/// generic fulltext index interface
class CSphIndex : public ISphKeywordsStat
{
public:

	enum
	{
		ATTRS_UPDATED			= ( 1UL<<0 ),
		ATTRS_MVA_UPDATED		= ( 1UL<<1 ),
		ATTRS_STRINGS_UPDATED	= ( 1UL<<2 )
	};

public:
	explicit					CSphIndex ( const char * sIndexName, const char * sFilename );
	virtual						~CSphIndex ();

	virtual const CSphString &	GetLastError () const { return m_sLastError; }
	virtual const CSphString &	GetLastWarning () const { return m_sLastWarning; }
	virtual const CSphSchema &	GetMatchSchema () const { return m_tSchema; }			///< match schema as returned in result set (possibly different from internal storage schema!)

	virtual	void				SetProgressCallback ( CSphIndexProgress::IndexingProgress_fn pfnProgress ) = 0;
	virtual void				SetInplaceSettings ( int iHitGap, int iDocinfoGap, float fRelocFactor, float fWriteFactor );
	virtual void				SetPreopen ( bool bValue ) { m_bKeepFilesOpen = bValue; }
	void						SetFieldFilter ( ISphFieldFilter * pFilter );
	const ISphFieldFilter *		GetFieldFilter() const { return m_pFieldFilter; }
	void						SetTokenizer ( ISphTokenizer * pTokenizer );
	void						SetupQueryTokenizer();
	const ISphTokenizer *		GetTokenizer () const { return m_pTokenizer; }
	const ISphTokenizer *		GetQueryTokenizer () const { return m_pQueryTokenizer; }
	ISphTokenizer *				LeakTokenizer ();
	void						SetDictionary ( CSphDict * pDict );
	CSphDict *					GetDictionary () const { return m_pDict; }
	CSphDict *					LeakDictionary ();
	virtual void				SetKeepAttrs ( const CSphString & ) {}
	virtual void				Setup ( const CSphIndexSettings & tSettings );
	const CSphIndexSettings &	GetSettings () const { return m_tSettings; }
	bool						IsStripperInited () const { return m_bStripperInited; }
	virtual SphDocID_t *		GetKillList () const = 0;
	virtual int					GetKillListSize () const = 0;
	virtual bool				HasDocid ( SphDocID_t uDocid ) const = 0;
	virtual bool				IsRT() const { return false; }
	void						SetBinlog ( bool bBinlog ) { m_bBinlog = bBinlog; }
	virtual int64_t *			GetFieldLens() const { return NULL; }
	virtual bool				IsStarDict() const { return true; }
	int64_t						GetIndexId() const { return m_iIndexId; }

public:
	/// build index by indexing given sources
	virtual int					Build ( const CSphVector<CSphSource*> & dSources, int iMemoryLimit, int iWriteBuffer ) = 0;

	/// build index by mering current index with given index
	virtual bool				Merge ( CSphIndex * pSource, const CSphVector<CSphFilterSettings> & dFilters, bool bMergeKillLists ) = 0;

public:
	/// check all data files, preload schema, and preallocate enough RAM to load memory-cached data
	virtual bool				Prealloc ( bool bStripPath ) = 0;

	/// deallocate all previously preallocated shared data
	virtual void				Dealloc () = 0;

	/// precache everything which needs to be precached
	virtual void				Preread () = 0;

	/// set new index base path
	virtual void				SetBase ( const char * sNewBase ) = 0;

	/// set new index base path, and physically rename index files too
	virtual bool				Rename ( const char * sNewBase ) = 0;

	/// obtain exclusive lock on this index
	virtual bool				Lock () = 0;

	/// dismiss exclusive lock and unlink lock file
	virtual void				Unlock () = 0;

	/// called when index is loaded and prepared to work
	virtual void				PostSetup() = 0;

public:
	/// return index document, bytes totals (FIXME? remove this in favor of GetStatus() maybe?)
	virtual const CSphSourceStats &		GetStats () const = 0;

	/// return additional index info
	virtual void				GetStatus ( CSphIndexStatus* ) const = 0;

public:
	virtual bool				EarlyReject ( CSphQueryContext * pCtx, CSphMatch & tMatch ) const = 0;
	void						SetCacheSize ( int iMaxCachedDocs, int iMaxCachedHits );
	virtual bool				MultiQuery ( const CSphQuery * pQuery, CSphQueryResult * pResult, int iSorters, ISphMatchSorter ** ppSorters, const CSphMultiQueryArgs & tArgs ) const = 0;
	virtual bool				MultiQueryEx ( int iQueries, const CSphQuery * ppQueries, CSphQueryResult ** ppResults, ISphMatchSorter ** ppSorters, const CSphMultiQueryArgs & tArgs ) const = 0;
	virtual bool				GetKeywords ( CSphVector <CSphKeywordInfo> & dKeywords, const char * szQuery, const GetKeywordsSettings_t & tSettings, CSphString * pError ) const = 0;
	virtual bool				FillKeywords ( CSphVector <CSphKeywordInfo> & dKeywords ) const = 0;
	virtual void				GetSuggest ( const SuggestArgs_t & , SuggestResult_t & ) const {}

public:
	/// updates memory-cached attributes in real time
	/// returns non-negative amount of actually found and updated records on success
	/// on failure, -1 is returned and GetLastError() contains error message
	virtual int					UpdateAttributes ( const CSphAttrUpdate & tUpd, int iIndex, CSphString & sError, CSphString & sWarning ) = 0;

	/// saves memory-cached attributes, if there were any updates to them
	/// on failure, false is returned and GetLastError() contains error message
	virtual bool				SaveAttributes ( CSphString & sError ) const = 0;

	virtual DWORD				GetAttributeStatus () const = 0;

	virtual bool				AddRemoveAttribute ( bool bAddAttr, const CSphString & sAttrName, ESphAttr eAttrType, CSphString & sError ) = 0;

public:
	/// internal debugging hook, DO NOT USE
	virtual void				DebugDumpHeader ( FILE * fp, const char * sHeaderName, bool bConfig ) = 0;

	/// internal debugging hook, DO NOT USE
	virtual void				DebugDumpDocids ( FILE * fp ) = 0;

	/// internal debugging hook, DO NOT USE
	virtual void				DebugDumpHitlist ( FILE * fp, const char * sKeyword, bool bID ) = 0;

	/// internal debugging hook, DO NOT USE
	virtual void				DebugDumpDict ( FILE * fp ) = 0;

	/// internal debugging hook, DO NOT USE
	virtual int					DebugCheck ( FILE * fp ) = 0;
	virtual void				SetDebugCheck () {}

	/// getter for name
	const char *				GetName () { return m_sIndexName.cstr(); }

	void						SetName ( const char * sName ) { m_sIndexName = sName; }

	/// get for the base file name
	const char *				GetFilename () const { return m_sFilename.cstr(); }

	/// internal make document id list from external docinfo, DO NOT USE
	virtual bool BuildDocList ( SphAttr_t ** ppDocList, int64_t * pCount, CSphString * pError ) const;

	/// internal replace kill-list and rewrite spk file, DO NOT USE
	virtual bool				ReplaceKillList ( const SphDocID_t *, int ) { return true; }

	virtual void				SetMemorySettings ( bool bMlock, bool bOndiskAttrs, bool bOndiskPool ) = 0;

public:
	int64_t						m_iTID;					///< last committed transaction id

	bool						m_bExpandKeywords;		///< enable automatic query-time keyword expansion (to "( word | =word | *word* )")
	int							m_iExpansionLimit;

protected:
	static CSphAtomic			m_tIdGenerator;

	int64_t						m_iIndexId;				///< internal (per daemon) unique index id, introduced for caching

	CSphSchema					m_tSchema;
	CSphString					m_sLastError;
	CSphString					m_sLastWarning;

	bool						m_bInplaceSettings;
	int							m_iHitGap;
	int							m_iDocinfoGap;
	float						m_fRelocFactor;
	float						m_fWriteFactor;

	bool						m_bKeepFilesOpen;		///< keep files open to avoid race on seamless rotation
	bool						m_bBinlog;

	bool						m_bStripperInited;		///< was stripper initialized (old index version (<9) handling)

protected:
	CSphIndexSettings			m_tSettings;

	ISphFieldFilter *			m_pFieldFilter;
	ISphTokenizer *				m_pTokenizer;
	ISphTokenizer *				m_pQueryTokenizer;
	CSphDict *					m_pDict;

	int							m_iMaxCachedDocs;
	int							m_iMaxCachedHits;
	CSphString					m_sIndexName;
	CSphString					m_sFilename;

public:
	void						SetGlobalIDFPath ( const CSphString & sPath ) { m_sGlobalIDFPath = sPath; }
	float						GetGlobalIDF ( const CSphString & sWord, int64_t iDocsLocal, bool bPlainIDF ) const;

protected:
	CSphString					m_sGlobalIDFPath;
};

// update attributes with index pointer attached
struct CSphAttrUpdateEx
{
	const CSphAttrUpdate *	m_pUpdate;		///< the unchangeable update pool
	CSphIndex *				m_pIndex;		///< the index on which the update should happen
	CSphString *			m_pError;		///< the error, if any
	CSphString *			m_pWarning;		///< the warning, if any
	int						m_iAffected;	///< num of updated rows.
	CSphAttrUpdateEx()
		: m_pUpdate ( NULL )
		, m_pIndex ( NULL )
		, m_pError ( NULL )
		, m_pWarning ( NULL )
		, m_iAffected ( 0 )
	{}
};

struct SphQueueSettings_t : public ISphNoncopyable
{
	const CSphQuery &			m_tQuery;
	const ISphSchema &			m_tSchema;
	CSphString &				m_sError;
	CSphQueryProfile *			m_pProfiler;
	bool						m_bComputeItems;
	CSphSchema *				m_pExtra;
	CSphAttrUpdateEx *			m_pUpdate;
	CSphVector<SphDocID_t> *	m_pDeletes;
	bool						m_bZonespanlist;
	DWORD						m_uPackedFactorFlags;
	ISphExprHook *				m_pHook;
	const CSphFilterSettings *	m_pAggrFilter;

	SphQueueSettings_t ( const CSphQuery & tQuery, const ISphSchema & tSchema, CSphString & sError, CSphQueryProfile * pProfiler )
		: m_tQuery ( tQuery )
		, m_tSchema ( tSchema )
		, m_sError ( sError )
		, m_pProfiler ( pProfiler )
		, m_bComputeItems ( true )
		, m_pExtra ( NULL )
		, m_pUpdate ( NULL )
		, m_pDeletes ( NULL )
		, m_bZonespanlist ( false )
		, m_uPackedFactorFlags ( SPH_FACTOR_DISABLE )
		, m_pHook ( NULL )
		, m_pAggrFilter ( NULL )
	{ }
};

/////////////////////////////////////////////////////////////////////////////

/// create phrase fulltext index implementation
CSphIndex *			sphCreateIndexPhrase ( const char* szIndexName, const char * sFilename );

/// create template (tokenizer) index implementation
CSphIndex *			sphCreateIndexTemplate ( );

/// set JSON attribute indexing options
/// bStrict is whether to stop indexing on error, or just ignore the attribute value
/// bAutoconvNumbers is whether to auto-convert eligible (!) strings to integers and floats, or keep them as strings
/// bKeynamesToLowercase is whether to convert all key names to lowercase
void				sphSetJsonOptions ( bool bStrict, bool bAutoconvNumbers, bool bKeynamesToLowercase );

/// parses sort clause, using a given schema
/// fills eFunc and tState and optionally sError, returns result code
ESortClauseParseResult	sphParseSortClause ( const CSphQuery * pQuery, const char * sClause, const ISphSchema & tSchema,
	ESphSortFunc & eFunc, CSphMatchComparatorState & tState, CSphString & sError );

/// creates proper queue for given query
/// may return NULL on error; in this case, error message is placed in sError
/// if the pUpdate is given, creates the updater's queue and perform the index update
/// instead of searching
ISphMatchSorter *	sphCreateQueue ( SphQueueSettings_t & tQueue );

/// convert queue to sorted array, and add its entries to result's matches array
int					sphFlattenQueue ( ISphMatchSorter * pQueue, CSphQueryResult * pResult, int iTag );

/// setup per-keyword read buffer sizes
void				sphSetReadBuffers ( int iReadBuffer, int iReadUnhinted );

/// check query for expressions
bool				sphHasExpressions ( const CSphQuery & tQuery, const CSphSchema & tSchema );

/// initialize collation tables
void				sphCollationInit ();

//////////////////////////////////////////////////////////////////////////

extern CSphString g_sLemmatizerBase;

/////////////////////////////////////////////////////////////////////////////

// workaround to suppress C4511/C4512 warnings (copy ctor and assignment operator) in VS 2003
#if _MSC_VER>=1300 && _MSC_VER<1400
#pragma warning(disable:4511)
#pragma warning(disable:4512)
#endif

// suppress C4201 (nameless struct/union is a nonstandard extension) because even min-spec gcc 3.4.6 works ok
#if defined(_MSC_VER)
#pragma warning(disable:4201)
#endif

#endif // _sphinx_

//
// $Id$
//<|MERGE_RESOLUTION|>--- conflicted
+++ resolved
@@ -203,14 +203,14 @@
 #define SPHINX_TAG "-dev"
 #endif
 
-<<<<<<< HEAD
-#define SPHINX_VERSION			"2.3.2" SPHINX_BITS_TAG SPHINX_TAG " (" SPH_GIT_COMMIT_ID ")"
-=======
+#ifndef SPH_SVN_TAGREV
+#define SPH_SVN_TAGREV "unknown"
+#endif
+
 // below is for easier extraction of the ver. by any external scripts
-#define SPHINX_VERSION_NUMBERS    "2.2.11"
+#define SPHINX_VERSION_NUMBERS    "2.3.2"
 
 #define SPHINX_VERSION           SPHINX_VERSION_NUMBERS SPHINX_BITS_TAG SPHINX_TAG " (" SPH_GIT_COMMIT_ID ")"
->>>>>>> e82d3b3e
 #define SPHINX_BANNER			"Sphinx " SPHINX_VERSION "\nCopyright (c) 2001-2015, Andrew Aksyonoff\nCopyright (c) 2008-2015, Sphinx Technologies Inc (http://sphinxsearch.com)\n\n"
 #define SPHINX_SEARCHD_PROTO	1
 #define SPHINX_CLIENT_VERSION	1
