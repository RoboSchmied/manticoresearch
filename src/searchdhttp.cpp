//
// Copyright (c) 2017-2023, Manticore Software LTD (https://manticoresearch.com)
// Copyright (c) 2001-2016, Andrew Aksyonoff
// Copyright (c) 2008-2016, Sphinx Technologies Inc
// All rights reserved
//
// This program is free software; you can redistribute it and/or modify
// it under the terms of the GNU General Public License. You should have
// received a copy of the GPL license along with this program; if you
// did not, you can find it at http://www.gnu.org/
//

#include "searchdhttp.h"
#include "jsonqueryfilter.h"
#include "attribute.h"
#include "sphinxpq.h"

#include "http/http_parser.h"
#include "searchdaemon.h"
#include "searchdha.h"
#include "searchdreplication.h"
#include "accumulator.h"
#include "networking_daemon.h"
#include "client_session.h"
#include "tracer.h"
#include "searchdbuddy.h"

<<<<<<< HEAD
static bool g_bLogBadHttpReq = val_from_env ( "MANTICORE_LOG_HTTP_BAD_REQ", false ); // log content of bad http requests, ruled by this env variable
=======
static bool g_bLogBadHttpReq = val_from_env ( "MANTICORE_LOG_HTTP_BAD_REQ", false ); // log content of bad http reqests, ruled by this env variable
static int g_iLogHttpData = val_from_env ( "MANTICORE_LOG_HTTP_DATA", 0 ); // verbose logging of http data, ruled by this env variable

>>>>>>> 8da6dc7e
static bool LOG_LEVEL_HTTP = val_from_env ( "MANTICORE_LOG_HTTP", false ); // verbose logging http processing events, ruled by this env variable
#define LOG_COMPONENT_HTTP ""
#define HTTPINFO LOGMSG ( VERBOSE_DEBUG, HTTP, HTTP )

static const char * g_dHttpStatus[] = { "100 Continue", "200 OK", "206 Partial Content", "400 Bad Request", "403 Forbidden", "404 Not Found", "405 Method Not Allowed", "409 Conflict", "413 Request Entity Too Large", "500 Internal Server Error", "501 Not Implemented", "503 Service Unavailable", "526 Invalid SSL Certificate" };

STATIC_ASSERT ( sizeof(g_dHttpStatus)/sizeof(g_dHttpStatus[0])==SPH_HTTP_STATUS_TOTAL, SPH_HTTP_STATUS_SHOULD_BE_SAME_AS_SPH_HTTP_STATUS_TOTAL );

extern CSphString g_sStatusVersion;

static const Str_t g_sDataDisabled = FROMS("-");
Str_t Data2Log ( Str_t tMsg ) { return ( g_iLogHttpData ? Str_t ( tMsg.first, Min ( tMsg.second, g_iLogHttpData ) ) : g_sDataDisabled ); }
Str_t Data2Log ( ByteBlob_t tMsg ) { return ( g_iLogHttpData ? Str_t ( (const char *)tMsg.first, Min ( tMsg.second, g_iLogHttpData ) ) : g_sDataDisabled ); }

int HttpGetStatusCodes ( ESphHttpStatus eStatus )
{
	switch ( eStatus )
	{
	case SPH_HTTP_STATUS_100: return 100;
	case SPH_HTTP_STATUS_200: return 200;
	case SPH_HTTP_STATUS_206: return 206;
	case SPH_HTTP_STATUS_400: return 400;
	case SPH_HTTP_STATUS_403: return 403;
	case SPH_HTTP_STATUS_404: return 404;
	case SPH_HTTP_STATUS_405: return 405;
	case SPH_HTTP_STATUS_409: return 409;
	case SPH_HTTP_STATUS_413: return 413;
	case SPH_HTTP_STATUS_500: return 500;
	case SPH_HTTP_STATUS_501: return 501;
	case SPH_HTTP_STATUS_503: return 503;
	case SPH_HTTP_STATUS_526: return 526;
	default: return 503;
	};
};

extern CSphString g_sMySQLVersion;

static void HttpBuildReply ( CSphVector<BYTE> & dData, ESphHttpStatus eCode, const char * sBody, int iBodyLen, bool bHtml, bool bHeadReply )
{
	assert ( sBody && iBodyLen );

	const char * sContent = ( bHtml ? "text/html" : "application/json" );
	CSphString sHttp;
	sHttp.SetSprintf ( "HTTP/1.1 %s\r\nServer: %s\r\nContent-Type: %s; charset=UTF-8\r\nContent-Length:%d\r\n\r\n", g_dHttpStatus[eCode], g_sMySQLVersion.cstr(), sContent, iBodyLen );

	int iHeaderLen = sHttp.Length();
	int iBufLen = iHeaderLen;
	if ( !bHeadReply )
		iBufLen += iBodyLen;
	dData.Resize ( iBufLen );
	memcpy ( dData.Begin(), sHttp.cstr(), iHeaderLen );
	if ( !bHeadReply )
		memcpy ( dData.Begin() + iHeaderLen, sBody, iBodyLen );
}

void HttpBuildReply ( CSphVector<BYTE> & dData, ESphHttpStatus eCode, const char * sBody, int iBodyLen, bool bHtml )
{
	HttpBuildReply ( dData, eCode, sBody, iBodyLen, bHtml, false );
}

void HttpBuildReplyHead ( CSphVector<BYTE> & dData, ESphHttpStatus eCode, const char * sBody, int iBodyLen, bool bHeadReply )
{
	HttpBuildReply ( dData, eCode, sBody, iBodyLen, false, bHeadReply );
}


void HttpErrorReply ( CSphVector<BYTE> & dData, ESphHttpStatus eCode, const char * szError )
{
	JsonObj_c tErr;
	tErr.AddStr ( "error", szError );
	CSphString sJsonError = tErr.AsString();
	HttpBuildReply ( dData, eCode, sJsonError.cstr(), sJsonError.Length(), false );
}

struct Endpoint_t
{
	const char* m_szName1;
	const char* m_szName2;
};

static Endpoint_t g_dEndpoints[] =
	{
		{ "index.html", nullptr },
		{ "sql", nullptr },
		{ "search", "json/search" },
		{ "index", "json/index" },
		{ "create", "json/create" },
		{ "insert", "json/insert" },
		{ "replace", "json/replace" },
		{ "update", "json/update" },
		{ "delete", "json/delete" },
		{ "bulk", "json/bulk" },
		{ "pq", "json/pq" },
		{ "cli", nullptr },
		{ "cli_json", nullptr },
		{ "_bulk", nullptr }
};

STATIC_ASSERT ( sizeof ( g_dEndpoints ) / sizeof ( g_dEndpoints[0] ) == SPH_HTTP_ENDPOINT_TOTAL, SPH_HTTP_ENDPOINT_SHOULD_BE_SAME_AS_SPH_HTTP_ENDPOINT_TOTAL );

ESphHttpEndpoint StrToHttpEndpoint ( const CSphString& sEndpoint )
{
	if ( sEndpoint.Begins ( g_dEndpoints[SPH_HTTP_ENDPOINT_PQ].m_szName1 ) || sEndpoint.Begins ( g_dEndpoints[SPH_HTTP_ENDPOINT_PQ].m_szName2 ) )
		return SPH_HTTP_ENDPOINT_PQ;

	for ( int i = 0; i < SPH_HTTP_ENDPOINT_TOTAL; ++i )
		if ( sEndpoint == g_dEndpoints[i].m_szName1 || ( g_dEndpoints[i].m_szName2 && sEndpoint == g_dEndpoints[i].m_szName2 ) )
			return ESphHttpEndpoint ( i );

	return SPH_HTTP_ENDPOINT_TOTAL;
}

///////////////////////////////////////////////////////////////////////
/// Stream reader

bool CharStream_c::GetError() const
{
	return ( ( m_pIn && m_pIn->GetError() ) || !m_sError.IsEmpty() );
}

const CSphString & CharStream_c::GetErrorMessage() const
{
	if ( m_pIn && m_pIn->GetError() )
		return m_pIn->GetErrorMessage();
	else
		return m_sError;
}

/// stub - returns feed string
class BlobStream_c final: public CharStream_c
{
	Str_t m_sData;

public:
	BlobStream_c ( const CSphString & sData )
		: CharStream_c ( nullptr )
		, m_sData { FromStr ( sData ) }
	{}

	Str_t Read() final
	{
		if ( m_bDone )
			return dEmptyStr;

		m_bDone = true;
		return m_sData;
	}

	Str_t ReadAll() final
	{
		auto sData = Read();

		Str_t sDescr = { sData.first, Min ( sData.second, 100 ) };
		myinfo::SetDescription ( sDescr, sDescr.second );
		return sData;
	}
};
<<<<<<< HEAD


=======
>>>>>>> 8da6dc7e
/// stream with known content length and no special massage over socket
class RawSocketStream_c final : public CharStream_c
{
	int m_iContentLength;
	bool m_bTerminated = false;
	BYTE m_uOldTerminator = 0;

public:
	RawSocketStream_c ( AsyncNetInputBuffer_c * pIn, int iContentLength )
		: CharStream_c ( pIn )
		, m_iContentLength ( iContentLength )
	{
		assert ( pIn );
		m_bDone = !m_iContentLength;
	}

	~RawSocketStream_c() final
	{
		if ( m_bTerminated )
			m_pIn->Terminate ( 0, m_uOldTerminator );
		m_pIn->DiscardProcessed ( 0 );
	}

	Str_t Read() final
	{
		if ( m_bDone )
			return dEmptyStr;

		m_pIn->DiscardProcessed ( 0 );
		if ( !m_pIn->HasBytes() && m_pIn->ReadAny()<0 )
		{
			if ( !m_pIn->GetError() )
				m_sError.SetSprintf ( "failed to receive HTTP request (error='%s')", sphSockError() );
			m_bDone = true;
			return dEmptyStr;
		}

		auto iChunk = Min ( m_iContentLength, m_pIn->HasBytes() );
		m_iContentLength -= iChunk;
		m_bDone = !m_iContentLength;

		// Temporary write \0 at the end, since parser wants z-terminated buf
		if ( m_bDone )
		{
			m_uOldTerminator = m_pIn->Terminate ( iChunk, '\0' );
			m_bTerminated = true;
		}

		return B2S ( m_pIn->PopTail ( iChunk ) );
	}

	Str_t ReadAll() final
	{
		if ( m_bDone )
			return dEmptyStr;

		// that is oneshot read - we sure, we're done
		m_bDone = true;

		if ( m_iContentLength && !m_pIn->ReadFrom ( m_iContentLength ) )
		{
			if ( !m_pIn->GetError() )
				m_sError.SetSprintf ( "failed to receive HTTP request (error='%s')", sphSockError() );
			return dEmptyStr;
		}

		m_uOldTerminator = m_pIn->Terminate ( m_iContentLength, '\0' );
		m_bTerminated = true;
		return B2S ( m_pIn->PopTail ( m_iContentLength ) );
	}
};

/// chunked stream - i.e. total content length is unknown
class ChunkedSocketStream_c final: public CharStream_c
{
	CSphVector<BYTE>	m_dData;	// used only in ReadAll() call
	int m_iLastParsed;
	bool m_bBodyDone;
	CSphVector<Str_t> m_dBodies;
	http_parser_settings m_tParserSettings;
	http_parser* m_pParser;

private:
	// callbacks
	static int cbParserBody ( http_parser* pParser, const char* sAt, size_t iLen )
	{
		assert ( pParser->data );
		auto pThis = static_cast<ChunkedSocketStream_c*> ( pParser->data );
		return pThis->ParserBody ( { sAt, (int)iLen } );
	}

	static int cbMessageComplete ( http_parser* pParser )
	{
		assert ( pParser->data );
		auto pThis = static_cast<ChunkedSocketStream_c*> ( pParser->data );
		return pThis->MessageComplete();
	}

	inline int MessageComplete()
	{
		HTTPINFO << "ChunkedSocketStream_c::MessageComplete";

		m_bBodyDone = true;
		return 0;
	}

	inline int ParserBody ( Str_t sData )
	{
		HTTPINFO << "ParserBody chunked str with " << sData.second << " bytes '" << Data2Log ( sData ) << "'";;

		if ( !IsEmpty ( sData ) )
			m_dBodies.Add ( sData );
		return 0;
	}

	void ParseBody ( ByteBlob_t sData )
	{
		HTTPINFO << "ParseBody chunked blob with " << sData.second << " bytes '" << Data2Log ( sData ) << "'";;
		m_iLastParsed = (int)http_parser_execute ( m_pParser, &m_tParserSettings, (const char*)sData.first, sData.second );
		if ( m_iLastParsed != sData.second )
		{
			HTTPINFO << "ParseBody error: parsed " << m_iLastParsed << ", chunk " << sData.second;
			if ( !m_pIn->GetError() )
				m_sError = http_errno_description ( (http_errno)m_pParser->http_errno );
		}
	}

public:
	ChunkedSocketStream_c ( AsyncNetInputBuffer_c * pIn, http_parser * pParser, bool bBodyDone, CSphVector<Str_t> dBodies, int iLastParsed )
		: CharStream_c ( pIn )
		, m_iLastParsed ( iLastParsed )
		, m_bBodyDone ( bBodyDone )
		, m_pParser ( pParser )
	{
		assert ( pIn );
		m_dBodies = std::move ( dBodies );
		http_parser_settings_init ( &m_tParserSettings );
		m_tParserSettings.on_body = cbParserBody;
		m_tParserSettings.on_message_complete = cbMessageComplete;
		m_pParser->data = this;
	}

	void DiscardLast()
	{
		m_pIn->PopTail ( std::exchange ( m_iLastParsed, 0 ) );
		m_pIn->DiscardProcessed ( 0 );
	}

	~ChunkedSocketStream_c() final
	{
		DiscardLast();
	}

	Str_t Read() final
	{
		if ( m_bDone )
			return dEmptyStr;

		while ( m_dBodies.IsEmpty() )
		{
			if ( m_bBodyDone )
			{
				m_bDone = true;
				return dEmptyStr;
			}

			DiscardLast();
			if ( !m_pIn->HasBytes() )
			{
				switch ( m_pIn->ReadAny() )
				{
				case -1:
				case 0:
					m_bDone = true;
					return dEmptyStr;
				default:
					break;
				}
			}
			ParseBody ( m_pIn->Tail() );
		}

		auto sResult = m_dBodies.First();
		m_dBodies.Remove ( 0 );

		if ( m_bBodyDone && m_dBodies.IsEmpty() )
		{
			m_bDone = true;
			const_cast<char&> ( sResult.first[sResult.second] ) = '\0';
		}
		return sResult;
	}

	Str_t ReadAll() final
	{
		auto sFirst = Read();

		if ( m_bDone )
			return sFirst;

		m_dData.Append ( sFirst );
		do
			m_dData.Append ( Read() );
		while ( !m_bDone );

		m_dData.Add ( '\0' );
		m_dData.Resize ( m_dData.GetLength() - 1 );
		return m_dData;
	}
};

///////////////////////////////////////////////////////////////////////

CSphString HttpEndpointToStr ( ESphHttpEndpoint eEndpoint )
{
	assert ( eEndpoint >= SPH_HTTP_ENDPOINT_INDEX && eEndpoint < SPH_HTTP_ENDPOINT_TOTAL );
	return g_dEndpoints[eEndpoint].m_szName1;
}

void HttpBuildReply ( CSphVector<BYTE> & dData, ESphHttpStatus eCode, Str_t sReply, bool bHtml )
{
	const char * sContent = ( bHtml ? "text/html" : "application/json" );
	StringBuilder_c sHttp;
	sHttp.Sprintf ( "HTTP/1.1 %s\r\nServer: %s\r\nContent-Type: %s; charset=UTF-8\r\nContent-Length: %d\r\n\r\n", g_dHttpStatus[eCode], g_sStatusVersion.cstr(), sContent, sReply.second );

	dData.Reserve ( sHttp.GetLength() + sReply.second );
	dData.Append ( (Str_t)sHttp );
	dData.Append ( sReply );
}


HttpRequestParser_c::HttpRequestParser_c()
{
	http_parser_settings_init ( &m_tParserSettings );

	m_tParserSettings.on_url = cbParserUrl;
	m_tParserSettings.on_header_field = cbParserHeaderField;
	m_tParserSettings.on_header_value = cbParserHeaderValue;
	m_tParserSettings.on_headers_complete = cbParseHeaderCompleted;
	m_tParserSettings.on_body = cbParserBody;

	m_tParserSettings.on_message_begin = cbMessageBegin;
	m_tParserSettings.on_message_complete = cbMessageComplete;
	m_tParserSettings.on_status = cbMessageStatus;

	Reinit();
}

void HttpRequestParser_c::Reinit()
{
	HTTPINFO << "HttpRequestParser_c::Reinit()";

	http_parser_init ( &m_tParser, HTTP_REQUEST );
	m_sEndpoint = "";
	m_sCurField.Clear();
	m_sCurValue.Clear();
	m_hOptions.Reset();
	m_eType = HTTP_GET;
	m_sUrl.Clear();
	m_bHeaderDone = false;
	m_bBodyDone = false;
	m_dParsedBodies.Reset();
	m_iParsedBodyLength = 0;
	m_iLastParsed = 0;
	m_szError = nullptr;
	m_tParser.data = this;
}

bool HttpRequestParser_c::ParseHeader ( ByteBlob_t sData )
{
	HTTPINFO << "ParseChunk with " << sData.second << " bytes '" << Data2Log ( sData ) << "'";

	m_iLastParsed = (int) http_parser_execute ( &m_tParser, &m_tParserSettings, (const char *)sData.first, sData.second );
	if ( m_iLastParsed != sData.second )
	{
		if ( g_bLogBadHttpReq )
		{
			sphWarning ( "ParseChunk error: parsed %d, chunk %d, conn %d, %.*s", m_iLastParsed, sData.second, session::GetConnID(), sData.second, sData.first );
		} else
		{
			HTTPINFO << "ParseChunk error: parsed " << m_iLastParsed << ", chunk " << sData.second;
		}
		m_szError = http_errno_description ( (http_errno)m_tParser.http_errno );
		return true;
	}

	return m_bHeaderDone;
}


int HttpRequestParser_c::ParsedBodyLength() const
{
	return m_iParsedBodyLength;
}

bool HttpRequestParser_c::Expect100() const
{
	return m_hOptions.Exists ( "expect" ) && m_hOptions["expect"] == "100-continue";
}

bool HttpRequestParser_c::KeepAlive() const
{
	return m_bKeepAlive;
}

const char* HttpRequestParser_c::Error() const
{
	return m_szError;
}

inline int Char2Hex ( BYTE uChar )
{
	switch (uChar)
	{
	case '0': return 0;
	case '1': return 1;
	case '2': return 2;
	case '3': return 3;
	case '4': return 4;
	case '5': return 5;
	case '6': return 6;
	case '7': return 7;
	case '8': return 8;
	case '9': return 9;
	case 'a': case 'A': return 10;
	case 'b': case 'B': return 11;
	case 'c': case 'C': return 12;
	case 'd': case 'D': return 13;
	case 'e': case 'E': return 14;
	case 'f': case 'F': return 15;
	default: break;
	}
	return -1;
}

inline int Chars2Hex ( const char* pSrc )
{
	int iRes = Char2Hex ( *( pSrc + 1 ) );
	return iRes < 0 ? iRes : iRes + Char2Hex ( *pSrc ) * 16;
}

void UriPercentReplace ( Str_t & sEntity, bool bAlsoPlus )
{
	if ( IsEmpty ( sEntity ) )
		return;

	const char* pSrc = sEntity.first;
	auto* pDst = const_cast<char*> ( pSrc );
	char cPlus = bAlsoPlus ? ' ' : '+';
	auto* pEnd = pSrc + sEntity.second;
	while ( pSrc < pEnd )
	{
		if ( *pSrc=='%' && *(pSrc+1) && *(pSrc+2) )
		{
			auto iCode = Chars2Hex ( pSrc + 1 );
			if ( iCode<0 )
			{
				*pDst++ = *pSrc++;
				continue;
			}
			pSrc += 3;
			*pDst++ = (char) iCode;
		} else
		{
			*pDst++ = ( *pSrc=='+' ? cPlus : *pSrc );
			pSrc++;
		}
	}
	sEntity.second = int ( pDst - sEntity.first );
}

void StoreRawQuery ( OptionsHash_t& hOptions, const Str_t& sWholeData )
{
	if ( IsEmpty ( sWholeData ) )
		return;

	// store raw query
	CSphString sRawBody ( sWholeData );				   // copy raw data, important!
	Str_t sRaw { sRawBody.cstr(), sWholeData.second }; // FromStr implies strlen(), but we don't need it
	UriPercentReplace ( sRaw, false );				   // avoid +-decoding
	*const_cast<char*> ( sRaw.first + sRaw.second ) = '\0';
	hOptions.Add ( std::move ( sRawBody ), "raw_query" );
}

void HttpRequestParser_c::ParseList ( Str_t sData, OptionsHash_t & hOptions )
{
	HTTPINFO << "ParseList with " << sData.second << " bytes '" << Data2Log ( sData ) << "'";

	const char * sCur = sData.first;
	const char* sLast = sCur;
	const char * sEnd = sCur + sData.second;

	Str_t sName = dEmptyStr;
	for ( ; sCur<sEnd; ++sCur )
	{
		switch (*sCur)
		{
		case '=':
			{
				sName = { sLast, int ( sCur - sLast ) };
				UriPercentReplace ( sName );
				sLast = sCur + 1;
				break;
			}
		case '&':
			{
				Str_t sVal { sLast, int ( sCur - sLast ) };
				UriPercentReplace ( sVal );
				ToLower ( sName );
				hOptions.Add ( sVal, sName );
				sLast = sCur + 1;
				sName = dEmptyStr;
				break;
			}
		default:
			break;
		}
	}

	if ( IsEmpty ( sName ) )
		return;

	Str_t sVal { sLast, int ( sCur - sLast ) };
	UriPercentReplace ( sVal );
	ToLower ( sName );
	hOptions.Add ( sVal, sName );
}

inline int HttpRequestParser_c::ParserUrl ( Str_t sData )
{
	HTTPINFO << "ParseUrl with " << sData.second << " bytes '" << sData << "'";

	m_sUrl << sData;
	return 0;
}

inline void HttpRequestParser_c::FinishParserUrl ()
{
	if ( m_sUrl.IsEmpty() )
		return;

	auto _ = AtScopeExit ( [this] { m_sUrl.Clear(); } );
	auto sData = (Str_t) m_sUrl;
	http_parser_url tUri;
	if ( http_parser_parse_url ( sData.first, sData.second, 0, &tUri ) )
		return;

	DWORD uPath = ( 1UL<<UF_PATH );
	DWORD uQuery = ( 1UL<<UF_QUERY );

	if ( ( tUri.field_set & uPath )!=0 )
	{
		const char * sPath = sData.first + tUri.field_data[UF_PATH].off;
		int iPathLen = tUri.field_data[UF_PATH].len;
		if ( *sPath=='/' )
		{
			++sPath;
			--iPathLen;
		}

		// URL should be split fully to point to proper endpoint 
		m_sEndpoint.SetBinary ( sPath, iPathLen );
		// transfer endpoint for further parse
		m_hOptions.Add ( m_sEndpoint, "endpoint" );
	}

	if ( ( tUri.field_set & uQuery )!=0 )
	{
		Str_t sRawGetQuery { sData.first + tUri.field_data[UF_QUERY].off, tUri.field_data[UF_QUERY].len };
		if ( m_eType == HTTP_GET )
			StoreRawQuery ( m_hOptions, sRawGetQuery );
		ParseList ( sRawGetQuery, m_hOptions );
	}

	CSphString sFullURL;
	if ( ( tUri.field_set & uPath )!=0 && ( tUri.field_set & uQuery )!=0 )
	{
		const char * sStart = sData.first + tUri.field_data[UF_PATH].off;
		const char * sEnd = sData.first + tUri.field_data[UF_QUERY].off + tUri.field_data[UF_QUERY].len;
		sFullURL.SetBinary ( sStart, sEnd-sStart );
		m_hOptions.Add ( sFullURL, "full_url" );
	} else if ( ( tUri.field_set & uPath )!=0 )
	{
		const char * sPath = sData.first + tUri.field_data[UF_PATH].off;
		int iPathLen = tUri.field_data[UF_PATH].len;

		// URL should be split fully to point to proper endpoint 
		sFullURL.SetBinary ( sPath, iPathLen );
		m_hOptions.Add ( sFullURL, "full_url" );
	}
}

inline int HttpRequestParser_c::ParserHeaderField ( Str_t sData )
{
	FinishParserKeyVal();
	m_sCurField << sData;
	return 0;
}

inline int HttpRequestParser_c::ParserHeaderValue ( Str_t sData )
{
	m_sCurValue << sData;
	return 0;
}

inline void HttpRequestParser_c::FinishParserKeyVal()
{
	if ( m_sCurValue.IsEmpty() )
		return;

	CSphString sField = (CSphString)m_sCurField;
	sField.ToLower();
	m_hOptions.Add ( (CSphString)m_sCurValue, sField );
	m_sCurField.Clear();
	m_sCurValue.Clear();
}

inline int HttpRequestParser_c::ParserBody ( Str_t sData )
{
	HTTPINFO << "ParserBody parser with " << sData.second << " bytes '" << Data2Log ( sData ) << "'";

	if ( !m_dParsedBodies.IsEmpty() )
	{
		auto& sLast = m_dParsedBodies.Last();
		if ( sLast.first + sLast.second == sData.first )
			sLast.second += sData.second;
		else
			m_dParsedBodies.Add ( sData );
	} else
		m_dParsedBodies.Add ( sData );
	m_iParsedBodyLength += sData.second;
	return 0;
}

inline int HttpRequestParser_c::MessageComplete ()
{
	HTTPINFO << "MessageComplete";

	m_bBodyDone = true;
	return 0;
}

inline int HttpRequestParser_c::ParseHeaderCompleted ()
{
	HTTPINFO << "ParseHeaderCompleted. Upgrade=" << (unsigned int)m_tParser.upgrade << ", length=" << (int64_t) m_tParser.content_length;

	// we're not support connection upgrade - so just reset upgrade flag, if detected.
	// rfc7540 section-3.2 (for http/2) says, we just should continue as if no 'upgrade' header was found
	m_tParser.upgrade = 0;

	// connection wide http options
	m_bKeepAlive = ( http_should_keep_alive ( &m_tParser ) != 0 );
	m_eType = (http_method)m_tParser.method;

	FinishParserKeyVal();
	FinishParserUrl();
	m_bHeaderDone = true;
	return 0;
}

int HttpRequestParser_c::cbParserUrl ( http_parser* pParser, const char* sAt, size_t iLen )
{
	assert ( pParser->data );
	auto pThis = static_cast<HttpRequestParser_c*> ( pParser->data );
	return pThis->ParserUrl ( { sAt, (int)iLen } );
}

int HttpRequestParser_c::cbParserHeaderField ( http_parser* pParser, const char* sAt, size_t iLen )
{
	assert ( pParser->data );
	auto pThis = static_cast<HttpRequestParser_c*> ( pParser->data );
	return pThis->ParserHeaderField ( { sAt, (int)iLen } );
}

int HttpRequestParser_c::cbParserHeaderValue ( http_parser* pParser, const char* sAt, size_t iLen )
{
	assert ( pParser->data );
	auto pThis = static_cast<HttpRequestParser_c*> ( pParser->data );
	return pThis->ParserHeaderValue ( { sAt, (int)iLen } );
}

int HttpRequestParser_c::cbParseHeaderCompleted ( http_parser* pParser )
{
	assert ( pParser->data );
	auto pThis = static_cast<HttpRequestParser_c*> ( pParser->data );
	return pThis->ParseHeaderCompleted ();
}

int HttpRequestParser_c::cbMessageBegin ( http_parser* pParser )
{
	HTTPINFO << "cbMessageBegin";
	return 0;
}

int HttpRequestParser_c::cbMessageComplete ( http_parser* pParser )
{
	assert ( pParser->data );
	auto pThis = static_cast<HttpRequestParser_c*> ( pParser->data );
	return pThis->MessageComplete();
}

int HttpRequestParser_c::cbMessageStatus ( http_parser* pParser, const char* sAt, size_t iLen )
{
	HTTPINFO << "cbMessageStatus with '" << Str_t { sAt, (int)iLen } << "'";
	return 0;
}

int HttpRequestParser_c::cbParserBody ( http_parser* pParser, const char* sAt, size_t iLen )
{
	assert ( pParser->data );
	auto pThis = static_cast<HttpRequestParser_c*> ( pParser->data );
	return pThis->ParserBody ( { sAt, (int)iLen } );
}

static const char * g_sIndexPage =
R"index(<!DOCTYPE html>
<html>
<head>
<title>Manticore</title>
</head>
<body>
<h1>Manticore daemon</h1>
<p>%s</p>
</body>
</html>)index";


static void HttpHandlerIndexPage ( CSphVector<BYTE> & dData )
{
	StringBuilder_c sIndexPage;
	sIndexPage.Appendf ( g_sIndexPage, g_sStatusVersion.cstr() );
	HttpBuildReply ( dData, SPH_HTTP_STATUS_200, (Str_t)sIndexPage, true );
}

//////////////////////////////////////////////////////////////////////////
class JsonRequestBuilder_c : public RequestBuilder_i
{
public:
	JsonRequestBuilder_c ( const char* szQuery, CSphString sEndpoint )
			: m_sEndpoint ( std::move ( sEndpoint ) )
			, m_tQuery ( szQuery )
	{
		// fixme: we can implement replacing indexes in a string (without parsing) if it becomes a performance issue
	}

	void BuildRequest ( const AgentConn_t & tAgent, ISphOutputBuffer & tOut ) const final
	{
		// replace "index" value in the json query
		m_tQuery.DelItem ( "index" );
		m_tQuery.AddStr ( "index", tAgent.m_tDesc.m_sIndexes.cstr() );

		CSphString sRequest = m_tQuery.AsString();

		auto tWr = APIHeader ( tOut, SEARCHD_COMMAND_JSON, VER_COMMAND_JSON ); // API header
		tOut.SendString ( m_sEndpoint.cstr() );
		tOut.SendString ( sRequest.cstr() );
	}

private:
	CSphString			m_sEndpoint;
	mutable JsonObj_c	m_tQuery;
};


class JsonReplyParser_c : public ReplyParser_i
{
public:
	JsonReplyParser_c ( int & iAffected, int & iWarnings )
		: m_iAffected ( iAffected )
		, m_iWarnings ( iWarnings )
	{}

	bool ParseReply ( MemInputBuffer_c & tReq, AgentConn_t & ) const final
	{
		CSphString sEndpoint = tReq.GetString();
		ESphHttpEndpoint eEndpoint = StrToHttpEndpoint ( sEndpoint );
		if ( eEndpoint!=SPH_HTTP_ENDPOINT_JSON_UPDATE && eEndpoint!=SPH_HTTP_ENDPOINT_JSON_DELETE )
			return false;

		DWORD uLength = tReq.GetDword();
		CSphFixedVector<BYTE> dResult ( uLength+1 );
		tReq.GetBytes ( dResult.Begin(), (int)uLength );
		dResult[uLength] = '\0';

		return sphGetResultStats ( (const char *)dResult.Begin(), m_iAffected, m_iWarnings, eEndpoint==SPH_HTTP_ENDPOINT_JSON_UPDATE );
	}

protected:
	int &	m_iAffected;
	int &	m_iWarnings;
};

std::unique_ptr<QueryParser_i> CreateQueryParser( bool bJson )
{
	if ( bJson )
		return sphCreateJsonQueryParser();
	else
		return sphCreatePlainQueryParser();
}

std::unique_ptr<RequestBuilder_i> CreateRequestBuilder ( Str_t sQuery, const SqlStmt_t & tStmt )
{
	if ( tStmt.m_bJson )
	{
		assert ( !tStmt.m_sEndpoint.IsEmpty() );
		return std::make_unique<JsonRequestBuilder_c> ( sQuery.first, tStmt.m_sEndpoint );
	} else
	{
		return std::make_unique<SphinxqlRequestBuilder_c> ( sQuery, tStmt );
	}
}

std::unique_ptr<ReplyParser_i> CreateReplyParser ( bool bJson, int & iUpdated, int & iWarnings )
{
	if ( bJson )
		return std::make_unique<JsonReplyParser_c> ( iUpdated, iWarnings );
	else
		return std::make_unique<SphinxqlReplyParser_c> ( &iUpdated, &iWarnings );
}

//////////////////////////////////////////////////////////////////////////
class HttpErrorReporter_c final : public StmtErrorReporter_i
{
public:
	void			Ok ( int iAffectedRows, const CSphString & /*sWarning*/, int64_t /*iLastInsertId*/ ) final { m_iAffected = iAffectedRows; }
	void			Ok ( int iAffectedRows, int /*nWarnings*/ ) final { m_iAffected = iAffectedRows; }
	void			ErrorEx ( MysqlErrors_e iErr, const char * sError ) final;
	RowBuffer_i * 	GetBuffer() final { return nullptr; }

	bool			IsError() const { return m_bError; }
	const char *	GetError() const { return m_sError.cstr(); }
	int				GetAffectedRows() const { return m_iAffected; }

private:
	bool			m_bError {false};
	CSphString		m_sError;
	int				m_iAffected {0};
};


void HttpErrorReporter_c::ErrorEx ( MysqlErrors_e /*iErr*/, const char * sError )
{
	m_bError = true;
	m_sError = sError;
}

StmtErrorReporter_i * CreateHttpErrorReporter()
{
	return new HttpErrorReporter_c();
}

//////////////////////////////////////////////////////////////////////////
// all the handlers for http queries

void ReplyBuf ( Str_t sResult, ESphHttpStatus eStatus, bool bNeedHttpResponse, CSphVector<BYTE> & dData )
{
	if ( bNeedHttpResponse )
		HttpBuildReply ( dData, eStatus, sResult, false );
	else
	{
		dData.Resize ( 0 );
		dData.Append ( sResult );
	}
}


void HttpHandler_c::SetErrorFormat ( bool bNeedHttpResponse )
{
	m_bNeedHttpResponse = bNeedHttpResponse;
}
	
CSphVector<BYTE> & HttpHandler_c::GetResult()
{
	return m_dData;
}

const CSphString & HttpHandler_c::GetError () const
{
	return m_sError;
}

void HttpHandler_c::ReportError ( const char * szError, ESphHttpStatus eStatus )
{
	m_sError = szError;
	ReportError ( eStatus );
}

void HttpHandler_c::ReportError ( ESphHttpStatus eStatus )
{
	if ( m_bNeedHttpResponse )
		sphHttpErrorReply ( m_dData, eStatus, m_sError.cstr() );
	else
	{
		m_dData.Resize ( m_sError.Length() );
		memcpy ( m_dData.Begin(), m_sError.cstr(), m_dData.GetLength() );
	}
}

void HttpHandler_c::FormatError ( ESphHttpStatus eStatus, const char * sError, ... )
{
	va_list ap;
	va_start ( ap, sError );
	m_sError.SetSprintfVa ( sError, ap );
	va_end ( ap );

	if ( m_bNeedHttpResponse )
		sphHttpErrorReply ( m_dData, eStatus, m_sError.cstr() );
	else
	{
		int iLen = m_sError.Length();
		m_dData.Resize ( iLen+1 );
		memcpy ( m_dData.Begin(), m_sError.cstr(), iLen );
		m_dData[iLen] = '\0';
	}
}

void HttpHandler_c::BuildReply ( const CSphString & sResult, ESphHttpStatus eStatus )
{
	ReplyBuf ( FromStr ( sResult ), eStatus, m_bNeedHttpResponse, m_dData );
}

void HttpHandler_c::BuildReply ( const char* szResult, ESphHttpStatus eStatus )
{
	ReplyBuf ( FromSz( szResult ), eStatus, m_bNeedHttpResponse, m_dData );
}

void HttpHandler_c::BuildReply ( const StringBuilder_c & sResult, ESphHttpStatus eStatus )
{
	ReplyBuf ( (Str_t)sResult, eStatus, m_bNeedHttpResponse, m_dData );
}

void HttpHandler_c::BuildReply ( Str_t sResult, ESphHttpStatus eStatus )
{
	ReplyBuf ( sResult, eStatus, m_bNeedHttpResponse, m_dData );
}

// check whether given served index is exist and has requested type
bool HttpHandler_c::CheckValid ( const ServedIndex_c* pServed, const CSphString& sIndex, IndexType_e eType )
{
	if ( !pServed )
	{
		FormatError ( SPH_HTTP_STATUS_500, "no such table '%s'", sIndex.cstr () );
		return false;
	}
	if ( pServed->m_eType!=eType )
	{
		FormatError ( SPH_HTTP_STATUS_500, "table '%s' is not %s", sIndex.cstr(), GetTypeName ( eType ).cstr() );
		return false;
	}
	return true;
}

std::unique_ptr<PubSearchHandler_c> CreateMsearchHandler ( std::unique_ptr<QueryParser_i> pQueryParser, QueryType_e eQueryType, JsonQuery_c & tQuery )
{
	tQuery.m_pQueryParser = pQueryParser.get();

	int iQueries = ( 1 + tQuery.m_dAggs.GetLength() );
	std::unique_ptr<PubSearchHandler_c> pHandler = std::make_unique<PubSearchHandler_c> ( iQueries, std::move ( pQueryParser ), eQueryType, true );

	if ( !tQuery.m_dAggs.GetLength() || eQueryType==QUERY_SQL )
	{
		pHandler->SetQuery ( 0, tQuery, nullptr );
		return pHandler;
	}

	tQuery.m_dRefItems = tQuery.m_dItems;
	CSphQueryItem & tCountItem = tQuery.m_dItems.Add();
	tCountItem.m_sExpr = "count(*)";
	tCountItem.m_sAlias = "count(*)";

	sph::StringSet hAttrs;
	for ( const auto & tItem : tQuery.m_dItems )
		hAttrs.Add ( tItem.m_sAlias );

	for ( const JsonAggr_t & tBucket : tQuery.m_dAggs )
	{
		// add only new items
		if ( hAttrs[tBucket.m_sCol] )
			continue;

		CSphQueryItem & tItem = tQuery.m_dItems.Add();
		tItem.m_sExpr = tBucket.m_sCol;
		tItem.m_sAlias = tBucket.m_sCol;

		ARRAY_FOREACH ( iNested, tBucket.m_dNested )
		{
			if ( tBucket.m_dNested[iNested].m_eAggrFunc==SPH_AGGR_NONE )
				continue;

			CSphQueryItem & tItem = tQuery.m_dItems.Add();
			tItem.m_sExpr = tBucket.m_dNested[iNested].m_sCol;
			tItem.m_sAlias = tBucket.m_dNested[iNested].GetAliasName();
			tItem.m_eAggrFunc = tBucket.m_dNested[iNested].m_eAggrFunc;
		}
	}

	tQuery.m_bFacetHead = true;
	pHandler->SetQuery ( 0, tQuery, nullptr );
	int iRefLimit = tQuery.m_iLimit;
	int iRefOffset = tQuery.m_iOffset;

	ARRAY_FOREACH ( i, tQuery.m_dAggs )
	{
		const JsonAggr_t & tBucket = tQuery.m_dAggs[i];

		// common to main query but flags, select list and ref items should uniq

		// facet flags
		tQuery.m_bFacetHead = false;
		tQuery.m_bFacet = true;

		// select list to facet query
		tQuery.m_sSelect.SetSprintf ( "%s", tBucket.m_sCol.cstr() );

		// ref items to facet query
		tQuery.m_dRefItems.Resize ( 0 );
		CSphQueryItem & tItem = tQuery.m_dRefItems.Add();
		tItem.m_sExpr = tBucket.m_sCol;
		tItem.m_sAlias = tBucket.m_sCol;
		CSphQueryItem & tAggCountItem = tQuery.m_dRefItems.Add();
		tAggCountItem.m_sExpr = "count(*)";
		tAggCountItem.m_sAlias = "count(*)";
		ARRAY_FOREACH ( iNested, tBucket.m_dNested )
		{
			if ( tBucket.m_dNested[iNested].m_eAggrFunc==SPH_AGGR_NONE )
				continue;

			CSphQueryItem & tItem = tQuery.m_dRefItems.Add();
			tItem.m_sExpr = tBucket.m_dNested[iNested].m_sCol;
			tItem.m_sAlias = tBucket.m_dNested[iNested].GetAliasName();
			tItem.m_eAggrFunc = tBucket.m_dNested[iNested].m_eAggrFunc;
		}

		tQuery.m_sGroupBy = tBucket.m_sCol;
		tQuery.m_sFacetBy = tBucket.m_sCol;
		tQuery.m_sGroupSortBy = "@groupby desc";
		tQuery.m_sOrderBy = "@weight desc";

		// aggregate and main query could have different sizes
		if ( tBucket.m_iSize )
		{
			tQuery.m_iLimit = tBucket.m_iSize;
			tQuery.m_iOffset = 0;
		} else
		{
			tQuery.m_iLimit = iRefLimit;
			tQuery.m_iOffset = iRefOffset;
		}

		pHandler->SetQuery ( i+1, tQuery, nullptr );
	}

	return pHandler;
}


class HttpSearchHandler_c : public HttpHandler_c
{
public:
	bool Process () final
	{
		TRACE_CONN ( "conn", "HttpSearchHandler_c::Process" );
		CSphString sWarning;
		std::unique_ptr<QueryParser_i> pQueryParser = PreParseQuery();
		if ( !pQueryParser )
			return false;

		int iQueries = ( 1 + m_tQuery.m_dAggs.GetLength() );

		std::unique_ptr<PubSearchHandler_c> tHandler = CreateMsearchHandler ( std::move ( pQueryParser ), m_eQueryType, m_tQuery );
		SetStmt ( *tHandler );

		QueryProfile_c tProfile;
		if ( m_bProfile )
			tHandler->SetProfile ( &tProfile );

		// search
		tHandler->RunQueries();

		if ( m_bProfile )
			tProfile.Stop();

		AggrResult_t * pRes = tHandler->GetResult ( 0 );
		if ( !pRes->m_sError.IsEmpty() )
		{
			ReportError ( pRes->m_sError.cstr(), SPH_HTTP_STATUS_500 );
			return false;
		}

		// fixme: handle more than one warning at once?
		if ( pRes->m_sWarning.IsEmpty() && !m_sWarning.IsEmpty() )
			pRes->m_sWarning = m_sWarning;

		CSphFixedVector<AggrResult_t *> dAggsRes ( iQueries );
		dAggsRes[0] = tHandler->GetResult ( 0 );
		ARRAY_FOREACH ( i, m_tQuery.m_dAggs )
			dAggsRes[i+1] = tHandler->GetResult ( i+1 );

		CSphString sResult = EncodeResult ( dAggsRes, m_bProfile ? &tProfile : nullptr );
		BuildReply ( sResult, SPH_HTTP_STATUS_200 );

		return true;
	}

protected:
	bool					m_bProfile = false;
	QueryType_e				m_eQueryType {QUERY_SQL};
	JsonQuery_c				m_tQuery;
	CSphString				m_sWarning;

	virtual std::unique_ptr<QueryParser_i> PreParseQuery() = 0;
	virtual CSphString		EncodeResult ( const VecTraits_T<AggrResult_t *> & dRes, QueryProfile_c * pProfile ) = 0;
	virtual void			SetStmt ( PubSearchHandler_c & tHandler ) {};
};

static void AddAggs ( const VecTraits_T<SqlStmt_t> & dStmt, JsonQuery_c & tQuery )
{
	assert ( dStmt.GetLength()>1 && dStmt[0].m_tQuery.m_bFacetHead );
	tQuery.m_dAggs.Reserve ( dStmt.GetLength()-1 );

	for ( int i=1; i<dStmt.GetLength(); i++ )
	{
		const CSphQuery & tRef = dStmt[i].m_tQuery;
		assert ( tRef.m_dRefItems.GetLength() );

		JsonAggr_t & tBucket = tQuery.m_dAggs.Add();
		tBucket.m_sBucketName = tRef.m_dRefItems[0].m_sExpr;
		tBucket.m_sCol = tRef.m_dRefItems[0].m_sAlias;
	}
}

class HttpSearchHandler_SQL_c final: public HttpSearchHandler_c
{
	const OptionsHash_t& m_tOptions;

public:
	explicit HttpSearchHandler_SQL_c ( const OptionsHash_t & tOptions )
		: m_tOptions ( tOptions )
	{}

protected:
	CSphVector<SqlStmt_t> m_dStmt;
	std::unique_ptr<QueryParser_i> PreParseQuery() final
	{
		const CSphString * pRawQl = m_tOptions ( "query" );
		if ( !pRawQl || pRawQl->IsEmpty() )
		{
			ReportError ( "query missing", SPH_HTTP_STATUS_400 );
			return nullptr;
		}

		if ( !sphParseSqlQuery ( pRawQl->cstr(), pRawQl->Length(), m_dStmt, m_sError, SPH_COLLATION_DEFAULT ) )
		{
			ReportError ( SPH_HTTP_STATUS_400 );
			return nullptr;
		}

		( (CSphQuery &) m_tQuery ) = m_dStmt[0].m_tQuery;
		bool bFacet = ( m_dStmt.GetLength()>1 );
		for ( const auto & tStmt : m_dStmt )
		{
			// should be all FACET in case of multiple queries
			bFacet &= ( tStmt.m_tQuery.m_bFacet || tStmt.m_tQuery.m_bFacetHead );

			if ( tStmt.m_eStmt!=STMT_SELECT )
			{
				ReportError ( "only SELECT queries are supported", SPH_HTTP_STATUS_501 );
				return nullptr;
			}
		}

		if ( m_dStmt.GetLength()>1 && !bFacet )
		{
			ReportError ( "only FACET multiple queries supported", SPH_HTTP_STATUS_501 );
			return nullptr;
		}
		if ( bFacet )
			AddAggs ( m_dStmt, m_tQuery );

		m_eQueryType = QUERY_SQL;

		return sphCreatePlainQueryParser();
	}

	CSphString EncodeResult ( const VecTraits_T<AggrResult_t *> & dRes, QueryProfile_c * pProfile ) final
	{
		return sphEncodeResultJson ( dRes, m_tQuery, pProfile, false );
	}

	void SetStmt ( PubSearchHandler_c & tHandler ) final
	{
		tHandler.SetStmt ( m_dStmt[0] );
		for  ( int i=1; i<m_dStmt.GetLength(); i++ )
			tHandler.SetQuery ( i, m_dStmt[i].m_tQuery, nullptr );
	}
};

typedef std::pair<CSphString,MysqlColumnType_e> ColumnNameType_t;

static const char * GetTypeName ( MysqlColumnType_e eType )
{
	switch ( eType )
	{
		case MYSQL_COL_DECIMAL:		return "decimal";
		case MYSQL_COL_LONG:		return "long";
		case MYSQL_COL_FLOAT:		return "float";
		case MYSQL_COL_DOUBLE:		return "double";
		case MYSQL_COL_LONGLONG:	return "long long";
		case MYSQL_COL_STRING:		return "string";
		default: return "unknown";
	};
}

static MysqlColumnType_e GetTypeName ( const CSphString& sType )
{
	if ( sType=="decimal")
		return MYSQL_COL_DECIMAL;

	if ( sType == "long" )
		return MYSQL_COL_LONG;

	if ( sType == "float" )
		return MYSQL_COL_FLOAT;

	if ( sType == "double" )
		return MYSQL_COL_DOUBLE;

	if ( sType == "long long" )
		return MYSQL_COL_LONGLONG;

	if ( sType == "string" )
		return MYSQL_COL_STRING;

	assert (false && "Unknown column");
	return MYSQL_COL_STRING;
}

JsonEscapedBuilder& operator<< ( JsonEscapedBuilder& tOut, MysqlColumnType_e eType )
{
	tOut.FixupSpacedAndAppendEscaped ( GetTypeName ( eType ) );
	return tOut;
}

const StrBlock_t dJsonObjCustom { { ",\n", 2 }, { "[", 1 }, { "]", 1 } }; // json object with custom formatting

class JsonRowBuffer_c : public RowBuffer_i
{
public:
	JsonRowBuffer_c()
	{
		m_dBuf.StartBlock ( dJsonObjCustom );
	}

	void PutFloatAsString ( float fVal, const char * ) override
	{
		AddDataColumn();
		m_dBuf << fVal;
	}

	void PutDoubleAsString ( double fVal, const char * ) override
	{
		AddDataColumn();
		m_dBuf << fVal;
	}

	void PutNumAsString ( int64_t iVal ) override
	{
		AddDataColumn();
		m_dBuf << iVal;
	}

	void PutNumAsString ( uint64_t uVal ) override
	{
		AddDataColumn();
		m_dBuf << uVal;
	}

	void PutNumAsString ( int iVal ) override
	{
		AddDataColumn();
		m_dBuf << iVal;
	}
	
	void PutNumAsString ( DWORD uVal ) override
	{
		AddDataColumn();
		m_dBuf << uVal;
	}

	void PutArray ( const ByteBlob_t& dBlob, bool ) override
	{
		AddDataColumn();
		m_dBuf.FixupSpacedAndAppendEscaped ( (const char*)dBlob.first, dBlob.second );
	}

	void PutString ( Str_t sMsg ) override
	{
		PutArray ( S2B ( sMsg ), false );
	}

	void PutMicrosec ( int64_t iUsec ) override
	{
		PutNumAsString ( iUsec );
	}

	void PutNULL() override
	{
		AddDataColumn();
		m_dBuf << "null";
	}

	bool Commit() override
	{
		m_dBuf.FinishBlock ( false ); // finish previous item
		m_dBuf.ObjectBlock(); // start new item
		++m_iTotalRows;
		m_iCol = 0;
		return true;
	}

	void Eof ( bool bMoreResults , int iWarns ) override
	{
		m_dBuf.FinishBlock ( true ); // last doc, allow empty
		m_dBuf.FinishBlock ( false ); // docs section
		DataFinish ( m_iTotalRows, nullptr, nullptr );
		m_dBuf.FinishBlock ( false ); // root object
	}

	void Error ( const char *, const char * szError, MysqlErrors_e iErr ) override
	{
		auto _ = m_dBuf.Object ( false );
		DataFinish ( 0, szError, nullptr );
		m_bError = true;
		m_sError = szError;
	}

	void Ok ( int iAffectedRows, int iWarns, const char * sMessage, bool bMoreResults, int64_t iLastInsertId ) override
	{
		auto _ = m_dBuf.Object ( false );
		DataFinish ( iAffectedRows, nullptr, sMessage );
	}

	void HeadBegin ( int iCols ) override
	{
		m_iExpectedColumns = iCols;
		m_iTotalRows = 0;
		m_dBuf.ObjectWBlock();
		m_dBuf.Named ( "columns" );
		m_dBuf.ArrayBlock();
	}

	bool HeadEnd ( bool , int ) override
	{
		assert ( m_iExpectedColumns == 0 );
		m_dBuf.FinishBlock(false);
		m_dBuf.Named ( "data" );
		m_dBuf.ArrayWBlock();
		m_dBuf.ObjectBlock();
		return true;
	}

	void HeadColumn ( const char * szName, MysqlColumnType_e eType ) override
	{
		JsonEscapedBuilder sEscapedName;
		sEscapedName.FixupSpacedAndAppendEscaped ( szName );
		ColumnNameType_t tCol { (CSphString)sEscapedName, eType };
		auto _ = m_dBuf.Object(false);
		m_dBuf.AppendName ( tCol.first.cstr(), false );
		auto tTypeBlock = m_dBuf.Object(false);
		m_dBuf.NamedVal ( "type", eType );
		m_dColumns.Add ( tCol );
		--m_iExpectedColumns;
	}

	void Add ( BYTE ) override {}

	const JsonEscapedBuilder & Finish()
	{
		m_dBuf.FinishBlocks();
		return m_dBuf;
	}

private:
	JsonEscapedBuilder m_dBuf;
	CSphVector<ColumnNameType_t> m_dColumns;
	int m_iExpectedColumns = 0;
	int m_iTotalRows = 0;
	int m_iCol = 0;

	void AddDataColumn()
	{
		m_dBuf.AppendName ( m_dColumns[m_iCol].first.cstr(), false );
		++m_iCol;
	}

	void DataFinish ( int iTotal, const char* szError, const char* szWarning )
	{
		m_dBuf.NamedVal ( "total", iTotal );
		m_dBuf.NamedString ( "error", szError );
		m_dBuf.NamedString ( "warning", szWarning );
		m_iCol = 0;
		m_dColumns.Reset();
	}
};

/* Below is typical answer sent back by sql endpoint query mode=raw
[{
"columns":[{"id":{"type":"long long"}},{"proto":{"type":"string"}},{"state":{"type":"string"}},{"host":{"type":"string"}},{"connid":{"type":"long long"}},{"killed":{"type":"string"}},{"last cmd":{"type":"string"}}],
"data":[
{"id":2,"proto":"http","state":"query","host":"127.0.0.1:50787","connid":9,"killed":"0","last cmd":"select"},
{"id":1,"proto":"mysql,ssl","state":"query","host":"127.0.0.1:50514","connid":1,"killed":"0","last cmd":"show queries"}
],
"total":2,
"error":"",
"warning":""
}]
 */


void ConvertJsonDataset ( const bson::Bson_c & tBson, const char * sStmt, RowBuffer_i & tOut )
{
	using namespace bson;

	assert ( tBson.IsArray() );
	int iItem = 0;

	for ( BsonIterator_c dItem ( tBson ); dItem; dItem.Next() )
	{
		int iTotal = Int ( dItem.ChildByName ( "total" ) );
		CSphString sError = String ( dItem.ChildByName ( "error" ) );
		CSphString sWarning = String ( dItem.ChildByName ( "warning" ) );

		if ( !sError.IsEmpty() )
		{
			session::GetClientSession()->m_sError = sError;
			session::GetClientSession()->m_tLastMeta.m_sError = sError;
			tOut.Error ( sStmt, sError.cstr() );
			break;
		}
		if ( !iItem ) // only zero result set sets meta
		{
			session::GetClientSession()->m_tLastMeta.m_iTotalMatches = iTotal;
			session::GetClientSession()->m_tLastMeta.m_sWarning = sWarning;
		}

		using ColType_t = std::pair<CSphString, MysqlColumnType_e>;
		CSphVector<ColType_t> dSqlColumns;
		assert ( dItem.IsAssoc() );
		auto tColumnsNode = dItem.ChildByName ( "columns" );
		for ( BsonIterator_c tColumnNode ( tColumnsNode ); tColumnNode; tColumnNode.Next() )
		{
			assert ( tColumnNode.IsAssoc() ); // like {"id":{"type":"long long"}}
			tColumnNode.ForEach( [&] ( CSphString&& sName, const NodeHandle_t& tNode ) {
				auto eType = GetTypeName ( String ( Bson_c ( tNode ).ChildByName ( "type" ) ) );
				dSqlColumns.Add ( {sName,eType});
			} );
		}


		// fill headers
		if ( !dSqlColumns.IsEmpty() )
		{
			tOut.HeadBegin ( dSqlColumns.GetLength() );
			dSqlColumns.for_each ( [&] ( const auto& tColumn ) { tOut.HeadColumn ( tColumn.first.cstr(), tColumn.second ); } );
			tOut.HeadEnd();
		} else
		{
			// just simple OK reply without table
			tOut.Ok ( iTotal, ( sWarning.IsEmpty() ? 0 : 1 ) );
			break;
		}

		auto tDataNodes = dItem.ChildByName ( "data" );
		assert ( bson::IsNullNode ( tDataNodes ) || IsArray ( tDataNodes ) );
		for ( BsonIterator_c tDataRow ( tDataNodes ); tDataRow; tDataRow.Next() )
		{
			assert ( tDataRow.IsAssoc() ); // like {"id":2,"proto":"http","state":"query","host":"127.0.0.1:50787","connid":9,"killed":"0","last cmd":"select"}
			tDataRow.ForEach ( [&] ( const NodeHandle_t& tDataCol ) {
				if ( IsInt ( tDataCol ) )
					tOut.PutNumAsString ( Int ( tDataCol ) );
				else if ( IsDouble ( tDataCol ) )
					tOut.PutDoubleAsString( Double ( tDataCol ) );
				else
					tOut.PutString ( String ( tDataCol ) );
			} );
			tOut.Commit();
		}

		tOut.Eof ( iItem+1!=dItem.NumElems(), ( sWarning.IsEmpty() ? 0 : 1 ) );
		iItem++;
	}
}

class HttpRawSqlHandler_c final: public HttpHandler_c
{
	Str_t m_sQuery;

public:
	explicit HttpRawSqlHandler_c ( Str_t sQuery )
		: m_sQuery ( sQuery )
	{}

	bool Process () final
	{
		TRACE_CONN ( "conn", "HttpRawSqlHandler_c::Process" );
		if ( IsEmpty ( m_sQuery ) )
		{
			ReportError ( "query missing", SPH_HTTP_STATUS_400 );
			return false;
		}

		JsonRowBuffer_c tOut;
		session::Execute ( m_sQuery, tOut );
		if ( tOut.IsError() )
		{
			ReportError ( tOut.GetError().scstr(), SPH_HTTP_STATUS_500 );
			return false;
		}
		BuildReply ( tOut.Finish(), SPH_HTTP_STATUS_200 );
		return true;
	}
};


class HttpHandler_JsonSearch_c : public HttpSearchHandler_c
{
	Str_t m_sQuery;

public:
	explicit HttpHandler_JsonSearch_c ( Str_t sQuery )
		: m_sQuery ( sQuery )
	{}

	std::unique_ptr<QueryParser_i> PreParseQuery() override
	{
		if ( !sphParseJsonQuery ( m_sQuery, m_tQuery, m_bProfile, m_sError, m_sWarning ) )
		{
			ReportError ( SPH_HTTP_STATUS_400 );
			return nullptr;
		}

		m_eQueryType = QUERY_JSON;
		return sphCreateJsonQueryParser();
	}

protected:
	CSphString EncodeResult ( const VecTraits_T<AggrResult_t *> & dRes, QueryProfile_c * pProfile ) override
	{
		return sphEncodeResultJson ( dRes, m_tQuery, pProfile, false );
	}
};


class HttpJsonTxnTraits_c
{
protected:
	void ProcessBegin ( const CSphString& sIndex )
	{
		// for now - only local mutable indexes are suitable
		{
			auto pIndex = GetServed ( sIndex );
			if ( !ServedDesc_t::IsMutable ( pIndex ) )
				return;
		}

		HttpErrorReporter_c tReporter;
		sphHandleMysqlBegin ( tReporter, FromStr (sIndex) );
		m_iInserts = 0;
		m_iUpdates = 0;
	}

	bool ProcessCommitRollback ( Str_t sIndex, DocID_t tDocId, JsonObj_c & tResult, CSphString & sError ) const
	{
		HttpErrorReporter_c tReporter;
		sphHandleMysqlCommitRollback ( tReporter, sIndex, true );

		if ( tReporter.IsError() )
		{
			sError = tReporter.GetError();
			tResult = sphEncodeInsertErrorJson ( sIndex.first, sError.cstr() );
		} else
		{
			auto iDeletes = tReporter.GetAffectedRows();
			auto dLastIds = session::LastIds();
			if ( !dLastIds.IsEmpty() )
				tDocId = dLastIds[0];
			tResult = sphEncodeTxnResultJson ( sIndex.first, tDocId, m_iInserts, iDeletes, m_iUpdates );
		}
		return !tReporter.IsError();
	}

	int m_iInserts = 0;
	int m_iUpdates = 0;
};

static bool ProcessInsert ( SqlStmt_t & tStmt, DocID_t tDocId, JsonObj_c & tResult, CSphString & sError )
{
	HttpErrorReporter_c tReporter;
	sphHandleMysqlInsert ( tReporter, tStmt );

	if ( tReporter.IsError() )
	{
		sError = tReporter.GetError();
		tResult = sphEncodeInsertErrorJson ( tStmt.m_sIndex.cstr(), sError.cstr() );
	} else
	{
		auto dLastIds = session::LastIds();
		if ( !dLastIds.IsEmpty() )
			tDocId = dLastIds[0];
		tResult = sphEncodeInsertResultJson ( tStmt.m_sIndex.cstr(), tStmt.m_eStmt == STMT_REPLACE, tDocId );
	}

	return !tReporter.IsError();
}

static bool ProcessDelete ( Str_t sRawRequest, const SqlStmt_t& tStmt, DocID_t tDocId, JsonObj_c & tResult, CSphString & sError  )
{
	HttpErrorReporter_c tReporter;
	sphHandleMysqlDelete ( tReporter, tStmt, std::move ( sRawRequest ) );

	if ( tReporter.IsError() )
	{
		sError = tReporter.GetError();
		tResult = sphEncodeInsertErrorJson ( tStmt.m_sIndex.cstr(), sError.cstr() );
	} else
	{
		tResult = sphEncodeDeleteResultJson ( tStmt.m_sIndex.cstr(), tDocId, tReporter.GetAffectedRows() );
	}

	return !tReporter.IsError();
}

class HttpHandler_JsonInsert_c final : public HttpHandler_c
{
	Str_t m_sQuery;
	bool m_bReplace;

public:
	HttpHandler_JsonInsert_c ( Str_t sQuery, bool bReplace )
		: m_sQuery ( sQuery )
		, m_bReplace ( bReplace )
	{}

	bool Process () final
	{
		TRACE_CONN ( "conn", "HttpHandler_JsonInsert_c::Process" );
		SqlStmt_t tStmt;
		DocID_t tDocId = 0;
		if ( !sphParseJsonInsert ( m_sQuery.first, tStmt, tDocId, m_bReplace, false, m_sError ) )
		{
			ReportError ( SPH_HTTP_STATUS_400 );
			return false;
		}

		tStmt.m_sEndpoint = HttpEndpointToStr ( m_bReplace ? SPH_HTTP_ENDPOINT_JSON_REPLACE : SPH_HTTP_ENDPOINT_JSON_INSERT );
		JsonObj_c tResult = JsonNull;
		bool bResult = ProcessInsert ( tStmt, tDocId, tResult, m_sError );

		CSphString sResult = tResult.AsString();
		BuildReply ( sResult, bResult ? SPH_HTTP_STATUS_200 : SPH_HTTP_STATUS_409 );

		return bResult;
	}
};


class HttpJsonUpdateTraits_c
{
	int m_iLastUpdated = 0;

protected:
	bool ProcessUpdate ( Str_t sRawRequest, const SqlStmt_t & tStmt, DocID_t tDocId, JsonObj_c & tResult, CSphString & sError )
	{
		HttpErrorReporter_c tReporter;
		sphHandleMysqlUpdate ( tReporter, tStmt, sRawRequest );

		if ( tReporter.IsError() )
		{
			sError = tReporter.GetError();
			tResult = sphEncodeInsertErrorJson ( tStmt.m_sIndex.cstr(), sError.cstr() );
		} else
		{
			tResult = sphEncodeUpdateResultJson ( tStmt.m_sIndex.cstr(), tDocId, tReporter.GetAffectedRows() );
		}

		m_iLastUpdated = tReporter.GetAffectedRows();

		return !tReporter.IsError();
	}

	int GetLastUpdated() const
	{
		return m_iLastUpdated;
	}
};


class HttpHandler_JsonUpdate_c : public HttpHandler_c, HttpJsonUpdateTraits_c
{
protected:
	Str_t m_sQuery;

public:
	explicit HttpHandler_JsonUpdate_c ( Str_t sQuery )
		: m_sQuery ( sQuery )
	{}

	bool Process () final
	{
		TRACE_CONN ( "conn", "HttpHandler_JsonUpdate_c::Process" );
		SqlStmt_t tStmt;
		tStmt.m_bJson = true;
		tStmt.m_sEndpoint = HttpEndpointToStr ( SPH_HTTP_ENDPOINT_JSON_UPDATE );

		DocID_t tDocId = 0;
		if ( !ParseQuery ( tStmt, tDocId ) )
		{
			ReportError ( SPH_HTTP_STATUS_400 );
			return false;
		}

		JsonObj_c tResult = JsonNull;
		bool bResult = ProcessQuery ( tStmt, tDocId, tResult );
		BuildReply ( tResult.AsString(), bResult ? SPH_HTTP_STATUS_200 : SPH_HTTP_STATUS_409 );

		return bResult;
	}

protected:
	virtual bool ParseQuery ( SqlStmt_t & tStmt, DocID_t & tDocId )
	{
		return sphParseJsonUpdate ( m_sQuery, tStmt, tDocId, m_sError );
	}

	virtual bool ProcessQuery ( const SqlStmt_t & tStmt, DocID_t tDocId, JsonObj_c & tResult )
	{
		return ProcessUpdate ( m_sQuery, tStmt, tDocId, tResult, m_sError );
	}
};


class HttpHandler_JsonDelete_c final : public HttpHandler_JsonUpdate_c
{
public:
	explicit HttpHandler_JsonDelete_c ( Str_t sQuery )
		: HttpHandler_JsonUpdate_c ( sQuery )
	{}

protected:
	bool ParseQuery ( SqlStmt_t & tStmt, DocID_t & tDocId ) final
	{
		tStmt.m_sEndpoint = HttpEndpointToStr ( SPH_HTTP_ENDPOINT_JSON_DELETE );
		return sphParseJsonDelete ( m_sQuery, tStmt, tDocId, m_sError );
	}

	bool ProcessQuery ( const SqlStmt_t & tStmt, DocID_t tDocId, JsonObj_c & tResult ) final
	{
		return ProcessDelete ( m_sQuery, tStmt, tDocId, tResult, m_sError );
	}
};

// stream for lines - each 'Read()' returns single line (lines split by \r or \n)
class NDJsonStream_c
{
	CharStream_c & m_tIn;
	CSphVector<char> m_dLastChunk;
	Str_t m_sCurChunk { dEmptyStr };
	bool m_bDone;

<<<<<<< HEAD
	int m_iLines = 0;
	int m_iReads = 0;
	int m_iTotallyRead = 0; // not used, but provides data during debug
=======
	int m_iJsons = 0;
>>>>>>> 8da6dc7e

public:
	explicit NDJsonStream_c ( CharStream_c& tIn )
		: m_tIn { tIn }
		, m_bDone { m_tIn.Eof() }
	{}

	inline bool Eof() const { return m_bDone;}

	Str_t ReadLine()
	{
		assert ( !m_bDone );
		while (true)
		{
			if ( IsEmpty ( m_sCurChunk ) )
			{
				if ( m_tIn.Eof() || m_tIn.GetError() )
					break;
				m_sCurChunk = m_tIn.Read();
			}

			const char* szLine = m_sCurChunk.first;
			const char* pEnd = szLine + m_sCurChunk.second;
			const char* p = szLine;

			while ( p<pEnd && *p!='\r' && *p!='\n' )
				++p;

			if ( p==pEnd )
			{
				m_dLastChunk.Append ( szLine, p-szLine );
				m_sCurChunk = dEmptyStr;
				continue;
			}

			*( const_cast<char*> ( p ) ) = '\0';
			++p;
			m_sCurChunk = { p, pEnd - p };

			Str_t sResult;
			if ( m_dLastChunk.IsEmpty () )
			{
<<<<<<< HEAD
				sResult =  { szLine, p - szLine - 1 };
// that is commented out, as we better will deal with empty strings on parser level instead.
//				if ( IsEmpty ( sResult ) )
//					continue;
				++m_iLines;
				HTTPINFO << "non-last chunk " << m_iLines << " " << sResult;;
			}
			else
=======
				sResult =  { szJson, p - szJson - 1 };
				if ( IsEmpty ( sResult ) )
					continue;
				++m_iJsons;
				HTTPINFO << "chunk " << m_iJsons << " '" << Data2Log ( sResult ) << "'";;
			} else
>>>>>>> 8da6dc7e
			{
				m_dLastChunk.Append ( szLine, p - szLine );
				sResult = m_dLastChunk;
				--sResult.second; // exclude terminating \0
				m_dLastChunk.Resize ( 0 );
<<<<<<< HEAD
				++m_iLines;
				HTTPINFO << "Last chunk " << m_iLines << " " << sResult;
=======
				++m_iJsons;
				HTTPINFO << "chunk last " << m_iJsons << " '" << Data2Log ( sResult ) << "'";;
>>>>>>> 8da6dc7e
			}
			return sResult;
		}

		m_bDone = true;
		m_dLastChunk.Add ( '\0' );
		m_dLastChunk.Resize ( m_dLastChunk.GetLength() - 1 );
		Str_t sResult = m_dLastChunk;
<<<<<<< HEAD
		++m_iLines;
		HTTPINFO << "Termination chunk " << m_iLines << " " << sResult;
=======
		++m_iJsons;
		HTTPINFO << "chunk termination " << m_iJsons << " '" << Data2Log ( sResult ) << "'";
>>>>>>> 8da6dc7e
		return sResult;
	}

	bool GetError() const { return m_tIn.GetError(); }
	const CSphString & GetErrorMessage() const { return m_tIn.GetErrorMessage(); }
};

static Str_t TrimHeadSpace ( Str_t tLine )
{
	if ( IsEmpty ( tLine ) )
		return tLine;

	const char * sCur = tLine.first;
	const char * sEnd = sCur + tLine.second;
	while ( sCur<sEnd && sphIsSpace ( *sCur ) )
		sCur++;

	return Str_t { sCur, sEnd-sCur };
}

class HttpHandler_JsonBulk_c : public HttpHandler_c, public HttpJsonUpdateTraits_c, public HttpJsonTxnTraits_c
{
protected:
	NDJsonStream_c m_tSource;
	const OptionsHash_t& m_tOptions;

public:
	HttpHandler_JsonBulk_c ( CharStream_c& tSource, const OptionsHash_t & tOptions )
		: m_tSource ( tSource )
		, m_tOptions ( tOptions )
	{}

	bool CheckReportError()
	{
		if ( !m_tSource.GetError() )
			return false;

		ReportError ( m_tSource.GetErrorMessage().cstr(), SPH_HTTP_STATUS_400 );
		return true;
	}

	bool Process ()
	{
		TRACE_CONN ( "conn", "HttpHandler_JsonBulk_c::Process" );

		if ( !CheckNDJson() )
			return false;

		JsonObj_c tResults ( true );
		bool bResult = false;
		int iCurLine = 0;
		int iLastTxStartLine = 0;

		auto FinishBulk = [&, this] ( ESphHttpStatus eStatus = SPH_HTTP_STATUS_TOTAL ) {
			JsonObj_c tRoot;
			tRoot.AddItem ( "items", tResults );
			tRoot.AddInt ( "current_line", iCurLine );
			tRoot.AddInt ( "skipped_lines", iCurLine - iLastTxStartLine );
			tRoot.AddBool ( "errors", !bResult );
			tRoot.AddStr ( "error", m_sError.IsEmpty() ? "" : m_sError );
			if ( eStatus == SPH_HTTP_STATUS_TOTAL )
				eStatus = bResult ? SPH_HTTP_STATUS_200 : SPH_HTTP_STATUS_500;
			BuildReply ( tRoot.AsString(), eStatus );
			HTTPINFO << "inserted  " << iCurLine;
			return !bResult;
		};

		auto AddResult = [&tResults] ( const char* szStmt, JsonObj_c& tResult ) {
			JsonObj_c tItem;
			tItem.AddItem ( szStmt, tResult );
			tResults.AddItem ( tItem );
		};

		if ( m_tSource.Eof() )
			return FinishBulk();

		// originally we execute txn for single index
		// if there is combo, we fall back to query-by-query commits

		CSphString sTxnIdx;
		CSphString sStmt;

		while ( !m_tSource.Eof() )
		{
<<<<<<< HEAD
			auto tQuery = m_tSource.ReadLine();
			++iCurLine;

			DocID_t tDocId = 0;
			JsonObj_c tResult = JsonNull;

=======
			auto tQuery = m_tSource.Read();
			if ( CheckReportError() )
				return false;

			tQuery = TrimHeadSpace ( tQuery ); // could be a line with only whitespace chars
>>>>>>> 8da6dc7e
			if ( IsEmpty ( tQuery ) )
			{
				if ( session::IsInTrans() )
				{
					assert ( !sTxnIdx.IsEmpty() );
					// empty query finishes current txn
					bResult = ProcessCommitRollback ( FromStr ( sTxnIdx ), tDocId, tResult, m_sError );
					AddResult ( "bulk", tResult );
					if ( !bResult )
						break;
					sTxnIdx = "";
					iLastTxStartLine = iCurLine;
				}
				continue;
			}

			bResult = false;
			auto& tCrashQuery = GlobalCrashQueryGetRef();
			tCrashQuery.m_dQuery = { (const BYTE*) tQuery.first, tQuery.second };
			const char* szStmt = tQuery.first;
			SqlStmt_t tStmt;
			tStmt.m_bJson = true;

			CSphString sQuery;
			if ( !sphParseJsonStatement ( szStmt, tStmt, sStmt, sQuery, tDocId, m_sError ) )
<<<<<<< HEAD
				return FinishBulk ( SPH_HTTP_STATUS_400 );
=======
			{
				ReportError ( SPH_HTTP_STATUS_400 );
				HTTPINFO << "inserted " << iInserted << ", error: " << m_sError;
				return false;
			}

			JsonObj_c tResult = JsonNull;
			bResult = false;
>>>>>>> 8da6dc7e

			if ( sTxnIdx.IsEmpty() )
			{
				sTxnIdx = tStmt.m_sIndex;
				ProcessBegin ( sTxnIdx );
			}
			else if ( session::IsInTrans() && sTxnIdx!=tStmt.m_sIndex )
			{
				assert ( !sTxnIdx.IsEmpty() );
				// we should finish current txn, as we got another index
				bResult = ProcessCommitRollback ( FromStr ( sTxnIdx ), tDocId, tResult, m_sError );
				AddResult ( "bulk", tResult );
				if ( !bResult )
					break;
				sTxnIdx = tStmt.m_sIndex;
				ProcessBegin ( sTxnIdx );
				iLastTxStartLine = iCurLine;
			}

			switch ( tStmt.m_eStmt )
			{
			case STMT_INSERT:
			case STMT_REPLACE:
				bResult = ProcessInsert ( tStmt, tDocId, tResult, m_sError );
				if ( bResult )
					++m_iInserts;
				break;

			case STMT_UPDATE:
				tStmt.m_sEndpoint = HttpEndpointToStr ( SPH_HTTP_ENDPOINT_JSON_UPDATE );
				bResult = ProcessUpdate ( FromStr ( sQuery ), tStmt, tDocId, tResult, m_sError );
				if ( bResult )
					m_iUpdates += GetLastUpdated();
				break;

			case STMT_DELETE:
				tStmt.m_sEndpoint = HttpEndpointToStr ( SPH_HTTP_ENDPOINT_JSON_DELETE );
				bResult = ProcessDelete ( FromStr ( sQuery ), tStmt, tDocId, tResult, m_sError );
				break;

			default:
<<<<<<< HEAD
				m_sError = "Unknown statement";
				return FinishBulk ( SPH_HTTP_STATUS_400 );
=======
				ReportError ( "Unknown statement", SPH_HTTP_STATUS_400 );
				HTTPINFO << "inserted  " << iInserted << ", got unknown statement:" << (int)tStmt.m_eStmt;
				return false;
>>>>>>> 8da6dc7e
			}

			if ( !bResult || !session::IsInTrans() )
				AddResult ( sStmt.cstr(), tResult );

			// no further than the first error
			if ( !bResult )
				break;

			if ( !session::IsInTrans() )
				iLastTxStartLine = iCurLine;
		}

		if ( bResult && session::IsInTrans() )
		{
			assert ( !sTxnIdx.IsEmpty() );
			// We're in txn - that is, nothing committed, and we should do it right now
			JsonObj_c tResult;
			bResult = ProcessCommitRollback ( FromStr ( sTxnIdx ), 0, tResult, m_sError );
			AddResult ( "bulk", tResult );
			if ( bResult )
				iLastTxStartLine = iCurLine;
		}

		session::SetInTrans ( false );
<<<<<<< HEAD
		return FinishBulk();
	}

private:
	const char* IsNDJson() const
=======

		tRoot.AddItem ( "items", tItems );
		tRoot.AddBool ( "errors", !bResult );
		BuildReply ( tRoot.AsString(), bResult ? SPH_HTTP_STATUS_200 : SPH_HTTP_STATUS_409 );
		HTTPINFO << "inserted  " << iInserted << " result: " << (int)bResult << ", error:" << m_sError;
		return bResult;
	}

protected:
	static void AddResult ( JsonObj_c & tRoot, CSphString & sStmt, JsonObj_c & tResult )
	{
		JsonObj_c tItem;
		tItem.AddItem ( sStmt.cstr(), tResult );
		tRoot.AddItem ( tItem );
	}

	bool CheckNDJson()
>>>>>>> 8da6dc7e
	{
		if ( !m_tOptions.Exists ( "content-type" ) )
		{
			ReportError ( "Content-Type must be set", SPH_HTTP_STATUS_400 );
			return false;
		}

		auto sContentType = m_tOptions["content-type"].ToLower();
		auto dParts = sphSplit ( sContentType.cstr(), ";" );
		if ( dParts.IsEmpty() || dParts[0] != "application/x-ndjson" )
		{
			ReportError ( "Content-Type must be application/x-ndjson", SPH_HTTP_STATUS_400 );
			return false;
		}

		return true;
	}
};

class HttpHandlerPQ_c final : public HttpHandler_c
{
	Str_t m_sQuery;
	const OptionsHash_t& m_tOptions;
public:
	HttpHandlerPQ_c ( Str_t sQuery, const OptionsHash_t& tOptions )
		: m_sQuery ( sQuery )
		, m_tOptions ( tOptions )
	{}

	bool Process () final;

private:
	// FIXME!!! handle replication for InsertOrReplaceQuery and Delete
	bool DoCallPQ ( const CSphString & sIndex, const JsonObj_c & tPercolate, bool bVerbose );
	bool InsertOrReplaceQuery ( const CSphString& sIndex, const JsonObj_c& tJsonQuery, const JsonObj_c& tRoot, CSphString* pUID, bool bReplace );
	bool ListQueries ( const CSphString & sIndex );
	bool Delete ( const CSphString & sIndex, const JsonObj_c & tRoot );
};

struct BulkDoc_t
{
	CSphString m_sAction;
	CSphString m_sIndex;
	DocID_t m_tDocid { 0 };
	Str_t m_tDocLine;
};

struct BulkTnx_t
{
	int m_iFrom { -1 };
	int m_iCount { 0 };
};


class HttpHandlerEsBulk_c : public HttpCompatBaseHandler_c, public HttpJsonUpdateTraits_c, public HttpJsonTxnTraits_c
{
public:
	HttpHandlerEsBulk_c ( Str_t sBody, int iReqType, const SmallStringHash_T<CSphString> & hOpts )
		: HttpCompatBaseHandler_c ( sBody, iReqType, hOpts )
	{}

	bool Process () override;

private:
	bool ProcessTnx ( const VecTraits_T<BulkTnx_t> & dTnx, VecTraits_T<BulkDoc_t> & dDocs, JsonObj_c & tItems );
	bool Validate();
	void ReportLogError ( const char * sError, const char * sErrorType , ESphHttpStatus eStatus, bool bLogOnly );
};

static std::unique_ptr<HttpHandler_c> CreateHttpHandler ( ESphHttpEndpoint eEndpoint, CharStream_c & tSource, Str_t & sQuery, OptionsHash_t & tOptions, http_method eRequestType )
{
	const CSphString * pOption = nullptr;
	sQuery = dEmptyStr;

	auto SetQuery = [&sQuery] ( Str_t&& sData ) {
		auto& tCrashQuery = GlobalCrashQueryGetRef();
		tCrashQuery.m_dQuery = { (const BYTE*)sData.first, sData.second };
		sQuery = sData;
	};

	// SPH_HTTP_ENDPOINT_SQL SPH_HTTP_ENDPOINT_CLI SPH_HTTP_ENDPOINT_CLI_JSON these endpoints url-encoded, all others are plain json, and we don't want to waste time pre-parsing them
	if ( eEndpoint==SPH_HTTP_ENDPOINT_SQL || eEndpoint==SPH_HTTP_ENDPOINT_CLI || eEndpoint==SPH_HTTP_ENDPOINT_CLI_JSON )
	{
		auto sWholeData = tSource.ReadAll();
		if ( tSource.GetError() )
			return nullptr;
		StoreRawQuery ( tOptions, sWholeData );
		HttpRequestParser_c::ParseList ( sWholeData, tOptions );
	}

	switch ( eEndpoint )
	{
	case SPH_HTTP_ENDPOINT_SQL:
		pOption = tOptions ( "mode" );
		if ( pOption && *pOption=="raw" )
		{
			auto pQuery = tOptions ( "query" );
			if ( pQuery )
				SetQuery ( FromStr ( *pQuery ) );
			return std::make_unique<HttpRawSqlHandler_c> ( sQuery ); // non-json
		}
		else
		{
			return std::make_unique<HttpSearchHandler_SQL_c> ( tOptions ); // non-json
		}

	case SPH_HTTP_ENDPOINT_CLI:
	case SPH_HTTP_ENDPOINT_CLI_JSON:
		{
			pOption = tOptions ( "raw_query" );
			if ( pOption )
			{
				SetQuery ( FromStr (*pOption) );
			} else
			{
				SetQuery ( tSource.ReadAll() );
			}
			if ( tSource.GetError() )
				return nullptr;
			else
				return std::make_unique<HttpRawSqlHandler_c> ( sQuery ); // non-json
		}

	case SPH_HTTP_ENDPOINT_JSON_SEARCH:
		SetQuery ( tSource.ReadAll() );
		return std::make_unique<HttpHandler_JsonSearch_c> ( sQuery ); // json

	case SPH_HTTP_ENDPOINT_JSON_INDEX:
	case SPH_HTTP_ENDPOINT_JSON_CREATE:
	case SPH_HTTP_ENDPOINT_JSON_INSERT:
	case SPH_HTTP_ENDPOINT_JSON_REPLACE:
		SetQuery ( tSource.ReadAll() );
		if ( tSource.GetError() )
			return nullptr;
		else
			return std::make_unique<HttpHandler_JsonInsert_c> ( sQuery, eEndpoint==SPH_HTTP_ENDPOINT_JSON_INDEX || eEndpoint==SPH_HTTP_ENDPOINT_JSON_REPLACE ); // json

	case SPH_HTTP_ENDPOINT_JSON_UPDATE:
		SetQuery ( tSource.ReadAll() );
		if ( tSource.GetError() )
			return nullptr;
		else
			return std::make_unique<HttpHandler_JsonUpdate_c> ( sQuery ); // json

	case SPH_HTTP_ENDPOINT_JSON_DELETE:
		SetQuery ( tSource.ReadAll() );
		if ( tSource.GetError() )
			return nullptr;
		else
			return std::make_unique<HttpHandler_JsonDelete_c> ( sQuery ); // json

	case SPH_HTTP_ENDPOINT_JSON_BULK:
		return std::make_unique<HttpHandler_JsonBulk_c> ( tSource, tOptions ); // json

	case SPH_HTTP_ENDPOINT_PQ:
		SetQuery ( tSource.ReadAll() );
		if ( tSource.GetError() )
			return nullptr;
		else
			return std::make_unique<HttpHandlerPQ_c> ( sQuery, tOptions ); // json

	case SPH_HTTP_ENDPOINT_ES_BULK:
		SetQuery ( tSource.ReadAll() );
		if ( tSource.GetError() )
			return nullptr;
		else
			return std::make_unique<HttpHandlerEsBulk_c> ( sQuery, eRequestType, tOptions );

	case SPH_HTTP_ENDPOINT_TOTAL:
		SetQuery ( tSource.ReadAll() );
		if ( tSource.GetError() )
			return nullptr;
		else
			return CreateCompatHandler ( sQuery, eRequestType, tOptions );

	default:
		break;
	}

	return nullptr;
}

HttpProcessResult_t ProcessHttpQuery ( CharStream_c & tSource, Str_t & sQuery, OptionsHash_t & hOptions, CSphVector<BYTE> & dResult, bool bNeedHttpResponse, http_method eRequestType )
{
	TRACE_CONN ( "conn", "ProcessHttpQuery" );

	HttpProcessResult_t tRes;

	const CSphString & sEndpoint = hOptions["endpoint"];
	tRes.m_eEndpoint = StrToHttpEndpoint ( sEndpoint );

	std::unique_ptr<HttpHandler_c> pHandler = CreateHttpHandler ( tRes.m_eEndpoint, tSource, sQuery, hOptions, eRequestType );
	if ( !pHandler )
	{
		if ( tRes.m_eEndpoint == SPH_HTTP_ENDPOINT_INDEX )
		{
			HttpHandlerIndexPage ( dResult );
		} else
		{
			DumpHttp ( eRequestType, sEndpoint, tSource.ReadAll() );
			ESphHttpStatus eErrorCode = SPH_HTTP_STATUS_501;
			if ( tSource.GetError() )
			{
				tRes.m_sError = tSource.GetErrorMessage();
				if ( tRes.m_sError.Begins ( "length out of bounds" ) )
					eErrorCode = SPH_HTTP_STATUS_413;
			} else
			{
				tRes.m_sError.SetSprintf ( "/%s - unsupported endpoint", sEndpoint.cstr() );
			}
			sphHttpErrorReply ( dResult, eErrorCode, tRes.m_sError.cstr() );
		}
		return tRes;
	}
	// will be processed by buddy right after source data got parsed
	if ( tRes.m_eEndpoint==SPH_HTTP_ENDPOINT_CLI )
		return tRes;

	pHandler->SetErrorFormat ( bNeedHttpResponse );
	tRes.m_bOk = pHandler->Process();
	tRes.m_sError = pHandler->GetError();
	dResult = std::move ( pHandler->GetResult() );

	return tRes;
}

bool sphProcessHttpQueryNoResponce ( const CSphString & sEndpoint, const CSphString& sQuery, CSphVector<BYTE> & dResult )
{
	OptionsHash_t hOptions;
	hOptions.Add ( sEndpoint, "endpoint" );

	BlobStream_c tQuery ( sQuery );
	return ProcessHttpQueryBuddy ( tQuery, hOptions, dResult, false, HTTP_GET );
}

bool HttpRequestParser_c::ProcessClientHttp ( AsyncNetInputBuffer_c& tIn, CSphVector<BYTE>& dResult )
{
	assert ( !m_szError );
	std::unique_ptr<CharStream_c> pSource;

	if ( m_tParser.flags & F_CHUNKED )
	{
		pSource = std::make_unique<ChunkedSocketStream_c> ( &tIn, &m_tParser, m_bBodyDone, std::move ( m_dParsedBodies ), m_iLastParsed );
	} else
	{
		// for non-chunked - need to throw out beginning of the packet (with header). Only body rest in the buffer.
		tIn.PopTail ( m_iLastParsed - ParsedBodyLength() );
		int iFullLength = ParsedBodyLength() + ( (int)m_tParser.content_length > 0 ? (int)m_tParser.content_length : 0 );
		pSource = std::make_unique<RawSocketStream_c> ( &tIn, iFullLength );
	}

	ESphHttpEndpoint eEndpoint = StrToHttpEndpoint ( m_hOptions["endpoint"] );
	if ( IsLogManagementEnabled() && eEndpoint==SPH_HTTP_ENDPOINT_TOTAL && m_sEndpoint.Ends ( "_bulk" ) )
		eEndpoint = SPH_HTTP_ENDPOINT_ES_BULK;

	return ProcessHttpQueryBuddy ( *pSource, m_hOptions, dResult, true, m_eType );
}

void sphHttpErrorReply ( CSphVector<BYTE> & dData, ESphHttpStatus eCode, const char * szError )
{
	JsonObj_c tErr;
	tErr.AddStr ( "error", szError );
	CSphString sJsonError = tErr.AsString();
	HttpBuildReply ( dData, eCode, FromStr (sJsonError), false );
}

static void EncodePercolateMatchResult ( const PercolateMatchResult_t & tRes, const CSphFixedVector<int64_t> & dDocids,	const CSphString & sIndex, JsonEscapedBuilder & tOut )
{
	ScopedComma_c sRootBlock ( tOut, ",", "{", "}" );

	// column names
	tOut.Sprintf ( R"("took":%d,"timed_out":false)", ( int ) ( tRes.m_tmTotal / 1000 ));

	// hits {
	ScopedComma_c sHitsBlock ( tOut, ",", R"("hits":{)", "}");
	tOut.Sprintf ( R"("total":%d,"max_score":1)", tRes.m_dQueryDesc.GetLength()); // FIXME!!! track and provide weight
	if ( tRes.m_bVerbose )
		tOut.Sprintf ( R"("early_out_queries":%d,"matched_queries":%d,"matched_docs":%d,"only_terms_queries":%d,"total_queries":%d)",
			tRes.m_iEarlyOutQueries, tRes.m_iQueriesMatched, tRes.m_iDocsMatched, tRes.m_iOnlyTerms, tRes.m_iTotalQueries );

	// documents
	tOut.StartBlock ( ",", R"("hits":[)", "]");

	int iDocOff = 0;
	for ( const auto& tDesc : tRes.m_dQueryDesc )
	{
		ScopedComma_c sQueryComma ( tOut, ",","{"," }");
		tOut.Sprintf ( R"("_index":"%s","_type":"doc","_id":"%U","_score":"1")", sIndex.cstr(), tDesc.m_iQUID );
		if ( !tDesc.m_bQL )
			tOut.Sprintf ( R"("_source":{"query":%s})", tDesc.m_sQuery.cstr () );
		else
		{
			ScopedComma_c sBrackets ( tOut, nullptr, R"("_source":{ "query": {"ql":)", " } }");
			tOut.AppendEscapedWithComma ( tDesc.m_sQuery.cstr() );
		}

		// document count + document id(s)
		if ( tRes.m_bGetDocs )
		{
			ScopedComma_c sFields ( tOut, ",",R"("fields":{"_percolator_document_slot": [)", "] }");
			int iDocs = tRes.m_dDocs[iDocOff];
			for ( int iDoc = 1; iDoc<=iDocs; ++iDoc )
			{
				auto iRow = tRes.m_dDocs[iDocOff + iDoc];
				tOut.Sprintf ("%l", DocID_t ( dDocids.IsEmpty () ? iRow : dDocids[iRow] ) );
			}
			iDocOff += iDocs + 1;
		}
	}

	tOut.FinishBlock ( false ); // hits[]
	// all the rest blocks (root, hits) will be auto-closed here.
}


bool HttpHandlerPQ_c::DoCallPQ ( const CSphString & sIndex, const JsonObj_c & tPercolate, bool bVerbose )
{
	CSphString sWarning, sTmp;
	BlobVec_t dDocs;

	// single document
	JsonObj_c tJsonDoc = tPercolate.GetObjItem ( "document", sTmp );
	if ( tJsonDoc )
	{
		auto & tDoc = dDocs.Add();
		if ( !bson::JsonObjToBson ( tJsonDoc, tDoc, g_bJsonAutoconvNumbers, g_bJsonKeynamesToLowercase ) )
		{
			ReportError ( "Bad cjson", SPH_HTTP_STATUS_400 );
			return false;
		}
	}

	// multiple documents
	JsonObj_c tJsonDocs = tPercolate.GetArrayItem ( "documents", m_sError, true );
	if ( !m_sError.IsEmpty() )
	{
		ReportError ( SPH_HTTP_STATUS_400 );
		return false;
	}

	for ( auto i : tJsonDocs )
	{
		auto & tDoc = dDocs.Add();
		if ( !bson::JsonObjToBson ( i, tDoc, g_bJsonAutoconvNumbers, g_bJsonKeynamesToLowercase ) )
		{
			ReportError ( "Bad cjson", SPH_HTTP_STATUS_400 );
			return false;
		}
	}

	if ( dDocs.IsEmpty() )
	{
		ReportError ( "no documents found", SPH_HTTP_STATUS_400 );
		return false;
	}

	PercolateOptions_t tOpts;
	tOpts.m_sIndex = sIndex;
	tOpts.m_bGetDocs = true;
	tOpts.m_bVerbose = bVerbose;
	tOpts.m_bGetQuery = true;
	// fixme! id alias here is 'id' or 'uid'. Process it!

	CSphSessionAccum tAcc;
	CPqResult tResult;
	tResult.m_dResult.m_bGetFilters = false;

	PercolateMatchDocuments ( dDocs, tOpts, tAcc, tResult );

	JsonEscapedBuilder sRes;
	EncodePercolateMatchResult ( tResult.m_dResult, tResult.m_dDocids, sIndex, sRes );
	BuildReply ( sRes, SPH_HTTP_STATUS_200 );

	return true;
}


static void EncodePercolateQueryResult ( bool bReplace, const CSphString & sIndex, int64_t iID, StringBuilder_c & tOut )
{
	if ( bReplace )
		tOut.Sprintf (R"({"index":"%s","type":"doc","_id":"%U","result":"updated","forced_refresh":true})", sIndex.cstr(), iID);
	else
		tOut.Sprintf ( R"({"index":"%s","type":"doc","_id":"%U","result":"created"})", sIndex.cstr (), iID );
}


bool HttpHandlerPQ_c::InsertOrReplaceQuery ( const CSphString& sIndex, const JsonObj_c& tJsonQuery,
	const JsonObj_c& tRoot, CSphString* pUID, bool bReplace )
{
	CSphString sTmp, sWarning;

	bool bQueryQL = true;
	CSphQuery tQuery;
	const char * sQuery = nullptr;
	JsonObj_c tQueryQL = tJsonQuery.GetStrItem ( "ql", sTmp );
	if ( tQueryQL )
		sQuery = tQueryQL.SzVal();
	else
	{
		bQueryQL = false;
		if ( !ParseJsonQueryFilters ( tJsonQuery, tQuery, m_sError, sWarning ) )
		{
			ReportError ( SPH_HTTP_STATUS_400 );
			return false;
		}

		if ( NonEmptyQuery ( tJsonQuery ) )
			sQuery = tQuery.m_sQuery.cstr();
	}

	if ( !sQuery || *sQuery=='\0' )
	{
		ReportError ( "no query found", SPH_HTTP_STATUS_400 );
		return false;
	}

	int64_t iID = 0;
	if ( pUID && !pUID->IsEmpty() )
		iID = strtoll ( pUID->cstr(), nullptr, 10 );

	JsonObj_c tTagsArray = tRoot.GetArrayItem ( "tags", m_sError, true );
	if ( !m_sError.IsEmpty() )
	{
		ReportError ( SPH_HTTP_STATUS_400 );
		return false;
	}

	StringBuilder_c sTags (", ");
	for ( const auto & i : tTagsArray )
		sTags << i.SzVal();

	JsonObj_c tFilters = tRoot.GetStrItem ( "filters", m_sError, true );
	if ( !m_sError.IsEmpty() )
	{
		ReportError ( SPH_HTTP_STATUS_400 );
		return false;
	}

	if ( tFilters && !bQueryQL && tQuery.m_dFilters.GetLength() )
	{
		ReportError ( "invalid combination of SphinxQL and query filter provided", SPH_HTTP_STATUS_501 );
		return false;
	}

	CSphVector<CSphFilterSettings> dFilters;
	CSphVector<FilterTreeItem_t> dFilterTree;
	if ( tFilters )
	{
		auto pServed = GetServed ( sIndex );
		if ( !CheckValid ( pServed, sIndex, IndexType_e::PERCOLATE ) )
			return false;

		RIdx_T<const PercolateIndex_i*> pIndex { pServed };

		if ( !PercolateParseFilters ( tFilters.SzVal(), SPH_COLLATION_UTF8_GENERAL_CI, pIndex->GetInternalSchema (), dFilters, dFilterTree, m_sError ) )
		{
			ReportError ( SPH_HTTP_STATUS_400 );
			return false;
		}
	} else
	{
		dFilters.SwapData ( tQuery.m_dFilters );
		dFilterTree.SwapData ( tQuery.m_dFilterTree );
	}

	// scope for index lock
	bool bOk = false;
	{
		auto pServed = GetServed ( sIndex );
		if ( !CheckValid ( pServed, sIndex, IndexType_e::PERCOLATE ))
			return false;

		RIdx_T<PercolateIndex_i*> pIndex { pServed };

		PercolateQueryArgs_t tArgs ( dFilters, dFilterTree );
		tArgs.m_sQuery = sQuery;
		tArgs.m_sTags = sTags.cstr();
		tArgs.m_iQUID = iID;
		tArgs.m_bReplace = bReplace;
		tArgs.m_bQL = bQueryQL;

		// add query
		auto pStored = pIndex->CreateQuery ( tArgs, m_sError );
		if ( pStored )
		{
			auto* pSession = session::GetClientSession();
			auto& tAcc = pSession->m_tAcc;
			auto* pAccum = tAcc.GetAcc( pIndex, m_sError );

			ReplicationCommand_t * pCmd = pAccum->AddCommand ( ReplicationCommand_e::PQUERY_ADD, sIndex );
			// refresh query's UID for reply as it might be auto-generated
			iID = pStored->m_iQUID;
			pCmd->m_pStored = std::move ( pStored );

			bOk = HandleCmdReplicate ( *pAccum, m_sError );
		}
	}

	if ( !bOk )
	{
		ReportError ( SPH_HTTP_STATUS_500 );
	} else
	{
		StringBuilder_c sRes;
		EncodePercolateQueryResult ( bReplace, sIndex, iID, sRes );
		BuildReply ( sRes, SPH_HTTP_STATUS_200 );
	}

	return bOk;
}

// for now - forcibly route query as /json/search POST {"index":"<idx>"}. Later matter of deprecate/delete
bool HttpHandlerPQ_c::ListQueries ( const CSphString & sIndex )
{
	StringBuilder_c sQuery;
	sQuery.Sprintf(R"({"index":"%s"})", sIndex.scstr());
	auto pHandler = std::make_unique<HttpHandler_JsonSearch_c> ( (Str_t)sQuery ) ;
	if ( !pHandler )
		return false;

	pHandler->SetErrorFormat (m_bNeedHttpResponse);
	pHandler->Process ();
	m_dData = std::move ( pHandler->GetResult ());
	return true;
}

bool HttpHandlerPQ_c::Delete ( const CSphString & sIndex, const JsonObj_c & tRoot )
{
	auto* pSession = session::GetClientSession();
	auto& tAcc = pSession->m_tAcc;
	auto* pAccum = tAcc.GetAcc ();

	ReplicationCommand_t * pCmd = pAccum->AddCommand ( ReplicationCommand_e::PQUERY_DELETE, sIndex );

	JsonObj_c tTagsArray = tRoot.GetArrayItem ( "tags", m_sError, true );
	if ( !m_sError.IsEmpty() )
	{
		ReportError ( SPH_HTTP_STATUS_400 );
		return false;
	}

	StringBuilder_c sTags ( ", " );
	for ( const auto & i : tTagsArray )
		sTags << i.SzVal();

	JsonObj_c tUidsArray = tRoot.GetArrayItem ( "id", m_sError, true );
	if ( !m_sError.IsEmpty() )
	{
		ReportError ( SPH_HTTP_STATUS_400 );
		return false;
	}

	for ( const auto & i : tUidsArray )
		pCmd->m_dDeleteQueries.Add ( i.IntVal() );

	if ( !sTags.GetLength() && !pCmd->m_dDeleteQueries.GetLength() )
	{
		ReportError ( "no tags or id field arrays found", SPH_HTTP_STATUS_400 );
		return false;
	}

	pCmd->m_sDeleteTags = sTags.cstr();
	uint64_t tmStart = sphMicroTimer();

	int iDeleted = 0;
	bool bOk = HandleCmdReplicate ( *pAccum, m_sError, iDeleted );

	uint64_t tmTotal = sphMicroTimer() - tmStart;

	if ( !bOk )
	{
		FormatError ( SPH_HTTP_STATUS_400, "%s", m_sError.cstr() );
		return false;
	}

	StringBuilder_c tOut;
	tOut.Sprintf (R"({"took":%d,"timed_out":false,"deleted":%d,"total":%d,"failures":[]})",
		( int ) ( tmTotal / 1000 ), iDeleted, iDeleted );
	BuildReply ( tOut, SPH_HTTP_STATUS_200 );

	return true;
}

bool HttpHandlerPQ_c::Process()
{
	TRACE_CONN ( "conn", "HttpHandlerPQ_c::Process" );
	CSphString * sEndpoint = m_tOptions ( "endpoint" );
	if ( !sEndpoint || sEndpoint->IsEmpty() )
	{
		FormatError ( SPH_HTTP_STATUS_400, "invalid empty endpoint, should be pq/index_name/operation");
		return false;
	}

	assert ( sEndpoint->Begins ( "json/pq/" ) || sEndpoint->Begins ( "pq/" ) );
	const char * sEndpointMethod = sEndpoint->cstr() + sizeof("pq/") - 1;
	if ( sEndpoint->Begins ( "json/pq/" ) )
		sEndpointMethod = sEndpoint->cstr() + sizeof("json/pq/") - 1;

	StrVec_t dPoints;
	sphSplit ( dPoints, sEndpointMethod, "/" );
	if ( dPoints.GetLength()<2 )
	{
		FormatError ( SPH_HTTP_STATUS_400, "invalid endpoint '%s', should be pq/index_name/operation", sEndpoint->scstr() );
		return false;
	}

	const CSphString & sIndex = dPoints[0];
	const CSphString & sOp = dPoints[1];
	CSphString * pUID = nullptr;
	if ( dPoints.GetLength()>2 )
		pUID = dPoints.Begin() + 2;

	bool bMatch = false;
	bool bDelete = false;
	if ( sOp=="_delete_by_query" )
		bDelete = true;
	else if ( sOp!="doc" )
		bMatch = true;

	if ( IsEmpty ( m_sQuery ) )
		return ListQueries ( sIndex );

	const JsonObj_c tRoot ( m_sQuery );
	if ( !tRoot )
	{
		ReportError ( "bad JSON object", SPH_HTTP_STATUS_400 );
		return false;
	}

	if ( !tRoot.Size() )
		return ListQueries ( sIndex );

	JsonObj_c tQuery = tRoot.GetObjItem ( "query", m_sError, bDelete );
	if ( !tQuery && !bDelete )
	{
		ReportError ( SPH_HTTP_STATUS_400 );
		return false;
	}

	JsonObj_c tPerc = bMatch ? tQuery.GetObjItem ( "percolate", m_sError ) : JsonNull;
	if ( bMatch && !tPerc )
	{
		ReportError ( SPH_HTTP_STATUS_400 );
		return false;
	}

	bool bVerbose = false;
	JsonObj_c tVerbose = tRoot.GetItem ( "verbose" );
	if ( tVerbose )
	{
		if ( tVerbose.IsDbl() )
			bVerbose = tVerbose.DblVal()!=0.0;
		else if ( tVerbose.IsInt() )
			bVerbose = tVerbose.IntVal()!=0;
		else if ( tVerbose.IsBool() )
			bVerbose = tVerbose.BoolVal();
	}

	if ( bMatch )
		return DoCallPQ ( sIndex, tPerc, bVerbose );
	else if ( bDelete )
		return Delete ( sIndex, tRoot );
	else
	{
		bool bRefresh = false;
		CSphString * pRefresh = m_tOptions ( "refresh" );
		if ( pRefresh && !pRefresh->IsEmpty() )
		{
			if ( *pRefresh=="0" )
				bRefresh = false;
			else if ( *pRefresh=="1" )
				bRefresh = true;
		}

		return InsertOrReplaceQuery ( sIndex, tQuery, tRoot, pUID, bRefresh );
	}
}

static bool ParseMetaLine ( const char * sLine, BulkDoc_t & tDoc, CSphString & sError )
{
	JsonObj_c tLineMeta ( sLine );
	JsonObj_c tAction = tLineMeta[0];
	if ( !tAction )
	{
		sError = "no statement found";
		return false;
	}

	tDoc.m_sAction = tAction.Name();

	if ( !tAction.IsObj() )
	{
		sError.SetSprintf ( "statement %s should be an object", tDoc.m_sAction.cstr() );
		return false;
	}

	JsonObj_c tIndex = tAction.GetStrItem ( "_index", sError );
	if ( !tIndex )
		return false;

	tDoc.m_sIndex = tIndex.StrVal();
	
	JsonObj_c tId = tAction.GetItem ( "_id" );
	if ( tId )
	{
		if ( tId.IsNum() )
			tDoc.m_tDocid = tId.IntVal();
		else if ( tId.IsStr() )
			tDoc.m_tDocid = strtoll ( tId.SzVal(), NULL, 10 );
		else if ( tId.IsNull() )
			tDoc.m_tDocid = 0;
		else
		{
			sError.SetSprintf ( "_id should be an int or string" );
			return false;
		}
	}

	return true;
}

static bool AddDocid ( SqlStmt_t & tStmt, DocID_t & tDocId, CSphString & sError )
{
	int iDocidPos = tStmt.m_dInsertSchema.GetFirst ( [&] ( const CSphString & sName ) { return sName=="id"; } );
	
	// can not set id at the same time via es meta and via document id property
	if ( iDocidPos!=-1 && tDocId!=0 )
	{
		sError = "id has already been specified";
		return false;
	}

	if ( iDocidPos!=-1 )
	{
		SqlInsert_t & tVal = tStmt.m_dInsertValues[iDocidPos];

		// check and convert to int
		if ( tVal.m_iType!=SqlInsert_t::CONST_INT )
		{
			tVal.SetValueInt ( GetDocID ( tVal.m_sVal.cstr() ), false );
			tVal.m_iType = SqlInsert_t::CONST_INT;
		}

		tDocId = (int64_t)tVal.GetValueUint();
		return true;
	}

	if ( !tDocId )
		return true;

	tStmt.m_dInsertSchema.Add ( sphGetDocidName() );
	SqlInsert_t & tId = tStmt.m_dInsertValues.Add();
	tId.m_iType = SqlInsert_t::CONST_INT;
	tId.SetValueInt(tDocId);

	tStmt.m_iSchemaSz = tStmt.m_dInsertSchema.GetLength();
	return true;
}

static bool ParseSourceLine ( const char * sLine, const CSphString & sAction, SqlStmt_t & tStmt, DocID_t & tDocId, CSphString & sError )
{
	// FIXME!!! update and delete ES compat endpoints
	if ( sAction=="index" )
	{
		JsonObj_c tRoot ( sLine );
		if ( !ParseJsonInsertSource ( tRoot, tStmt, true, true, sError ) )
			return false;
		if ( !AddDocid ( tStmt, tDocId, sError ) )
			return false;

	}  else if ( sAction=="create" )
	{
		JsonObj_c tRoot ( sLine );
		if ( !ParseJsonInsertSource ( tRoot, tStmt, false, true, sError ) )
			return false;
		if ( !AddDocid ( tStmt, tDocId, sError ) )
			return false;

	} else if ( sAction=="update" )
	{
		JsonObj_c tUpd ( FromSz ( sLine ) );
		tUpd.AddStr ( "index", tStmt.m_sIndex );
		tUpd.AddInt ( "id", tDocId );
		if ( !ParseJsonUpdate ( tUpd, tStmt, tDocId, sError ) )
			return false;

	} else if ( sAction=="delete" )
	{
		tStmt.m_eStmt = STMT_DELETE;
		tStmt.m_tQuery.m_sSelect = "id";
		CSphFilterSettings & tFilter = tStmt.m_tQuery.m_dFilters.Add();
		tFilter.m_eType = SPH_FILTER_VALUES;
		tFilter.m_dValues.Add ( tDocId );
		tFilter.m_sAttrName = "id";
	}

	return true;
}

char * SkipSpace ( char * p )
{
	while ( sphIsSpace ( *p ) )
		p++;

	return p;
}

static CSphString sphHttpEndpointToStr ( ESphHttpEndpoint eEndpoint )
{
	assert ( eEndpoint>=SPH_HTTP_ENDPOINT_INDEX && eEndpoint<SPH_HTTP_ENDPOINT_TOTAL );
	return g_dEndpoints[eEndpoint].m_szName1;
}

bool Ends ( const Str_t tVal, const char * sSuffix )
{
	if ( IsEmpty ( tVal ) || !sSuffix )
		return false;

	auto iSuffix = (int) strlen ( sSuffix );
	if ( tVal.second<iSuffix )
		return false;

	return strncmp ( tVal.first + tVal.second - iSuffix, sSuffix, iSuffix )==0;
}

void HttpHandlerEsBulk_c::ReportLogError ( const char * sError, const char * sErrorType , ESphHttpStatus eStatus, bool bLogOnly )
{
	if ( !bLogOnly )
		ReportError ( sError, sErrorType, eStatus );

	for ( char * sCur = (char *)GetBody().first; sCur<GetBody().first+GetBody().second; sCur++ )
	{
		if ( *sCur=='\0' )
			*sCur = '\n';
	}

	const CSphString * pUrl = GetOptions() ( "full_url" );
	HTTPINFO << sError << "\n" << ( pUrl ? pUrl->scstr() : "" ) << "\n" << GetBody().first;
}

bool HttpHandlerEsBulk_c::Validate()
{
	CSphString sError;

	CSphString * pOptContentType = GetOptions() ( "content-type" );
	if ( !pOptContentType )
	{
		ReportLogError ( "Content-Type must be set", "illegal_argument_exception", SPH_HTTP_STATUS_400, false );
		return false;
	}

	// HTTP field could have multiple values
	StrVec_t dOptContentType = sphSplit ( pOptContentType->cstr(), ",; " );
	if ( !dOptContentType.Contains ( "application/x-ndjson" ) && !dOptContentType.Contains ( "application/json" ) )
	{
		sError.SetSprintf ( "Content-Type header [%s] is not supported", pOptContentType->cstr() );
		ReportLogError ( sError.cstr(), "illegal_argument_exception", SPH_HTTP_STATUS_400, false );
		return false;
	}

	if ( IsEmpty ( GetBody() ) )
	{
		ReportLogError ( "request body is required", "parse_exception", SPH_HTTP_STATUS_400, false );
		return false;
	}
	if ( !Ends ( GetBody(), "\n" ) )
	{
		ReportLogError ( "The bulk request must be terminated by a newline [\n]", "illegal_argument_exception", SPH_HTTP_STATUS_400, false );
		return false;
	}

	return true;
}

bool HttpHandlerEsBulk_c::Process()
{
	if ( !Validate() )
		return false;

	auto & tCrashQuery = GlobalCrashQueryGetRef();
	tCrashQuery.m_dQuery = S2B ( GetBody() );

	CSphVector<Str_t> dLines;
	SplitNdJson ( GetBody(), [&] ( const char * sLine, int iLen ) { dLines.Add ( Str_t ( sLine, iLen ) ); } );
	
	CSphString sError;
	CSphVector<BulkDoc_t> dDocs;
	dDocs.Reserve ( dLines.GetLength() / 2 );
	bool bNextLineMeta = true;
	for ( const Str_t & tLine : dLines )
	{
		if ( !bNextLineMeta )
		{
			dDocs.Last().m_tDocLine = tLine;
			bNextLineMeta = true;
		} else
		{
			// skip empty lines if they are meta information
			if ( IsEmpty ( tLine ) )
				continue;

			// any bad meta result in general error
			BulkDoc_t & tDoc = dDocs.Add();
			if ( !ParseMetaLine ( tLine.first, tDoc, sError ) )
			{
				ReportLogError ( sError.cstr(), "action_request_validation_exception", SPH_HTTP_STATUS_400, false );
				return false;
			}
			if ( tDoc.m_sAction=="delete" )
			{
				tDoc.m_tDocLine = tLine;
				bNextLineMeta = true;
			} else
			{
				bNextLineMeta = false;
			}
		}
	}
	CSphVector<BulkTnx_t> dTnx;
	const BulkDoc_t * pLastDoc = dDocs.Begin();
	for ( const BulkDoc_t * pCurDoc = pLastDoc + 1; pCurDoc<dDocs.End(); pCurDoc++ )
	{
		// chain the same statements to the same index but not the updates
		if ( pLastDoc->m_sIndex==pCurDoc->m_sIndex && pLastDoc->m_sAction==pCurDoc->m_sAction && pCurDoc->m_sAction!="update" )
			continue;

		BulkTnx_t & tTnx = dTnx.Add();
		tTnx.m_iFrom = pLastDoc - dDocs.Begin();
		tTnx.m_iCount = pCurDoc - pLastDoc;
		pLastDoc = pCurDoc;
	}
	if ( pLastDoc )
	{
		BulkTnx_t & tTnx = dTnx.Add();
		tTnx.m_iFrom = pLastDoc - dDocs.Begin();
		tTnx.m_iCount = dDocs.GetLength() - tTnx.m_iFrom;
	}

	JsonObj_c tItems ( true );
	bool bOk = ProcessTnx ( dTnx, dDocs, tItems );

	JsonObj_c tRoot;
	tRoot.AddItem ( "items", tItems );
	tRoot.AddBool ( "errors", !bOk );
	tRoot.AddInt ( "took", 1 ); // FIXME!!! add delta
	BuildReply ( tRoot.AsString(), ( bOk ? SPH_HTTP_STATUS_200 : SPH_HTTP_STATUS_409 ) );

	if ( !bOk )
		ReportLogError ( "failed to commit", "", SPH_HTTP_STATUS_400, true );

	return bOk;
}

static const JsonObj_c g_tShards ( "{ \"total\": 1, \"successful\": 1, \"failed\": 0 }" );

static void AddEsReply ( const BulkDoc_t & tDoc, JsonObj_c & tRoot )
{
	char sBuf[70];
	snprintf ( sBuf, sizeof(sBuf), UINT64_FMT, (uint64_t)tDoc.m_tDocid );
	const char * sActionRes = "created";
	if ( tDoc.m_sAction=="delete" )
		sActionRes = "deleted";
	else if ( tDoc.m_sAction=="update" )
		sActionRes = "updated";
	JsonObj_c tShard ( g_tShards.Clone() );

	JsonObj_c tRes;
	tRes.AddStr ( "_index", tDoc.m_sIndex.cstr() );
	tRes.AddStr ( "_type", "doc" );
	tRes.AddStr ( "_id", sBuf );
	tRes.AddInt ( "_version", 1 );
	tRes.AddStr ( "result", sActionRes );
	tRes.AddItem ( "_shards", tShard );
	tRes.AddInt ( "_seq_no", 0 );
	tRes.AddInt ( "_primary_term", 1 );
	tRes.AddInt ( "status", 201 );

	JsonObj_c tAction;
	tAction.AddItem ( tDoc.m_sAction.cstr(), tRes );
	tRoot.AddItem ( tAction );
}

static void AddEsError ( int iReply, const CSphString & sError, const char * sErrorType, const BulkDoc_t & tDoc, JsonObj_c & tRoot )
{
	char sBuf[70];
	snprintf ( sBuf, sizeof(sBuf), UINT64_FMT, (uint64_t)tDoc.m_tDocid );

	JsonObj_c tErrorObj;
	tErrorObj.AddStr ( "type", sErrorType );
	tErrorObj.AddStr ( "reason", sError.cstr() );

	JsonObj_c tRes;
	tRes.AddStr ( "_index", tDoc.m_sIndex.cstr() );
	tRes.AddStr ( "_type", "doc" );
	tRes.AddStr ( "_id", sBuf );
	tRes.AddInt ( "status", 400 );
	tRes.AddItem ( "error", tErrorObj );

	JsonObj_c tAction;
	tAction.AddItem ( tDoc.m_sAction.cstr(), tRes );

	if ( iReply!=-1 )
		tRoot.ReplaceItem ( iReply, tAction );
	else
		tRoot.AddItem ( tAction );
}

bool HttpHandlerEsBulk_c::ProcessTnx ( const VecTraits_T<BulkTnx_t> & dTnx, VecTraits_T<BulkDoc_t> & dDocs, JsonObj_c & tItems )
{
	bool bOk = true;

	CSphVector<std::pair<int, CSphString>> dErrors;

	for ( const BulkTnx_t & tTnx : dTnx )
	{
		const CSphString & sIdx = dDocs[tTnx.m_iFrom].m_sIndex;
		assert ( !sIdx.IsEmpty() );
		ProcessBegin ( sIdx );

		bool bUpdate = false;
		bOk &= dErrors.IsEmpty();
		dErrors.Resize ( 0 );
		for ( int i = 0; i<tTnx.m_iCount; i++ )
		{
			int iDoc = tTnx.m_iFrom + i;
			BulkDoc_t & tDoc = dDocs[iDoc];

			if ( IsEmpty ( tDoc.m_tDocLine ) )
			{
				dErrors.Add ( { iDoc, "failed to parse, document is empty" } );
				continue;
			}

			SqlStmt_t tStmt;
			tStmt.m_tQuery.m_sIndexes = tDoc.m_sIndex;
			tStmt.m_sIndex = tDoc.m_sIndex;
			tStmt.m_sStmt = tDoc.m_tDocLine.first;

			bool bParsed = ParseSourceLine ( tDoc.m_tDocLine.first, tDoc.m_sAction, tStmt, tDoc.m_tDocid, m_sError );
			if ( !bParsed )
			{
				dErrors.Add ( { iDoc, m_sError } );
				continue;
			}

			bool bAction = false;
			JsonObj_c tResult = JsonNull;

			switch ( tStmt.m_eStmt )
			{
			case STMT_INSERT:
			case STMT_REPLACE:
				bAction = ProcessInsert ( tStmt, tDoc.m_tDocid, tResult, m_sError );
				break;

			case STMT_UPDATE:
				tStmt.m_sEndpoint = sphHttpEndpointToStr ( SPH_HTTP_ENDPOINT_JSON_UPDATE );
				bAction = ProcessUpdate ( tDoc.m_tDocLine, tStmt, tDoc.m_tDocid, tResult, m_sError );
				bUpdate = true;
				break;

			case STMT_DELETE:
				tStmt.m_sEndpoint = sphHttpEndpointToStr ( SPH_HTTP_ENDPOINT_JSON_DELETE );
				bAction = ProcessDelete ( tDoc.m_tDocLine, tStmt, tDoc.m_tDocid, tResult, m_sError );
				break;

			default:
				sphWarning ( "unknown statement \"%s\":%s", tStmt.m_sStmt, tDoc.m_tDocLine.first );
				break; // ignore statement as ES does
			}

			if ( !bAction )
				dErrors.Add ( { iDoc, tResult.GetItem ( "error" ).GetItem ( "type" ).StrVal() } );
		}

		// FIXME!!! check commit of empty accum
		JsonObj_c tResult;
		bool bCommited = ProcessCommitRollback ( FromStr ( sIdx ), DocID_t(), tResult, m_sError );
		if ( bCommited )
		{
			if ( bUpdate && !GetLastUpdated() )
			{
				assert ( tTnx.m_iCount==1 );
				const BulkDoc_t & tUpdDoc = dDocs[tTnx.m_iFrom];
				CSphString sUpdError;
				sUpdError.SetSprintf ( "[_doc][" INT64_FMT "]: document missing", tUpdDoc.m_tDocid );
				AddEsError ( -1, sUpdError, "document_missing_exception", tUpdDoc, tItems );
			} else
			{
				for ( int i=0; i<tTnx.m_iCount; i++ )
					AddEsReply ( dDocs[tTnx.m_iFrom+i], tItems );
			}
		} else
		{
			for ( int i=0; i<tTnx.m_iCount; i++ )
			{
				AddEsError ( -1, tResult.GetStrItem ( "error", m_sError, false ).StrVal(), "mapper_parsing_exception", dDocs[tTnx.m_iFrom+i], tItems );
			}
		}

		for ( const auto & tErr : dErrors )
			AddEsError ( tErr.first, tErr.second, "mapper_parsing_exception", dDocs[tErr.first], tItems );
	}

	bOk &= dErrors.IsEmpty();
	session::SetInTrans ( false );
	return bOk;
}

void SplitNdJson ( Str_t sBody, SplitAction_fn && fnAction )
{
	const char * sBodyEnd = sBody.first + sBody.second;
	while ( sBody.first<sBodyEnd )
	{
		const char * sNext = sBody.first;
		// break on CR or LF
		while ( sNext<sBodyEnd && *sNext != '\r' && *sNext != '\n' )
			sNext++;

		if ( sNext==sBodyEnd )
			break;

		*(const_cast<char*>(sNext)) = '\0';
		fnAction ( sBody.first, sNext-sBody.first );
		sBody.first = sNext + 1;

		// skip new lines
		while ( sBody.first<sBodyEnd && *sBody.first == '\n' )
			sBody.first++;
	}
}

bool HttpSetLogVerbosity ( const CSphString & sVal )
{
	if ( !sVal.Begins( "http_" ) )
		return false;

	bool bOn = ( sVal.Ends ( "_1" ) || sVal.Ends ( "_on" ) );
	
	if ( sVal.Begins ( "http_bad_req" ) )
		g_bLogBadHttpReq = bOn;
	else
		LOG_LEVEL_HTTP = bOn;

	return true;
}

void LogReplyStatus100()
{
	HTTPINFO << "100 Continue sent";
}<|MERGE_RESOLUTION|>--- conflicted
+++ resolved
@@ -25,13 +25,9 @@
 #include "tracer.h"
 #include "searchdbuddy.h"
 
-<<<<<<< HEAD
 static bool g_bLogBadHttpReq = val_from_env ( "MANTICORE_LOG_HTTP_BAD_REQ", false ); // log content of bad http requests, ruled by this env variable
-=======
-static bool g_bLogBadHttpReq = val_from_env ( "MANTICORE_LOG_HTTP_BAD_REQ", false ); // log content of bad http reqests, ruled by this env variable
 static int g_iLogHttpData = val_from_env ( "MANTICORE_LOG_HTTP_DATA", 0 ); // verbose logging of http data, ruled by this env variable
 
->>>>>>> 8da6dc7e
 static bool LOG_LEVEL_HTTP = val_from_env ( "MANTICORE_LOG_HTTP", false ); // verbose logging http processing events, ruled by this env variable
 #define LOG_COMPONENT_HTTP ""
 #define HTTPINFO LOGMSG ( VERBOSE_DEBUG, HTTP, HTTP )
@@ -189,11 +185,6 @@
 		return sData;
 	}
 };
-<<<<<<< HEAD
-
-
-=======
->>>>>>> 8da6dc7e
 /// stream with known content length and no special massage over socket
 class RawSocketStream_c final : public CharStream_c
 {
@@ -1863,13 +1854,9 @@
 	Str_t m_sCurChunk { dEmptyStr };
 	bool m_bDone;
 
-<<<<<<< HEAD
-	int m_iLines = 0;
+	int m_iJsons = 0;
 	int m_iReads = 0;
 	int m_iTotallyRead = 0; // not used, but provides data during debug
-=======
-	int m_iJsons = 0;
->>>>>>> 8da6dc7e
 
 public:
 	explicit NDJsonStream_c ( CharStream_c& tIn )
@@ -1912,35 +1899,20 @@
 			Str_t sResult;
 			if ( m_dLastChunk.IsEmpty () )
 			{
-<<<<<<< HEAD
 				sResult =  { szLine, p - szLine - 1 };
 // that is commented out, as we better will deal with empty strings on parser level instead.
 //				if ( IsEmpty ( sResult ) )
 //					continue;
-				++m_iLines;
-				HTTPINFO << "non-last chunk " << m_iLines << " " << sResult;;
-			}
-			else
-=======
-				sResult =  { szJson, p - szJson - 1 };
-				if ( IsEmpty ( sResult ) )
-					continue;
 				++m_iJsons;
 				HTTPINFO << "chunk " << m_iJsons << " '" << Data2Log ( sResult ) << "'";;
 			} else
->>>>>>> 8da6dc7e
 			{
 				m_dLastChunk.Append ( szLine, p - szLine );
 				sResult = m_dLastChunk;
 				--sResult.second; // exclude terminating \0
 				m_dLastChunk.Resize ( 0 );
-<<<<<<< HEAD
-				++m_iLines;
-				HTTPINFO << "Last chunk " << m_iLines << " " << sResult;
-=======
 				++m_iJsons;
 				HTTPINFO << "chunk last " << m_iJsons << " '" << Data2Log ( sResult ) << "'";;
->>>>>>> 8da6dc7e
 			}
 			return sResult;
 		}
@@ -1949,13 +1921,8 @@
 		m_dLastChunk.Add ( '\0' );
 		m_dLastChunk.Resize ( m_dLastChunk.GetLength() - 1 );
 		Str_t sResult = m_dLastChunk;
-<<<<<<< HEAD
-		++m_iLines;
-		HTTPINFO << "Termination chunk " << m_iLines << " " << sResult;
-=======
 		++m_iJsons;
 		HTTPINFO << "chunk termination " << m_iJsons << " '" << Data2Log ( sResult ) << "'";
->>>>>>> 8da6dc7e
 		return sResult;
 	}
 
@@ -1987,15 +1954,6 @@
 		: m_tSource ( tSource )
 		, m_tOptions ( tOptions )
 	{}
-
-	bool CheckReportError()
-	{
-		if ( !m_tSource.GetError() )
-			return false;
-
-		ReportError ( m_tSource.GetErrorMessage().cstr(), SPH_HTTP_STATUS_400 );
-		return true;
-	}
 
 	bool Process ()
 	{
@@ -2040,20 +1998,13 @@
 
 		while ( !m_tSource.Eof() )
 		{
-<<<<<<< HEAD
 			auto tQuery = m_tSource.ReadLine();
+			tQuery = TrimHeadSpace ( tQuery ); // could be a line with only whitespace chars
 			++iCurLine;
 
 			DocID_t tDocId = 0;
 			JsonObj_c tResult = JsonNull;
 
-=======
-			auto tQuery = m_tSource.Read();
-			if ( CheckReportError() )
-				return false;
-
-			tQuery = TrimHeadSpace ( tQuery ); // could be a line with only whitespace chars
->>>>>>> 8da6dc7e
 			if ( IsEmpty ( tQuery ) )
 			{
 				if ( session::IsInTrans() )
@@ -2079,18 +2030,10 @@
 
 			CSphString sQuery;
 			if ( !sphParseJsonStatement ( szStmt, tStmt, sStmt, sQuery, tDocId, m_sError ) )
-<<<<<<< HEAD
+			{
+				HTTPINFO << "inserted " << iCurLine << ", error: " << m_sError;
 				return FinishBulk ( SPH_HTTP_STATUS_400 );
-=======
-			{
-				ReportError ( SPH_HTTP_STATUS_400 );
-				HTTPINFO << "inserted " << iInserted << ", error: " << m_sError;
-				return false;
 			}
-
-			JsonObj_c tResult = JsonNull;
-			bResult = false;
->>>>>>> 8da6dc7e
 
 			if ( sTxnIdx.IsEmpty() )
 			{
@@ -2132,14 +2075,8 @@
 				break;
 
 			default:
-<<<<<<< HEAD
-				m_sError = "Unknown statement";
+				HTTPINFO << "inserted  " << iCurLine << ", got unknown statement:" << (int)tStmt.m_eStmt;
 				return FinishBulk ( SPH_HTTP_STATUS_400 );
-=======
-				ReportError ( "Unknown statement", SPH_HTTP_STATUS_400 );
-				HTTPINFO << "inserted  " << iInserted << ", got unknown statement:" << (int)tStmt.m_eStmt;
-				return false;
->>>>>>> 8da6dc7e
 			}
 
 			if ( !bResult || !session::IsInTrans() )
@@ -2165,31 +2102,12 @@
 		}
 
 		session::SetInTrans ( false );
-<<<<<<< HEAD
+		HTTPINFO << "inserted  " << iCurLine << " result: " << (int)bResult << ", error:" << m_sError;
 		return FinishBulk();
 	}
 
 private:
-	const char* IsNDJson() const
-=======
-
-		tRoot.AddItem ( "items", tItems );
-		tRoot.AddBool ( "errors", !bResult );
-		BuildReply ( tRoot.AsString(), bResult ? SPH_HTTP_STATUS_200 : SPH_HTTP_STATUS_409 );
-		HTTPINFO << "inserted  " << iInserted << " result: " << (int)bResult << ", error:" << m_sError;
-		return bResult;
-	}
-
-protected:
-	static void AddResult ( JsonObj_c & tRoot, CSphString & sStmt, JsonObj_c & tResult )
-	{
-		JsonObj_c tItem;
-		tItem.AddItem ( sStmt.cstr(), tResult );
-		tRoot.AddItem ( tItem );
-	}
-
 	bool CheckNDJson()
->>>>>>> 8da6dc7e
 	{
 		if ( !m_tOptions.Exists ( "content-type" ) )
 		{
