//
// Copyright (c) 2017-2020, Manticore Software LTD (http://manticoresearch.com)
// Copyright (c) 2001-2016, Andrew Aksyonoff
// Copyright (c) 2008-2016, Sphinx Technologies Inc
// All rights reserved
//
// This program is free software; you can redistribute it and/or modify
// it under the terms of the GNU General Public License. You should have
// received a copy of the GPL license along with this program; if you
// did not, you can find it at http://www.gnu.org/
//

#include "threadutils.h"
#include "sphinx.h"

#if !USE_WINDOWS
// UNIX-specific headers and calls
#include <sys/syscall.h>
#include <signal.h>

// for thr_self()
#ifdef __FreeBSD__
#include <sys/thr.h>
#endif

#endif


static RwLock_t g_tThdLock;
static List_t g_dThd GUARDED_BY ( g_tThdLock );   ///< existing threads table
static const char* g_sSystemName = "SYSTEM";

using namespace Threads;

const char* ThdStateName ( ThdState_e eState )
{
	switch (eState)
	{
		case ThdState_e::HANDSHAKE: return "handshake";
		case ThdState_e::NET_READ: return "net_read";
		case ThdState_e::NET_WRITE: return "net_write";
		case ThdState_e::QUERY: return "query";
		case ThdState_e::NET_IDLE: return "net_idle";
	}
	return "unknown";
}

const char* ProtoName ( Proto_e eProto )
{
	switch ( eProto )
	{
		case Proto_e::SPHINX: return "sphinxapi";
		case Proto_e::MYSQL41: return "sphinxql";
		case Proto_e::HTTP: return "http";
		case Proto_e::HTTPS: return "https";
		case Proto_e::REPLICATION: return "replication";
		default: break;
	}
	return "unknown";
}

ServiceThread_t::~ServiceThread_t ()
{
	Join ();
}

bool ServiceThread_t::Create ( void (* fnThread) ( void* ), void* pArg, const char* sName )
{
	m_bCreated = sphThreadCreate ( &m_tThread, fnThread, pArg, false, sName );
	return m_bCreated;
}

void ServiceThread_t::Join ()
{
	if ( m_bCreated && sphGetShutdown ())
		sphThreadJoin ( &m_tThread );
	m_bCreated = false;
}

void ThdDesc_t::SetThreadInfo ( const char* sTemplate, ... )
{
	ScopedMutex_t dLock ( m_tQueryLock );
	m_sBuf.Clear();
	va_list ap;
	va_start ( ap, sTemplate );
	m_sBuf.vSprintf ( sTemplate, ap );
	va_end ( ap );
}

void ThdDesc_t::SetSearchQuery ( const CSphQuery* pQuery )
{
	ScopedMutex_t dLock (m_tQueryLock);
	m_pQuery = pQuery;
}

ThreadSystem_t::ThreadSystem_t ( const char* sName )
{
	m_tDesc.m_bSystem = true;
	m_tDesc.m_tmStart = sphMicroTimer ();
	m_tDesc.m_iTid = GetOsThreadId ();
	m_tDesc.SetThreadInfo ( "SYSTEM %s", sName );
	m_tDesc.m_sCommand = g_sSystemName;

	m_tDesc.AddToGlobal();
}

ThreadSystem_t::~ThreadSystem_t ()
{
	m_tDesc.RemoveFromGlobal ();
}

ThreadLocal_t::ThreadLocal_t ( const ThdDesc_t& tDesc )
{
	m_tDesc.m_iTid = GetOsThreadId ();
	m_tDesc.m_eProto = tDesc.m_eProto;
	m_tDesc.m_iClientSock = tDesc.m_iClientSock;
	m_tDesc.m_sClientName = tDesc.m_sClientName;
	m_tDesc.m_eThdState = tDesc.m_eThdState;
	m_tDesc.m_sCommand = tDesc.m_sCommand;
	m_tDesc.m_iConnID = tDesc.m_iConnID;

	m_tDesc.m_tmConnect = tDesc.m_tmConnect;
	m_tDesc.m_tmStart = tDesc.m_tmStart;

	FinishInit();
}

ThreadLocal_t::~ThreadLocal_t ()
{
	if ( m_bInitialized )
		m_tDesc.RemoveFromGlobal ();
}

void ThreadLocal_t::FinishInit()
{
	if ( m_bInitialized )
		return;
	m_tDesc.AddToGlobal ();
	m_bInitialized = true;
}

void ThreadLocal_t::ThdState ( ThdState_e eState )
{
	m_tDesc.m_eThdState = eState;
	m_tDesc.m_tmStart = sphMicroTimer ();
}

void Threads::ThdDesc_t::AddToGlobal () EXCLUDES ( g_tThdLock )
{
	ScWL_t dThdLock ( g_tThdLock );
	g_dThd.Add ( this );
}

void Threads::ThdDesc_t::RemoveFromGlobal () EXCLUDES ( g_tThdLock )
{
	ScWL_t dThdLock ( g_tThdLock );
	g_dThd.Remove ( this );
}

Threads::ThdPublicInfo_t Threads::ThdDesc_t::GetPublicInfo ()
{
	ThdPublicInfo_t dResult;
	ThdInfo_t& dSemiRes = dResult;
	dSemiRes = *( ThdInfo_t* ) this;

	dResult.m_sThName = GetThreadName ( &m_tThd );

	ScopedMutex_t dLock ( m_tQueryLock );
	if ( m_pQuery )
		dResult.m_pQuery = new CSphQuery ( *m_pQuery );
	dResult.m_sRequestDescription = m_sBuf.cstr();
	return dResult;
}

Threads::ThdPublicInfo_t::~ThdPublicInfo_t ()
{
	SafeDelete ( m_pQuery );
}

void Threads::ThdPublicInfo_t::Swap( ThdPublicInfo_t& rhs )
{
	::Swap ( (*(ThdInfo_t*)(this)), *(ThdInfo_t*)(&rhs));
	::Swap ( m_sThName, rhs.m_sThName );
	::Swap( m_pQuery, rhs.m_pQuery );
	::Swap( m_sRequestDescription, rhs.m_sRequestDescription );
}

Threads::ThdPublicInfo_t::ThdPublicInfo_t( ThdPublicInfo_t && rhs) noexcept
{
	Swap(rhs);
}

Threads::ThdPublicInfo_t& Threads::ThdPublicInfo_t::operator=( ThdPublicInfo_t && rhs ) noexcept
{
	Swap(rhs);
	return *this;
}

int Threads::ThreadsNum () EXCLUDES ( g_tThdLock )
{
	ScRL_t dThdLock ( g_tThdLock );
	return g_dThd.GetLength ();
}

void Threads::ThdState ( ThdState_e eState, ThdDesc_t& tThd )
{
	tThd.m_eThdState = eState;
	tThd.m_tmStart = sphMicroTimer ();
}

// used only when handling crash; so extra locking/copying is not necessary and even dangerous.
List_t& Threads::GetUnsafeUnlockedUnprotectedGlobalThreadList () NO_THREAD_SAFETY_ANALYSIS
{
	return g_dThd;
}

CSphSwapVector<ThdPublicInfo_t> Threads::GetGlobalThreadInfos ()
{
	ScRL_t dThdLock ( g_tThdLock );
	CSphSwapVector<ThdPublicInfo_t> dResult;
	dResult.Reserve ( g_dThd.GetLength ());

	// fixme! refactor.
	for ( const auto& dThd : g_dThd )
		dResult.Add ((( ThdDesc_t& ) dThd ).GetPublicInfo ());
	return dResult;
}


int GetOsThreadId ()
{
#if USE_WINDOWS
	return GetCurrentThreadId();
#elif defined ( __APPLE__ )
	uint64_t tid;
	 pthread_threadid_np(NULL, &tid);
	return tid;
#elif defined(SYS_gettid)
	return syscall ( SYS_gettid );
#elif defined(__FreeBSD__)
	long tid;
	thr_self(&tid);
	return (int)tid;
#else
	return 0;
#endif
}

#include <atomic>
#include "event.h"
#include "optional.h"

//////////////////////////////////////////////////////////////////////////
/// functional threadpool with minimum footprint

#define LOG_LEVEL_DEBUG false
#define LOG_LEVEL_DETAIL false

namespace Threads {

namespace {
	thread_local int iNumber = 0;
	thread_local const char* szName = "main";
}

namespace logdetail {
	const char* name() { return szName; }
	int number() { return iNumber; }
}

void AddDetachedThread ( SphThread_t tThread, CSphString sName, int iTid );
void RemoveDetachedThread ( SphThread_t tThread );

#define LOG_COMPONENT_MT "(" << GetOsThreadId() << ") " << logdetail::name() << "#" << logdetail::number() << ": "

// start joinable thread running functional object (m.b. lambda)
SphThread_t makeTinyThread ( Handler tHandler, int iNum=0, const char * sName="main", bool bDetached=false )
{
	// let's place it inside function to avoid any outside usage
	struct TinyThread_t
	{
		Handler m_tHandler;
		const char * m_szName;
		int m_iNumber;

		explicit TinyThread_t ( Handler tHandler, const char* sName, int iNumber )
			: m_tHandler { std::move ( tHandler ) }
			, m_szName (sName)
			, m_iNumber (iNumber)
		{ }

		static void Do ( void * pTr )
		{
			CrashQuery_t tQueryTLS;
			SphCrashLogger_c::SetTopQueryTLS ( &tQueryTLS );
			auto * pThis = (TinyThread_t *) pTr;
			szName = pThis->m_szName;
			iNumber = pThis->m_iNumber;
			LOG( DEBUG, MT ) << "thread created";

			if ( pThis->m_tHandler )
				pThis->m_tHandler ();
			LOG( DEBUG, MT ) << "thread ended";
			delete pThis;
		}
	};

	StringBuilder_c sThdName;
	sThdName.Sprintf ( "%s_%d", sName, iNum );
	SphThread_t tThd;
	CSphScopedPtr<TinyThread_t> pHandler { new TinyThread_t ( std::move ( tHandler ), sName, iNum) };
	if ( sphCrashThreadCreate ( &tThd, TinyThread_t::Do, pHandler.Ptr (), bDetached, sThdName.cstr ()) )
		pHandler.LeakPtr ();
	return tThd;
}

// list (FIFO queue) of operations to perform. Used in service queue.
template<typename Operation>
class OpQueue_T : public ISphNoncopyable
{
	Operation * m_pFront = nullptr; // The front of the queue.
	Operation * m_pBack = nullptr; // The back of the queue.

public:
	// destroys all operations.
	~OpQueue_T ()
	{
		while (Operation * pOp = m_pFront)
		{
			Pop ();
			pOp->Destroy();
		}
	}

	// Get the operation at the front of the queue.
	Operation * Front ()
	{
		return m_pFront;
	}

	// Pop an operation from the front of the queue.
	void Pop ()
	{
		if ( m_pFront )
		{
			auto * tmp = m_pFront;
			m_pFront = m_pFront->m_pNext;
			if ( !m_pFront )
				m_pBack = nullptr;
			tmp->m_pNext = nullptr;
		}
	}

	// Push an operation on to the back of the queue.
	void Push ( Operation * pOp )
	{
		pOp->m_pNext = nullptr;
		if ( m_pBack )
		{
			m_pBack->m_pNext = pOp;
			m_pBack = pOp;
		} else
			m_pFront = m_pBack = pOp;
	}

	// Push all operations from another queue on to the back of the queue. The
	// source queue may contain operations of a derived type.
	template<typename OtherOperation>
	void Push ( OpQueue_T<OtherOperation> & rhs )
	{
		auto pRhsFront = rhs.m_pFront;
		if ( pRhsFront )
		{
			if ( m_pBack )
				m_pBack->m_pNext = pRhsFront;
			else
				m_pFront = pRhsFront;
			m_pBack = rhs.m_pBack;
			rhs.m_pFront = nullptr;
			rhs.m_pBack = nullptr;
		}
	}

	// Whether the queue is empty.
	bool Empty () const
	{
		return m_pFront==nullptr;
	}

	// Test whether an operation is already enqueued.
	bool IsEnqueued ( Operation * pOp ) const
	{
		return pOp->m_pNext || m_pBack==pOp;
	}
};

// Base class for all operations. A function pointer is used instead of virtual
// functions to avoid the associated overhead.
class SchedulerOperation_t
{
protected:
	using fnFuncType = void ( void*, SchedulerOperation_t* );
	friend class OpQueue_T<SchedulerOperation_t>;

private:
	SchedulerOperation_t * m_pNext = nullptr;
	fnFuncType * m_fnFunc;

public:
  void Complete( void* pOwner )
  {
	  m_fnFunc ( pOwner, this );
  }

  void Destroy()
  {
	  m_fnFunc ( nullptr, this );
  }

protected:
	// protect ctr and dtr of this type
	SchedulerOperation_t ( fnFuncType* fnFunc ) : m_fnFunc ( fnFunc ) {}
	~SchedulerOperation_t () {}
};

// actual operation which completes given Handler
template <typename Handler>
class CompletionHandler_c : public SchedulerOperation_t
{
	Handler m_Handler;

public:
	CompletionHandler_c ( const Handler& h )
		: SchedulerOperation_t ( &CompletionHandler_c::DoComplete )
		, m_Handler ( static_cast<const Handler&> ( h )) // force copying
	{}

	static void DoComplete ( void * pOwner, SchedulerOperation_t * pBase )
	{
		// Take ownership of the handler object.
		auto * pHandler = static_cast<CompletionHandler_c *>(pBase);

		// make a copy of handler before upcall.
		Handler dLocalHandler ( static_cast<const Handler &> ( pHandler->m_Handler ));

		// deallocate before the upcall
		SafeDelete ( pHandler );

		// Make the upcall if required.
		if ( pOwner )
		{
			dLocalHandler();

			// barrier ensures that no operations till here would be reordered below.
			std::atomic_thread_fence ( std::memory_order_release );
		}
	}
};


struct TaskServiceThreadInfo_t
{
	OpQueue_T <SchedulerOperation_t> m_dPrivateQueue;
	long m_iPrivateOutstandingWork = 0;
};

class TaskService_t
{
public:
	using operation = SchedulerOperation_t;
};

// Helper class to determine whether or not the current thread is inside an
// invocation of Service_t::run() for a specified service object.
// That may be used to optimize codeflow (like place continuation without locks)
template<typename Key, typename Value = BYTE>
class CallStack_c
{
public:
	// Context class automatically pushes the key/value pair on to the stack.
	class Context_c : public ISphNoncopyable
	{
		Key * m_pService; // The key associated with the context.
		Value * m_pThisContext; // The value associated with the context.
		Context_c * m_pNext; // The next element in the stack.
		friend class CallStack_c<Key, Value>;

	public:
		// Push the key on to the stack.
		explicit Context_c ( Key * pService )
			: m_pService ( pService ),
			m_pNext ( CallStack_c<Key, Value>::m_pTop )
		{
			m_pThisContext = (Value *)this;
			CallStack_c<Key, Value>::m_pTop = this;
		}

		// Push the key/value pair on to the stack.
		Context_c ( Key * pKey, Value & v )
			: m_pService ( pKey ),
			m_pThisContext ( &v ),
			m_pNext ( CallStack_c<Key, Value>::m_pTop )
		{
			CallStack_c<Key, Value>::m_pTop = this;
		}

		// Pop the key/value pair from the stack.
		~Context_c ()
		{
			CallStack_c<Key, Value>::m_pTop = m_pNext;
		}

		// Find the next context with the same key.
		Value * NextByKey () const
		{
			for ( auto* pElem = m_pNext; pElem!=nullptr; pElem = pElem->m_pNext )
				if ( pElem->m_pService==m_pService )
					return pElem->m_pThisContext;
			return nullptr;
		}
	};

	friend class Context_c;

	// Determine whether the specified owner is on the stack.
	// Returns address of key, if present, nullptr otherwise.
	static Value * Contains ( Key * pKey )
	{
		for ( auto* pElem = m_pTop; pElem!=nullptr; pElem = pElem->m_pNext )
			if ( pElem->m_pService==pKey )
				return pElem->m_pThisContext;
		return nullptr;
	}

	// Obtain the value at the top of the stack.
	static Value * Top ()
	{
		Context_c * pElem = m_pTop;
		return pElem ? pElem->m_pThisContext : nullptr;
	}

private:
	// The top of the stack of calls for the current thread.
	static thread_local Context_c* m_pTop;
};

template<typename Key, typename Value>
thread_local typename CallStack_c<Key, Value>::Context_c* CallStack_c<Key,Value>::m_pTop = nullptr;

struct Service_i
{
	virtual ~Service_i() {}
	virtual void run() = 0;
	virtual void reset() = 0;
};


/// performs tasks pushed with post() in one or many threads until they done.
/// Naming convention of members is inherited from boost::asio as drop-in replacement.
struct Service_t : public TaskService_t, public Service_i
{
	std::atomic<long> m_iOutstandingWork {0};	/// count of unfinished works
	mutable CSphMutex m_dMutex;					/// protect access to internal data
	bool m_bStopped = false;                	/// dispatcher has been stopped.
	bool m_bOneThread;                			/// optimize for single-threaded use case
	sph::Event_c m_tWakeupEvent;				/// event to wake up blocked threads
	OpQueue_T<SchedulerOperation_t> m_OpQueue;	/// The queue of handlers that are ready to be delivered
	OpQueue_T<SchedulerOperation_t> m_OpVipQueue;    /// The queue of handlers that have to be delivered BEFORE OpQueue

	// Per-thread call stack to track the state of each thread in the service.
	using ThreadCallStack_c = CallStack_c<TaskService_t, TaskServiceThreadInfo_t>;

	class Work_c;			/// Scoped RAII work to keep service running. calls work_started/work_finished
	friend class Work_c;

public:

	Service_t (bool bOneThread)
	: m_bOneThread ( bOneThread ) {}

	template<typename Handler>
	void post ( const Handler& handler )
	{
		// Allocate and construct an operation to wrap the handler.
		post_immediate_completion ( new CompletionHandler_c<Handler> ( handler ), false );
	}

	template<typename Handler>
	void defer ( const Handler & handler )
	{
		// Allocate and construct an operation to wrap the handler.
		post_immediate_completion ( new CompletionHandler_c<Handler> ( handler ), true );
	}

	template<typename Handler>
	void post_continuationHandler ( const Handler & handler )
	{
		// Allocate and construct an operation to wrap the handler.
		post_continuation ( new CompletionHandler_c<Handler> ( handler ) );
	}

	void post_continuation ( Service_t::operation * pOp )
	{
		auto * pThisThread = ThreadCallStack_c::Contains ( this );
		if ( pThisThread )
		{
			++pThisThread->m_iPrivateOutstandingWork;
			pThisThread->m_dPrivateQueue.Push ( pOp );
			LOG ( DETAIL, MT ) << "post this";
			return;
		}

		work_started ();
		ScopedMutex_t dLock ( m_dMutex );
		LOG ( DETAIL, MT ) << "post";
		m_OpVipQueue.Push ( pOp );
		wake_one_thread_and_unlock ( dLock );
	}

	void post_immediate_completion ( Service_t::operation * pOp, bool bVip )
	{
		if ( m_bOneThread )
		{
			auto * pThisThread = ThreadCallStack_c::Contains ( this );
			if ( pThisThread )
			{
				++pThisThread->m_iPrivateOutstandingWork;
				pThisThread->m_dPrivateQueue.Push ( pOp );
				LOG ( DETAIL, MT ) << "post this";
				return;
			}
		}
		work_started ();
		ScopedMutex_t dLock ( m_dMutex );
		LOG ( DETAIL, MT ) << "post";
		if ( bVip )
			m_OpVipQueue.Push ( pOp );
		else
			m_OpQueue.Push ( pOp );
		wake_one_thread_and_unlock ( dLock );
	}

	void run () override
	{
		LOG ( DETAIL, MT ) << "run " << m_iOutstandingWork << " st:" << !!m_bStopped;
		if ( m_iOutstandingWork==0 )
		{
			stop();
			return;
		}

		TaskServiceThreadInfo_t dThisThread;
		dThisThread.m_iPrivateOutstandingWork = 0;
		ThreadCallStack_c::Context_c dCtx ( this, dThisThread );

		ScopedMutex_t dLock ( m_dMutex );
		while ( do_run_one ( dLock, dThisThread ) )
			dLock.Lock ();
	}

	bool queue_empty() const REQUIRES ( m_dMutex )
	{
		return m_OpQueue.Empty () && m_OpVipQueue.Empty ();
	}

	bool do_run_one ( ScopedMutex_t& dLock, TaskServiceThreadInfo_t& this_thread )
		RELEASE ( dLock ) TRY_ACQUIRE ( false, dLock )
	{
		while ( !m_bStopped )
		{
			LOG ( DETAIL, MT ) << "locked " << dLock.Locked();
			assert ( dLock.Locked ());
			if ( queue_empty() )
			{
				m_tWakeupEvent.Clear ( dLock );
				m_tWakeupEvent.Wait ( dLock );
				continue;
			}

			auto & dOpQueue = m_OpVipQueue.Empty () ? m_OpQueue : m_OpVipQueue;
			auto * pOp = dOpQueue.Front ();
			dOpQueue.Pop ();

			if ( !queue_empty () && !m_bOneThread )
				wake_one_thread_and_unlock ( dLock );
			else
				dLock.Unlock ();

			pOp->Complete (this);

			LOG ( DETAIL, MT ) << "completed & unlocked";
			if ( this_thread.m_iPrivateOutstandingWork>1 )
				m_iOutstandingWork += this_thread.m_iPrivateOutstandingWork-1;
			else if ( this_thread.m_iPrivateOutstandingWork<1 )
				work_finished ();

			this_thread.m_iPrivateOutstandingWork = 0;
			if ( !this_thread.m_dPrivateQueue.Empty ())
			{
				dLock.Lock ();
				m_OpVipQueue.Push ( this_thread.m_dPrivateQueue );
			}
			return true;
		}
		return false;
	}

	void stop()
	{
		LOG ( DETAIL, MT ) << "stop";
		ScopedMutex_t dLock ( m_dMutex );
		stop_all_threads ( dLock );
	}

	bool stopped () const
	{
		ScopedMutex_t dLock ( m_dMutex );
		return m_bStopped;
	}

	void reset () override
	{
		LOG ( DETAIL, MT ) << "reset stopped ";
		ScopedMutex_t dLock ( m_dMutex );
		m_bStopped = false;
	}

	// Notify that some work has started.
	void work_started ()
	{
		LOG ( DETAIL, MT ) << "work_started from " << m_iOutstandingWork;
		++m_iOutstandingWork;
	}

	// Notify that some work has finished.
	void work_finished ()
	{
		LOG ( DETAIL, MT ) << "work_finished " << m_iOutstandingWork;
		if ( --m_iOutstandingWork==0 )
			stop ();
	}

	void stop_all_threads ( ScopedMutex_t & dLock ) REQUIRES ( dLock )
	{
		m_bStopped = true;
		m_tWakeupEvent.SignalAll ( dLock );
	}

	void wake_one_thread_and_unlock ( ScopedMutex_t & dLock ) REQUIRES ( dLock ) RELEASE ( dLock )
	{
		if ( !m_tWakeupEvent.MaybeUnlockAndSignalOne ( dLock ))
			dLock.Unlock ();
	}

	long works() const
	{
		return m_iOutstandingWork;
	}
};

/// helper to hold the service running
class Service_t::Work_c
{
	Service_t& m_tServiceRef;

public:
	explicit Work_c( Service_t& tService )
		: m_tServiceRef (tService)
	{
		m_tServiceRef.work_started ();
	}

	Work_c ( const Work_c& tOther)
		: m_tServiceRef ( tOther.m_tServiceRef )
	{
		m_tServiceRef.work_started ();
	}

	Work_c & operator= ( const Work_c & ) = delete;

	~Work_c()
	{
		m_tServiceRef.work_finished();
	}

	Service_t& GetService() const
	{
		return m_tServiceRef;
	}
};

#define LOG_COMPONENT_TP LOG_COMPONENT_MT << "@" << this->szName() << ": "

class ThreadPool_c final : public Scheduler_i
{
	using Work = Service_t::Work_c;

	const char * m_szName = nullptr;
	Service_t m_tService;
	Optional_T<Work> m_dWork;
	CSphVector<SphThread_t> m_dThreads;
	CSphMutex m_dMutex;
	sph::Event_c m_dCond;
	std::atomic<bool> m_bStop {false};

	template<typename F>
	void Post ( F && f, bool bVip = false )
	{
		LOG ( DETAIL, TP ) << "Post " << bVip;
		if ( bVip )
			m_tService.defer ( std::forward<F> ( f ));
		else
			m_tService.post ( std::forward<F> ( f ));
		LOG ( DETAIL, TP ) << "Post finished";
	}

	template<typename F>
	void PostContinuation ( F && f )
	{
		LOG ( DETAIL, TP ) << "PostContinuation";
		m_tService.post_continuationHandler( std::forward<F> ( f ));
		LOG ( DETAIL, TP ) << "Post finished";
	}

	Service_i & Service ()
	{
		return m_tService;
	}

	void createWork ()
	{
		m_dWork.emplace ( m_tService );
	}

	void loop ()
	{
		while (true)
		{
			m_tService.run ();
			ScopedMutex_t dLock {m_dMutex};
			if ( m_bStop )
				break;
			if ( !m_dWork )
			{
				createWork ();
				m_tService.reset ();
				m_dCond.SignalAll (dLock);
			}
		}
	}

public:
	ThreadPool_c ( size_t iThreadCount, const char * szName )
		: m_szName {szName}
		, m_tService ( iThreadCount==1 )
	{
		createWork ();
		m_dThreads.Resize ( (int) iThreadCount );
		for ( size_t i = 0; i<iThreadCount; ++i )
			m_dThreads[i] = makeTinyThread ( [this] { loop (); }, (int)i, szName );
		LOG ( DEBUG, TP ) << "thread pool created with threads: " << iThreadCount;
	}

	~ThreadPool_c () final
	{
		ScopedMutex_t dLock {m_dMutex};
		m_bStop = true;
		m_dWork.reset ();
		dLock.Unlock ();
		LOG ( DEBUG, TP ) << "stopping thread pool";
		for ( auto& dThread : m_dThreads )
			sphThreadJoin ( &dThread );
		LOG ( DEBUG, TP ) << "thread pool stopped";
	}

	void DiscardOnFork () final
	{
		m_dThreads.Reset();
	}

	void Schedule ( Handler handler, bool bVip ) final
	{
		Post ( std::move ( handler ), bVip );
	}

	void ScheduleContinuation ( Handler handler ) final
	{
		PostContinuation ( std::move ( handler ) );
	}

	Keeper_t KeepWorking () final
	{
		m_tService.work_started ();
		return Keeper_t ( nullptr, [this] ( void * ) { m_tService.work_finished (); } );
	}

	void Wait () final
	{
		LOG ( DETAIL, TP ) << "Wait";
		ScopedMutex_t dLock {m_dMutex};
		m_dWork.reset ();
		while (true)
		{
			m_dCond.Clear ( dLock );
			m_dCond.Wait ( dLock );
			LOG ( DEBUG, TP ) << "WAIT: waitCompleted: " << !!m_dWork;
			if ( m_dWork )
				break;
		}
		LOG ( DETAIL, TP ) << "Wait finished";
	}

	const char * szName () const final
	{
		return m_szName;
	}

	int WorkingThreads () const final
	{
		return m_dThreads.GetLength ();
	}

	long Works () const final
	{
		return m_tService.works ();
	}
};

class AloneThread_c final : public Scheduler_i
{
	using Work = Service_t::Work_c;

	CSphString m_sName;
	int m_iThreadNum;
	Service_t m_tService;
	std::atomic<bool> m_bStarted {false};
	static int m_iRunners;

	template<typename F>
	void Post ( F && f, bool bVip=false )
	{
		LOG ( DETAIL, TP ) << "Post " << bVip;
		if ( bVip )
			m_tService.defer ( std::forward<F> ( f ) );
		else
			m_tService.post ( std::forward<F> ( f ));
		LOG ( DETAIL, TP ) << "Post finished";
		if ( !m_bStarted )
		{
			m_bStarted = true;
			makeTinyThread ( [this] { loop (); }, m_iThreadNum, m_sName.cstr (), true );

			LOG ( DEBUG, TP ) << "alone thread created";
		}
	}

	void loop ()
	{
		Threads::AddDetachedThread ( sphThreadSelf (), m_sName, GetOsThreadId() );
		m_tService.run ();
		Threads::RemoveDetachedThread ( sphThreadSelf () );
		delete this;
	}

public:
	explicit AloneThread_c ( int iNum, const char * szName )
		: m_sName {szName}
		, m_iThreadNum ( iNum )
		, m_tService ( true ) // true means 'single-thread'
	{
		++m_iRunners;
		LOG ( DEBUG, TP ) << "alone worker created " << szName;
	}

	~AloneThread_c () final
	{
		LOG ( DEBUG, TP ) << "stopping thread";
		--m_iRunners;
		LOG ( DEBUG, TP ) << "thread stopped";
	}

	void Schedule ( Handler handler, bool bContinuation ) final
	{
		Post ( std::move ( handler ), bContinuation );
	}

	Keeper_t KeepWorking () final
	{
		m_tService.work_started ();
		return Keeper_t ( nullptr, [this] ( void * ) { m_tService.work_finished (); } );
	}

	const char * szName () const final { return m_sName.cstr (); }

	int WorkingThreads () const final { return 1; }

	void Wait() final {}

	static int GetRunners () { return m_iRunners; }

	long Works () const final
	{
		return GetRunners ();
	}
};

int AloneThread_c::m_iRunners = 0;


SchedulerSharedPtr_t MakeThreadPool ( size_t iThreadCount, const char * szName )
{
	return SchedulerSharedPtr_t {new ThreadPool_c ( iThreadCount, szName )};
}

SchedulerSharedPtr_t MakeAloneThread ( size_t iOrderNum, const char * szName )
{
	return SchedulerSharedPtr_t {new AloneThread_c ( (int) iOrderNum, szName )};
}

} // namespace Threads



struct Handler_t : public ListNode_t
{
	Handler_fn m_fnCb;

	Handler_t ( Handler_fn && fnCb ) : m_fnCb ( std::move ( fnCb )) {}
};

static RwLock_t g_lShutdownGuard;
static List_t g_dShutdownList GUARDED_BY ( g_lShutdownGuard );

void * searchd::AddShutdownCb ( std::function<void ()> fnCb )
{
	auto * pCb = new Handler_t ( std::move ( fnCb ));
	ScWL_t tGuard ( g_lShutdownGuard );
	g_dShutdownList.Add ( pCb );
	return pCb;
}

// remove previously set shutdown cb by cookie
void searchd::DeleteShutdownCb ( void * pCookie )
{
	if ( !pCookie )
		return;

	auto * pCb = (Handler_t *) pCookie;

	ScWL_t tGuard ( g_lShutdownGuard );
	if ( !g_dShutdownList.GetLength ())
		return;

	g_dShutdownList.Remove ( pCb );
	SafeDelete ( pCb );
}

// invoke shutdown handlers
void searchd::FireShutdownCbs ()
{
	ScRL_t tGuard ( g_lShutdownGuard );
	while (g_dShutdownList.GetLength ()) {
		auto * pCb = (Handler_t *) g_dShutdownList.Begin ();
		g_dShutdownList.Remove ( pCb );
		auto fnCb = std::move ( pCb->m_fnCb );
		SafeDelete( pCb );
		fnCb();
	}
}

void searchd::CleanAfterFork () NO_THREAD_SAFETY_ANALYSIS
{
	g_dShutdownList.HardReset();
}

static int g_iGlobalThreads = 1;

void SetGlobalThreads ( int iThreads )
{
	g_iGlobalThreads = Max (1, iThreads);
}

SchedulerSharedPtr_t& GlobalScheduler ()
{
	static SchedulerSharedPtr_t pPool;
	return pPool;
}

Threads::Scheduler_i * GetGlobalScheduler ()
{
	SchedulerSharedPtr_t& pPool = GlobalScheduler();
	if ( !pPool )
		pPool = new ThreadPool_c ( g_iGlobalThreads, "work" );
	return pPool;
}

void WipeGlobalSchedulerAfterFork ()
{
	SchedulerSharedPtr_t & pPool = GlobalScheduler ();
	if ( pPool )
		pPool->DiscardOnFork();
}

long GetGlobalQueueSize ()
{
	return ((Threads::ThreadPool_c *) GetGlobalScheduler ())->Works ();
}

long GetGlobalThreads ()
{
	return ((Threads::ThreadPool_c *) GetGlobalScheduler ())->WorkingThreads();
}


Threads::Scheduler_i * GetAloneScheduler ( int iMaxThreads, const char * szName )
{
	if ( iMaxThreads>0 && Threads::AloneThread_c::GetRunners ()>=iMaxThreads )
		return nullptr;

	static int iOrder = 0;
	return new Threads::AloneThread_c ( iOrder++, szName? szName: "alone" );
}

struct LowThreadDesc_t
{
	SphThread_t m_tThread;
	int 		m_iThreadID;
	CSphString	m_sThreadName;
//	LowThreadDesc_t ( SphThread_t tThread, int )
};

CSphMutex g_dDetachedGuard;
CSphVector<LowThreadDesc_t> g_dDetachedThreads GUARDED_BY (g_dDetachedGuard);

void Threads::AloneShutdowncatch ()
{
#if !USE_WINDOWS
	static bool bShutdownEngaged = false;
	if ( !bShutdownEngaged )
	{
		bShutdownEngaged = true;
		searchd::AddShutdownCb ( [&] ()
		{
			auto iThreads = g_dDetachedThreads.GetLength();
			int iTurn = 1;
			do
			{
				CSphVector<LowThreadDesc_t> dToKill;
				{
					ScopedMutex_t _ ( g_dDetachedGuard );
					dToKill = g_dDetachedThreads;
				}

				if ( !iThreads )
					break;

				sphWarning ( "AloneShutdowncatch will kill %d threads", iThreads );

				for ( auto & tThread : dToKill )
				{
					sphInfo ("Kill thread '%s' with id %d, try %d",
							tThread.m_sThreadName.cstr(), tThread.m_iThreadID, iTurn );
					pthread_kill ( tThread.m_tThread, SIGTERM );
				}


				auto iStart = 0;
				while (true)
				{
					{
						ScopedMutex_t _ ( g_dDetachedGuard );
						iThreads = g_dDetachedThreads.GetLength ();
					}
					if ( iThreads<=0 )
							break;

					sphSleepMsec ( 50 );
					iStart += 50;
					if ( iStart>=10000 ) // wait 10 seconds between tries
					{
						sphWarning ( "AloneShutdowncatch catch still has %d alone threads", iThreads );
						break;
					}
				}

				++iTurn;
			} while ( iThreads>0 );
		});
	}
#endif
}

void Threads::AddDetachedThread ( SphThread_t tThread, CSphString sName, int iTid )
{
	ScopedMutex_t _ ( g_dDetachedGuard );
	sphLogDebug ( "AddDetachedThread called for '%s', tid %d", sName.cstr(), iTid );
	g_dDetachedThreads.Add ( { tThread, iTid, std::move ( sName ) } );
}

void Threads::RemoveDetachedThread ( SphThread_t tThread )
{
	sphLogDebug ( "RemoveDetachedThread called for %d", (int) GetOsThreadId () );
	ScopedMutex_t _ ( g_dDetachedGuard );
	ARRAY_FOREACH ( i, g_dDetachedThreads )
	{
		if ( sphSameThreads ( g_dDetachedThreads[i].m_tThread, tThread ) )
		{
			sphLogDebug ( "Terminated thread %d, '%s'",
					g_dDetachedThreads[i].m_iThreadID, g_dDetachedThreads[i].m_sThreadName.cstr () );
			g_dDetachedThreads.RemoveFast ( i );
			return;
		}
	}
}


thread_local CrashQuery_t * g_pTlsCrashQuery = nullptr;

void GlobalSetTopQueryTLS ( CrashQuery_t * pQuery )
{
	g_pTlsCrashQuery = pQuery;
}

void GlobalCrashQuerySet ( const CrashQuery_t & tQuery )
{
<<<<<<< HEAD
	CrashQuery_t * pQuery = g_pTlsCrashQuery;
	assert ( pQuery );
	*pQuery = tQuery;
}

static CrashQuery_t g_tUnhandled;
CrashQuery_t GlobalCrashQueryGet ()
{
	const CrashQuery_t * pQuery = g_pTlsCrashQuery;

	// in case TLS not set \ found handler still should process crash
	// FIXME!!! some service threads use raw threads instead ThreadCreate
	if ( !pQuery )
		return g_tUnhandled;
	else
		return *pQuery;
}

using CallArgPair_t = std::pair<void ( * ) ( void * ), void *>;

static void ThreadWrapper ( void * pArg )
{
	auto * pPair = static_cast<CallArgPair_t *> ( pArg );
	CrashQuery_t tQueryTLS;
	GlobalSetTopQueryTLS ( &tQueryTLS );
	pPair->first ( pPair->second );
	delete pPair;
}

bool sphCrashThreadCreate ( SphThread_t * pThread, void (*pCall)(void*), void * pArg, bool bDetached, const char* sName )
{
	auto * pWrapperArg = new CallArgPair_t ( pCall, pArg );
	bool bSuccess = sphThreadCreate ( pThread, ThreadWrapper, pWrapperArg, bDetached, sName );
	if ( !bSuccess )
		delete pWrapperArg;
	return bSuccess;
}
=======
	if ( !dPool )
		InitGlobalThreadPool ();
	dPool->Schedule ( std::move ( dHandler ));
}

thread_local CrashQuery_t * SphCrashLogger_c::m_pTlsCrashQuery = nullptr;    // pointer to on-stack instance of this class
>>>>>>> 69c38934
<|MERGE_RESOLUTION|>--- conflicted
+++ resolved
@@ -1223,7 +1223,6 @@
 
 void GlobalCrashQuerySet ( const CrashQuery_t & tQuery )
 {
-<<<<<<< HEAD
 	CrashQuery_t * pQuery = g_pTlsCrashQuery;
 	assert ( pQuery );
 	*pQuery = tQuery;
@@ -1261,11 +1260,3 @@
 		delete pWrapperArg;
 	return bSuccess;
 }
-=======
-	if ( !dPool )
-		InitGlobalThreadPool ();
-	dPool->Schedule ( std::move ( dHandler ));
-}
-
-thread_local CrashQuery_t * SphCrashLogger_c::m_pTlsCrashQuery = nullptr;    // pointer to on-stack instance of this class
->>>>>>> 69c38934
