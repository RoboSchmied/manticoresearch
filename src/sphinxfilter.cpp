--- conflicted
+++ resolved
@@ -1454,9 +1454,6 @@
 					pAttr->m_pExpr->AddRef(); // CreateFilterJson() uses a refcounted pointer, but does not AddRef() itself, so help it
 				pFilter = CreateFilterJson ( pAttr, pAttr->m_pExpr.Ptr(), tSettings.m_eType, tSettings.m_bHasEqual, sError, eCollation );
 			} else
-<<<<<<< HEAD
-				pFilter = CreateFilter ( pAttr->m_eAttrType, tSettings.m_eType, tSettings.m_eMvaFunc, tSettings.GetNumValues(), pAttr->m_tLocator, sError, sWarning, tSettings.m_bHasEqual, eCollation );
-=======
 			{
 				// fixup "fltcol=intval" conditions
 				if ( pAttr->m_eAttrType==SPH_ATTR_FLOAT && tSettings.m_eType==SPH_FILTER_VALUES && tSettings.GetNumValues()==1 )
@@ -1465,9 +1462,8 @@
 					fMin = fMax = (float)tSettings.GetValue(0);
 				}
 
-				pFilter = CreateFilter ( pAttr->m_eAttrType, eType, tSettings.GetNumValues(), pAttr->m_tLocator, sError, tSettings.m_bHasEqual, eCollation );
+				pFilter = CreateFilter ( pAttr->m_eAttrType, eType, tSettings.m_eMvaFunc, tSettings.GetNumValues(), pAttr->m_tLocator, sError, sWarning, tSettings.m_bHasEqual, eCollation );
 			}
->>>>>>> 2bae28c2
 		}
 	}
 
