/* A Bison parser, made by GNU Bison 3.0.2.  */

/* Bison interface for Yacc-like parsers in C

   Copyright (C) 1984, 1989-1990, 2000-2013 Free Software Foundation, Inc.

   This program is free software: you can redistribute it and/or modify
   it under the terms of the GNU General Public License as published by
   the Free Software Foundation, either version 3 of the License, or
   (at your option) any later version.

   This program is distributed in the hope that it will be useful,
   but WITHOUT ANY WARRANTY; without even the implied warranty of
   MERCHANTABILITY or FITNESS FOR A PARTICULAR PURPOSE.  See the
   GNU General Public License for more details.

   You should have received a copy of the GNU General Public License
   along with this program.  If not, see <http://www.gnu.org/licenses/>.  */

/* As a special exception, you may create a larger work that contains
   part or all of the Bison parser skeleton and distribute that work
   under terms of your choice, so long as that work isn't itself a
   parser generator using the skeleton or a modified version thereof
   as a parser skeleton.  Alternatively, if you modify or redistribute
   the parser skeleton itself, you may (at your option) remove this
   special exception, which will cause the skeleton and the resulting
   Bison output files to be licensed under the GNU General Public
   License without this special exception.

   This special exception was added by the Free Software Foundation in
   version 2.2 of Bison.  */

#ifndef YY_YY_YYSPHINXEXPR_H_INCLUDED
# define YY_YY_YYSPHINXEXPR_H_INCLUDED
/* Debug traces.  */
#ifndef YYDEBUG
# define YYDEBUG 0
#endif
#if YYDEBUG
extern int yydebug;
#endif

/* Token type.  */
#ifndef YYTOKENTYPE
# define YYTOKENTYPE
<<<<<<< HEAD
   /* Put the tokens into the symbol table, so that GDB and other debuggers
      know about them.  */
   enum yytokentype {
     TOK_CONST_INT = 258,
     TOK_CONST_FLOAT = 259,
     TOK_CONST_STRING = 260,
     TOK_SUBKEY = 261,
     TOK_DOT_NUMBER = 262,
     TOK_ATTR_INT = 263,
     TOK_ATTR_BITS = 264,
     TOK_ATTR_FLOAT = 265,
     TOK_ATTR_MVA32 = 266,
     TOK_ATTR_MVA64 = 267,
     TOK_ATTR_STRING = 268,
     TOK_ATTR_FACTORS = 269,
     TOK_FUNC = 270,
     TOK_FUNC_IN = 271,
     TOK_FUNC_RAND = 272,
     TOK_FUNC_REMAP = 273,
     TOK_FUNC_PF = 274,
     TOK_USERVAR = 275,
     TOK_UDF = 276,
     TOK_HOOK_IDENT = 277,
     TOK_HOOK_FUNC = 278,
     TOK_IDENT = 279,
     TOK_ATTR_JSON = 280,
     TOK_ATID = 281,
     TOK_ATWEIGHT = 282,
     TOK_ID = 283,
     TOK_GROUPBY = 284,
     TOK_WEIGHT = 285,
     TOK_COUNT = 286,
     TOK_DISTINCT = 287,
     TOK_CONST_LIST = 288,
     TOK_ATTR_SINT = 289,
     TOK_MAP_ARG = 290,
     TOK_FOR = 291,
     TOK_ITERATOR = 292,
     TOK_IS = 293,
     TOK_NULL = 294,
     TOK_IS_NULL = 295,
     TOK_IS_NOT_NULL = 296,
     TOK_OR = 297,
     TOK_AND = 298,
     TOK_NE = 299,
     TOK_EQ = 300,
     TOK_GTE = 301,
     TOK_LTE = 302,
     TOK_MOD = 303,
     TOK_DIV = 304,
     TOK_NOT = 305,
     TOK_NEG = 306
   };
#endif
#define TOK_CONST_INT 258
#define TOK_CONST_FLOAT 259
#define TOK_CONST_STRING 260
#define TOK_SUBKEY 261
#define TOK_DOT_NUMBER 262
#define TOK_ATTR_INT 263
#define TOK_ATTR_BITS 264
#define TOK_ATTR_FLOAT 265
#define TOK_ATTR_MVA32 266
#define TOK_ATTR_MVA64 267
#define TOK_ATTR_STRING 268
#define TOK_ATTR_FACTORS 269
#define TOK_FUNC 270
#define TOK_FUNC_IN 271
#define TOK_FUNC_RAND 272
#define TOK_FUNC_REMAP 273
#define TOK_FUNC_PF 274
#define TOK_USERVAR 275
#define TOK_UDF 276
#define TOK_HOOK_IDENT 277
#define TOK_HOOK_FUNC 278
#define TOK_IDENT 279
#define TOK_ATTR_JSON 280
#define TOK_ATID 281
#define TOK_ATWEIGHT 282
#define TOK_ID 283
#define TOK_GROUPBY 284
#define TOK_WEIGHT 285
#define TOK_COUNT 286
#define TOK_DISTINCT 287
#define TOK_CONST_LIST 288
#define TOK_ATTR_SINT 289
#define TOK_MAP_ARG 290
#define TOK_FOR 291
#define TOK_ITERATOR 292
#define TOK_IS 293
#define TOK_NULL 294
#define TOK_IS_NULL 295
#define TOK_IS_NOT_NULL 296
#define TOK_OR 297
#define TOK_AND 298
#define TOK_NE 299
#define TOK_EQ 300
#define TOK_GTE 301
#define TOK_LTE 302
#define TOK_MOD 303
#define TOK_DIV 304
#define TOK_NOT 305
#define TOK_NEG 306




#if ! defined (YYSTYPE) && ! defined (YYSTYPE_IS_DECLARED)

typedef union YYSTYPE {
=======
  enum yytokentype
  {
    TOK_CONST_INT = 258,
    TOK_CONST_FLOAT = 259,
    TOK_CONST_STRING = 260,
    TOK_SUBKEY = 261,
    TOK_DOT_NUMBER = 262,
    TOK_ATTR_INT = 263,
    TOK_ATTR_BITS = 264,
    TOK_ATTR_FLOAT = 265,
    TOK_ATTR_MVA32 = 266,
    TOK_ATTR_MVA64 = 267,
    TOK_ATTR_STRING = 268,
    TOK_ATTR_FACTORS = 269,
    TOK_FUNC = 270,
    TOK_FUNC_IN = 271,
    TOK_FUNC_REMAP = 272,
    TOK_FUNC_PF = 273,
    TOK_USERVAR = 274,
    TOK_UDF = 275,
    TOK_HOOK_IDENT = 276,
    TOK_HOOK_FUNC = 277,
    TOK_IDENT = 278,
    TOK_ATTR_JSON = 279,
    TOK_ATID = 280,
    TOK_ATWEIGHT = 281,
    TOK_ID = 282,
    TOK_GROUPBY = 283,
    TOK_WEIGHT = 284,
    TOK_COUNT = 285,
    TOK_DISTINCT = 286,
    TOK_CONST_LIST = 287,
    TOK_ATTR_SINT = 288,
    TOK_MAP_ARG = 289,
    TOK_FOR = 290,
    TOK_ITERATOR = 291,
    TOK_IS = 292,
    TOK_NULL = 293,
    TOK_IS_NULL = 294,
    TOK_IS_NOT_NULL = 295,
    TOK_OR = 296,
    TOK_AND = 297,
    TOK_EQ = 298,
    TOK_NE = 299,
    TOK_LTE = 300,
    TOK_GTE = 301,
    TOK_DIV = 302,
    TOK_MOD = 303,
    TOK_NOT = 304,
    TOK_NEG = 305
  };
#endif

/* Value type.  */
#if ! defined YYSTYPE && ! defined YYSTYPE_IS_DECLARED
typedef union YYSTYPE YYSTYPE;
union YYSTYPE
{


>>>>>>> deef0ad6
	int64_t			iConst;			// constant value
	float			fConst;			// constant value
	uint64_t		iAttrLocator;	// attribute locator (rowitem for int/float; offset+size for bits)
	int				iFunc;			// function id
	int				iNode;			// node, or uservar, or udf index
	const char *	sIdent;			// generic identifier (token does NOT own ident storage; ie values are managed by parser)


};
# define YYSTYPE_IS_TRIVIAL 1
# define YYSTYPE_IS_DECLARED 1
#endif



int yyparse (ExprParser_t * pParser);

#endif /* !YY_YY_YYSPHINXEXPR_H_INCLUDED  */<|MERGE_RESOLUTION|>--- conflicted
+++ resolved
@@ -43,118 +43,6 @@
 /* Token type.  */
 #ifndef YYTOKENTYPE
 # define YYTOKENTYPE
-<<<<<<< HEAD
-   /* Put the tokens into the symbol table, so that GDB and other debuggers
-      know about them.  */
-   enum yytokentype {
-     TOK_CONST_INT = 258,
-     TOK_CONST_FLOAT = 259,
-     TOK_CONST_STRING = 260,
-     TOK_SUBKEY = 261,
-     TOK_DOT_NUMBER = 262,
-     TOK_ATTR_INT = 263,
-     TOK_ATTR_BITS = 264,
-     TOK_ATTR_FLOAT = 265,
-     TOK_ATTR_MVA32 = 266,
-     TOK_ATTR_MVA64 = 267,
-     TOK_ATTR_STRING = 268,
-     TOK_ATTR_FACTORS = 269,
-     TOK_FUNC = 270,
-     TOK_FUNC_IN = 271,
-     TOK_FUNC_RAND = 272,
-     TOK_FUNC_REMAP = 273,
-     TOK_FUNC_PF = 274,
-     TOK_USERVAR = 275,
-     TOK_UDF = 276,
-     TOK_HOOK_IDENT = 277,
-     TOK_HOOK_FUNC = 278,
-     TOK_IDENT = 279,
-     TOK_ATTR_JSON = 280,
-     TOK_ATID = 281,
-     TOK_ATWEIGHT = 282,
-     TOK_ID = 283,
-     TOK_GROUPBY = 284,
-     TOK_WEIGHT = 285,
-     TOK_COUNT = 286,
-     TOK_DISTINCT = 287,
-     TOK_CONST_LIST = 288,
-     TOK_ATTR_SINT = 289,
-     TOK_MAP_ARG = 290,
-     TOK_FOR = 291,
-     TOK_ITERATOR = 292,
-     TOK_IS = 293,
-     TOK_NULL = 294,
-     TOK_IS_NULL = 295,
-     TOK_IS_NOT_NULL = 296,
-     TOK_OR = 297,
-     TOK_AND = 298,
-     TOK_NE = 299,
-     TOK_EQ = 300,
-     TOK_GTE = 301,
-     TOK_LTE = 302,
-     TOK_MOD = 303,
-     TOK_DIV = 304,
-     TOK_NOT = 305,
-     TOK_NEG = 306
-   };
-#endif
-#define TOK_CONST_INT 258
-#define TOK_CONST_FLOAT 259
-#define TOK_CONST_STRING 260
-#define TOK_SUBKEY 261
-#define TOK_DOT_NUMBER 262
-#define TOK_ATTR_INT 263
-#define TOK_ATTR_BITS 264
-#define TOK_ATTR_FLOAT 265
-#define TOK_ATTR_MVA32 266
-#define TOK_ATTR_MVA64 267
-#define TOK_ATTR_STRING 268
-#define TOK_ATTR_FACTORS 269
-#define TOK_FUNC 270
-#define TOK_FUNC_IN 271
-#define TOK_FUNC_RAND 272
-#define TOK_FUNC_REMAP 273
-#define TOK_FUNC_PF 274
-#define TOK_USERVAR 275
-#define TOK_UDF 276
-#define TOK_HOOK_IDENT 277
-#define TOK_HOOK_FUNC 278
-#define TOK_IDENT 279
-#define TOK_ATTR_JSON 280
-#define TOK_ATID 281
-#define TOK_ATWEIGHT 282
-#define TOK_ID 283
-#define TOK_GROUPBY 284
-#define TOK_WEIGHT 285
-#define TOK_COUNT 286
-#define TOK_DISTINCT 287
-#define TOK_CONST_LIST 288
-#define TOK_ATTR_SINT 289
-#define TOK_MAP_ARG 290
-#define TOK_FOR 291
-#define TOK_ITERATOR 292
-#define TOK_IS 293
-#define TOK_NULL 294
-#define TOK_IS_NULL 295
-#define TOK_IS_NOT_NULL 296
-#define TOK_OR 297
-#define TOK_AND 298
-#define TOK_NE 299
-#define TOK_EQ 300
-#define TOK_GTE 301
-#define TOK_LTE 302
-#define TOK_MOD 303
-#define TOK_DIV 304
-#define TOK_NOT 305
-#define TOK_NEG 306
-
-
-
-
-#if ! defined (YYSTYPE) && ! defined (YYSTYPE_IS_DECLARED)
-
-typedef union YYSTYPE {
-=======
   enum yytokentype
   {
     TOK_CONST_INT = 258,
@@ -171,40 +59,41 @@
     TOK_ATTR_FACTORS = 269,
     TOK_FUNC = 270,
     TOK_FUNC_IN = 271,
-    TOK_FUNC_REMAP = 272,
-    TOK_FUNC_PF = 273,
-    TOK_USERVAR = 274,
-    TOK_UDF = 275,
-    TOK_HOOK_IDENT = 276,
-    TOK_HOOK_FUNC = 277,
-    TOK_IDENT = 278,
-    TOK_ATTR_JSON = 279,
-    TOK_ATID = 280,
-    TOK_ATWEIGHT = 281,
-    TOK_ID = 282,
-    TOK_GROUPBY = 283,
-    TOK_WEIGHT = 284,
-    TOK_COUNT = 285,
-    TOK_DISTINCT = 286,
-    TOK_CONST_LIST = 287,
-    TOK_ATTR_SINT = 288,
-    TOK_MAP_ARG = 289,
-    TOK_FOR = 290,
-    TOK_ITERATOR = 291,
-    TOK_IS = 292,
-    TOK_NULL = 293,
-    TOK_IS_NULL = 294,
-    TOK_IS_NOT_NULL = 295,
-    TOK_OR = 296,
-    TOK_AND = 297,
-    TOK_EQ = 298,
-    TOK_NE = 299,
-    TOK_LTE = 300,
-    TOK_GTE = 301,
-    TOK_DIV = 302,
-    TOK_MOD = 303,
-    TOK_NOT = 304,
-    TOK_NEG = 305
+    TOK_FUNC_RAND = 272,
+    TOK_FUNC_REMAP = 273,
+    TOK_FUNC_PF = 274,
+    TOK_USERVAR = 275,
+    TOK_UDF = 276,
+    TOK_HOOK_IDENT = 277,
+    TOK_HOOK_FUNC = 278,
+    TOK_IDENT = 279,
+    TOK_ATTR_JSON = 280,
+    TOK_ATID = 281,
+    TOK_ATWEIGHT = 282,
+    TOK_ID = 283,
+    TOK_GROUPBY = 284,
+    TOK_WEIGHT = 285,
+    TOK_COUNT = 286,
+    TOK_DISTINCT = 287,
+    TOK_CONST_LIST = 288,
+    TOK_ATTR_SINT = 289,
+    TOK_MAP_ARG = 290,
+    TOK_FOR = 291,
+    TOK_ITERATOR = 292,
+    TOK_IS = 293,
+    TOK_NULL = 294,
+    TOK_IS_NULL = 295,
+    TOK_IS_NOT_NULL = 296,
+    TOK_OR = 297,
+    TOK_AND = 298,
+    TOK_EQ = 299,
+    TOK_NE = 300,
+    TOK_LTE = 301,
+    TOK_GTE = 302,
+    TOK_DIV = 303,
+    TOK_MOD = 304,
+    TOK_NOT = 305,
+    TOK_NEG = 306
   };
 #endif
 
@@ -215,7 +104,6 @@
 {
 
 
->>>>>>> deef0ad6
 	int64_t			iConst;			// constant value
 	float			fConst;			// constant value
 	uint64_t		iAttrLocator;	// attribute locator (rowitem for int/float; offset+size for bits)
